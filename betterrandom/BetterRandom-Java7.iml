--- conflicted
+++ resolved
@@ -150,16 +150,8 @@
     <orderEntry type="library" name="Maven: commons-codec:commons-codec:1.11" level="project" />
     <orderEntry type="library" name="Maven: commons-io:commons-io:2.5" level="project" />
     <orderEntry type="library" name="Maven: org.codehaus.plexus:plexus-utils:3.1.0" level="project" />
-<<<<<<< HEAD
     <orderEntry type="library" scope="RUNTIME" name="Maven: net.sf.proguard:proguard-base:5.3.3" level="project" />
     <orderEntry type="library" scope="TEST" name="Maven: org.jacoco:org.jacoco.agent:runtime:0.8.4" level="project" />
-=======
-    <orderEntry type="library" scope="TEST" name="Maven: org.testng:testng:7.0.0-beta1" level="project" />
-    <orderEntry type="library" scope="TEST" name="Maven: com.beust:jcommander:1.72" level="project" />
-    <orderEntry type="library" scope="TEST" name="Maven: org.apache.logging.log4j:log4j-slf4j18-impl:2.12.1" level="project" />
-    <orderEntry type="library" scope="TEST" name="Maven: org.apache.logging.log4j:log4j-api:2.12.1" level="project" />
-    <orderEntry type="library" scope="TEST" name="Maven: org.apache.logging.log4j:log4j-core:2.12.1" level="project" />
-    <orderEntry type="library" name="Maven: org.slf4j:slf4j-api:1.7.28" level="project" />
     <orderEntry type="module-library" scope="TEST">
       <library name="testng">
         <CLASSES>
@@ -170,6 +162,5 @@
         <SOURCES />
       </library>
     </orderEntry>
->>>>>>> c371a487
   </component>
 </module>