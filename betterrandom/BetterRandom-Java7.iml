--- conflicted
+++ resolved
@@ -1,11 +1,6 @@
 <?xml version="1.0" encoding="UTF-8"?>
-<<<<<<< HEAD
-<module org.jetbrains.idea.maven.project.MavenProjectsManager.isMavenModule="true" version="4">
-  <component name="NewModuleRootManager" LANGUAGE_LEVEL="JDK_1_7">
-=======
-<module org.jetbrains.idea.maven.project.MavenProjectsManager.isMavenModule="true" type="JAVA_MODULE" version="4">
+<module type="JAVA_MODULE" version="4">
   <component name="NewModuleRootManager" LANGUAGE_LEVEL="JDK_1_9">
->>>>>>> 02e89082
     <output url="file://$MODULE_DIR$/target/classes" />
     <output-test url="file://$MODULE_DIR$/target/test-classes" />
     <content url="file://$MODULE_DIR$">
@@ -89,44 +84,6 @@
     <orderEntry type="library" scope="TEST" name="Maven: com.google.guava:guava-testlib:28.0-jre" level="project" />
     <orderEntry type="library" scope="TEST" name="Maven: org.testng:testng:7.0.0-beta1" level="project" />
     <orderEntry type="library" scope="TEST" name="Maven: org.apache.logging.log4j:log4j-slf4j18-impl:2.12.1" level="project" />
-    <orderEntry type="library" scope="TEST" name="Maven: org.mockito:mockito-core:3.0.0" level="project" />
-<<<<<<< HEAD
-    <orderEntry type="library" scope="TEST" name="Maven: org.testng:testng:7.0.0-beta1" level="project" />
-    <orderEntry type="library" scope="TEST" name="Maven: org.apache.logging.log4j:log4j-slf4j18-impl:2.12.0" level="project" />
-    <orderEntry type="library" scope="TEST" name="Maven: org.apache.logging.log4j:log4j-api:2.12.0" level="project" />
-    <orderEntry type="library" scope="TEST" name="Maven: org.apache.logging.log4j:log4j-core:2.12.0" level="project" />
-    <orderEntry type="library" name="Maven: org.slf4j:slf4j-api:1.7.26" level="project" />
-    <orderEntry type="library" name="Maven: net.sourceforge.streamsupport:streamsupport:1.7.1" level="project" />
-    <orderEntry type="library" name="Maven: org.slf4j:slf4j-api:1.7.28" level="project" />
-    <orderEntry type="library" scope="TEST" name="Maven: org.apache.logging.log4j:log4j-slf4j-impl:2.12.1" level="project" />
-    <orderEntry type="library" scope="TEST" name="Maven: org.apache.logging.log4j:log4j-api:2.12.1" level="project" />
-    <orderEntry type="library" scope="TEST" name="Maven: org.apache.logging.log4j:log4j-core:2.12.1" level="project" />
-    <orderEntry type="library" scope="TEST" name="Maven: org.testng:testng:7.0.0" level="project" />
-    <orderEntry type="library" scope="TEST" name="Maven: com.beust:jcommander:1.72" level="project" />
-=======
-    <orderEntry type="library" scope="TEST" name="Maven: org.powermock:powermock-core:2.0.2" level="project" />
-    <orderEntry type="library" scope="TEST" name="Maven: org.powermock:powermock-reflect:2.0.2" level="project" />
-    <orderEntry type="library" scope="TEST" name="Maven: org.javassist:javassist:3.24.0-GA" level="project" />
-    <orderEntry type="library" scope="TEST" name="Maven: org.powermock:powermock-module-testng:2.0.2" level="project" />
-    <orderEntry type="library" scope="TEST" name="Maven: org.powermock:powermock-module-testng-common:2.0.2" level="project" />
-    <orderEntry type="library" scope="TEST" name="Maven: org.powermock:powermock-api-mockito2:2.0.2" level="project" />
-    <orderEntry type="library" scope="TEST" name="Maven: org.powermock:powermock-api-support:2.0.2" level="project" />
-    <orderEntry type="library" name="Maven: com.google.guava:guava:28.0-jre" level="project" />
-    <orderEntry type="library" name="Maven: org.checkerframework:checker-qual:2.8.1" level="project" />
-    <orderEntry type="library" scope="TEST" name="Maven: com.google.guava:guava-testlib:28.0-jre" level="project" />
-    <orderEntry type="library" scope="TEST" name="Maven: org.testng:testng:7.0.0-beta1" level="project" />
-    <orderEntry type="library" scope="TEST" name="Maven: org.apache.logging.log4j:log4j-slf4j18-impl:2.12.1" level="project" />
-    <orderEntry type="module-library" scope="TEST">
-      <library name="testng">
-        <CLASSES>
-          <root url="jar://$MAVEN_REPOSITORY$/org/testng/testng/7.0.0/testng-7.0.0.jar!/" />
-          <root url="jar://$MAVEN_REPOSITORY$/com/beust/jcommander/1.72/jcommander-1.72.jar!/" />
-        </CLASSES>
-        <JAVADOC />
-        <SOURCES />
-      </library>
-    </orderEntry>
->>>>>>> 02e89082
     <orderEntry type="library" name="Maven: com.googlecode.json-simple:json-simple:1.1.1" level="project" />
     <orderEntry type="library" name="Maven: junit:junit:4.10" level="project" />
     <orderEntry type="library" name="Maven: org.hamcrest:hamcrest-core:1.1" level="project" />
@@ -180,9 +137,12 @@
     <orderEntry type="library" name="Maven: commons-codec:commons-codec:1.11" level="project" />
     <orderEntry type="library" name="Maven: commons-io:commons-io:2.5" level="project" />
     <orderEntry type="library" name="Maven: org.codehaus.plexus:plexus-utils:3.1.0" level="project" />
-<<<<<<< HEAD
-    <orderEntry type="library" scope="RUNTIME" name="Maven: net.sf.proguard:proguard-base:5.3.3" level="project" />
-    <orderEntry type="library" scope="TEST" name="Maven: org.jacoco:org.jacoco.agent:runtime:0.8.4" level="project" />
+    <orderEntry type="library" scope="TEST" name="Maven: org.testng:testng:7.0.0-beta1" level="project" />
+    <orderEntry type="library" scope="TEST" name="Maven: com.beust:jcommander:1.72" level="project" />
+    <orderEntry type="library" scope="TEST" name="Maven: org.apache.logging.log4j:log4j-slf4j18-impl:2.12.1" level="project" />
+    <orderEntry type="library" scope="TEST" name="Maven: org.apache.logging.log4j:log4j-api:2.12.1" level="project" />
+    <orderEntry type="library" scope="TEST" name="Maven: org.apache.logging.log4j:log4j-core:2.12.1" level="project" />
+    <orderEntry type="library" name="Maven: org.slf4j:slf4j-api:1.7.28" level="project" />
     <orderEntry type="module-library" scope="TEST">
       <library name="testng">
         <CLASSES>
@@ -193,13 +153,5 @@
         <SOURCES />
       </library>
     </orderEntry>
-=======
-    <orderEntry type="library" scope="TEST" name="Maven: org.testng:testng:7.0.0" level="project" />
-    <orderEntry type="library" scope="TEST" name="Maven: com.beust:jcommander:1.72" level="project" />
-    <orderEntry type="library" scope="TEST" name="Maven: org.apache.logging.log4j:log4j-slf4j18-impl:2.12.1" level="project" />
-    <orderEntry type="library" scope="TEST" name="Maven: org.apache.logging.log4j:log4j-api:2.12.1" level="project" />
-    <orderEntry type="library" scope="TEST" name="Maven: org.apache.logging.log4j:log4j-core:2.12.1" level="project" />
-    <orderEntry type="library" name="Maven: org.slf4j:slf4j-api:1.7.28" level="project" />
->>>>>>> 02e89082
   </component>
 </module>