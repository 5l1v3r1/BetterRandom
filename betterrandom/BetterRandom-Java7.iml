--- conflicted
+++ resolved
@@ -11,17 +11,13 @@
     </content>
     <orderEntry type="inheritedJdk" />
     <orderEntry type="sourceFolder" forTests="false" />
-<<<<<<< HEAD
+    <orderEntry type="library" name="Maven: net.sourceforge.streamsupport:streamsupport:1.6.1" level="project" />
+    <orderEntry type="library" name="Maven: com.beust:jcommander:1.48" level="project" />
+    <orderEntry type="library" name="Maven: com.google.guava:guava:25.0-android" level="project" />
+    <orderEntry type="library" scope="TEST" name="Maven: org.jacoco:org.jacoco.agent:runtime:0.8.1" level="project" />
     <orderEntry type="library" name="Maven: net.sourceforge.streamsupport:streamsupport:1.6.1" level="project" />
     <orderEntry type="library" name="Maven: com.beust:jcommander:1.48" level="project" />
     <orderEntry type="library" name="Maven: org.slf4j:slf4j-api:1.7.25" level="project" />
-=======
-    <orderEntry type="library" name="Maven: org.slf4j:slf4j-api:1.8.0-beta0" level="project" />
-    <orderEntry type="library" scope="TEST" name="Maven: com.beust:jcommander:1.64" level="project" />
-    <orderEntry type="library" name="Maven: com.google.guava:guava:25.0-jre" level="project" />
-    <orderEntry type="library" scope="TEST" name="Maven: com.beust:jcommander:1.64" level="project" />
-    <orderEntry type="library" name="Maven: com.google.guava:guava:25.0-jre" level="project" />
->>>>>>> 898a7c31
     <orderEntry type="library" scope="TEST" name="Maven: org.apache.logging.log4j:log4j-slf4j-impl:2.10.0" level="project" />
     <orderEntry type="library" scope="TEST" name="Maven: org.apache.logging.log4j:log4j-api:2.10.0" level="project" />
     <orderEntry type="library" scope="TEST" name="Maven: org.apache.logging.log4j:log4j-core:2.10.0" level="project" />
