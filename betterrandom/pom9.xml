--- conflicted
+++ resolved
@@ -221,18 +221,13 @@
 
             <trimStackTrace>false</trimStackTrace>
             <forkedProcessTimeoutInSeconds>600</forkedProcessTimeoutInSeconds>
-<<<<<<< HEAD
             <properties>
               <property>
                 <name>surefire.testng.verbose</name>
                 <value>10</value>
               </property>
             </properties>
-=======
-            <suiteXmlFiles>
-              <suiteXmlFile>src/test/testng.xml</suiteXmlFile>
-            </suiteXmlFiles>
->>>>>>> b36670a8
+            <suiteXmlFiles>src/test/testng.xml</suiteXmlFiles>
           </configuration>
         </plugin>
         <plugin>
