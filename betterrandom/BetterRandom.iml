<?xml version="1.0" encoding="UTF-8"?>
<module org.jetbrains.idea.maven.project.MavenProjectsManager.isMavenModule="true" type="JAVA_MODULE" version="4">
  <component name="NewModuleRootManager" LANGUAGE_LEVEL="JDK_1_7">
    <output url="file://$MODULE_DIR$/target/classes" />
    <output-test url="file://$MODULE_DIR$/target/test-classes" />
    <content url="file://$MODULE_DIR$">
      <sourceFolder url="file://$MODULE_DIR$/src/main/java" isTestSource="false" />
      <sourceFolder url="file://$MODULE_DIR$/src/test/java" isTestSource="true" />
      <sourceFolder url="file://$MODULE_DIR$/src/test/resources" type="java-test-resource" />
      <excludeFolder url="file://$MODULE_DIR$/target" />
    </content>
    <orderEntry type="inheritedJdk" />
    <orderEntry type="sourceFolder" forTests="false" />
<<<<<<< HEAD
    <orderEntry type="library" scope="TEST" name="Maven: org.mockito:mockito-core:3.1.0" level="project" />
    <orderEntry type="library" scope="TEST" name="Maven: org.powermock:powermock-core:2.0.4" level="project" />
    <orderEntry type="library" scope="TEST" name="Maven: org.powermock:powermock-reflect:2.0.4" level="project" />
    <orderEntry type="library" scope="TEST" name="Maven: org.powermock:powermock-module-testng:2.0.4" level="project" />
    <orderEntry type="library" scope="TEST" name="Maven: org.powermock:powermock-module-testng-common:2.0.4" level="project" />
    <orderEntry type="library" scope="TEST" name="Maven: org.powermock:powermock-api-mockito2:2.0.4" level="project" />
    <orderEntry type="library" scope="TEST" name="Maven: org.powermock:powermock-api-support:2.0.4" level="project" />
    <orderEntry type="library" scope="TEST" name="Maven: com.google.guava:guava-testlib:28.1-jre" level="project" />
    <orderEntry type="library" scope="TEST" name="Maven: org.apache.logging.log4j:log4j-slf4j18-impl:2.12.1" level="project" />
    <orderEntry type="library" scope="TEST" name="Maven: org.apache.logging.log4j:log4j-api:2.12.1" level="project" />
    <orderEntry type="library" scope="TEST" name="Maven: org.apache.logging.log4j:log4j-core:2.12.1" level="project" />
    <orderEntry type="library" name="Maven: org.slf4j:slf4j-api:1.7.28" level="project" />
    <orderEntry type="library" scope="RUNTIME" name="Maven: net.sf.proguard:proguard-base:5.3.3" level="project" />
    <orderEntry type="library" name="Maven: commons-codec:commons-codec:1.14" level="project" />
    <orderEntry type="library" name="Maven: net.sourceforge.streamsupport:streamsupport:1.7.1" level="project" />
    <orderEntry type="library" scope="TEST" name="Maven: org.testng:testng:6.14.3" level="project" />
    <orderEntry type="library" scope="TEST" name="Maven: org.apache-extras.beanshell:bsh:2.0b6" level="project" />
    <orderEntry type="library" scope="TEST" name="Maven: org.mockito:mockito-core:2.28.2" level="project" />
    <orderEntry type="library" scope="TEST" name="Maven: net.bytebuddy:byte-buddy:1.9.10" level="project" />
    <orderEntry type="library" scope="TEST" name="Maven: net.bytebuddy:byte-buddy-agent:1.9.10" level="project" />
    <orderEntry type="library" name="Maven: com.google.guava:guava:28.2-android" level="project" />
    <orderEntry type="library" name="Maven: org.checkerframework:checker-compat-qual:2.5.5" level="project" />
    <orderEntry type="library" scope="TEST" name="Maven: com.google.guava:guava-testlib:28.2-android" level="project" />
    <orderEntry type="library" name="Maven: org.slf4j:slf4j-api:1.7.5" level="project" />
    <orderEntry type="library" scope="TEST" name="Maven: org.jacoco:org.jacoco.agent:runtime:0.8.5" level="project" />
    <orderEntry type="library" scope="RUNTIME" name="Maven: net.sf.proguard:proguard-base:5.3.3" level="project" />
    <orderEntry type="library" name="Maven: commons-codec:commons-codec:1.14" level="project" />
    <orderEntry type="library" name="Maven: net.sourceforge.streamsupport:streamsupport:1.7.1" level="project" />
    <orderEntry type="library" scope="TEST" name="Maven: org.testng:testng:6.14.3" level="project" />
    <orderEntry type="library" scope="TEST" name="Maven: org.apache-extras.beanshell:bsh:2.0b6" level="project" />
    <orderEntry type="library" scope="TEST" name="Maven: org.mockito:mockito-core:2.28.2" level="project" />
    <orderEntry type="library" scope="TEST" name="Maven: net.bytebuddy:byte-buddy:1.9.10" level="project" />
    <orderEntry type="library" scope="TEST" name="Maven: net.bytebuddy:byte-buddy-agent:1.9.10" level="project" />
    <orderEntry type="library" name="Maven: com.google.guava:guava:28.2-android" level="project" />
    <orderEntry type="library" name="Maven: org.checkerframework:checker-compat-qual:2.5.5" level="project" />
    <orderEntry type="library" scope="TEST" name="Maven: com.google.guava:guava-testlib:28.2-android" level="project" />
    <orderEntry type="library" name="Maven: org.slf4j:slf4j-api:1.7.5" level="project" />
    <orderEntry type="library" scope="TEST" name="Maven: org.jacoco:org.jacoco.agent:runtime:0.8.5" level="project" />
    <orderEntry type="library" scope="RUNTIME" name="Maven: net.sf.proguard:proguard-base:5.3.3" level="project" />
    <orderEntry type="library" name="Maven: commons-codec:commons-codec:1.14" level="project" />
    <orderEntry type="library" name="Maven: net.sourceforge.streamsupport:streamsupport:1.7.1" level="project" />
    <orderEntry type="library" scope="TEST" name="Maven: org.testng:testng:6.14.3" level="project" />
    <orderEntry type="library" scope="TEST" name="Maven: com.beust:jcommander:1.72" level="project" />
    <orderEntry type="library" scope="TEST" name="Maven: org.apache-extras.beanshell:bsh:2.0b6" level="project" />
=======
    <orderEntry type="library" scope="RUNTIME" name="Maven: net.sf.proguard:proguard-base:6.2.2" level="project" />
>>>>>>> 11333229
    <orderEntry type="library" name="Maven: com.googlecode.json-simple:json-simple:1.1.1" level="project" />
    <orderEntry type="library" name="Maven: junit:junit:4.10" level="project" />
    <orderEntry type="library" name="Maven: org.hamcrest:hamcrest-core:1.1" level="project" />
    <orderEntry type="library" scope="TEST" name="Maven: org.mockito:mockito-core:2.28.2" level="project" />
    <orderEntry type="library" scope="TEST" name="Maven: net.bytebuddy:byte-buddy:1.9.10" level="project" />
    <orderEntry type="library" scope="TEST" name="Maven: net.bytebuddy:byte-buddy-agent:1.9.10" level="project" />
    <orderEntry type="library" scope="TEST" name="Maven: org.objenesis:objenesis:2.6" level="project" />
    <orderEntry type="library" scope="TEST" name="Maven: org.powermock:powermock-core:2.0.5" level="project" />
    <orderEntry type="library" scope="TEST" name="Maven: org.powermock:powermock-reflect:2.0.5" level="project" />
    <orderEntry type="library" scope="TEST" name="Maven: org.javassist:javassist:3.25.0-GA" level="project" />
    <orderEntry type="library" scope="TEST" name="Maven: org.powermock:powermock-module-testng:2.0.5" level="project" />
    <orderEntry type="library" scope="TEST" name="Maven: org.powermock:powermock-module-testng-common:2.0.5" level="project" />
    <orderEntry type="library" scope="TEST" name="Maven: org.powermock:powermock-api-mockito2:2.0.5" level="project" />
    <orderEntry type="library" scope="TEST" name="Maven: org.powermock:powermock-api-support:2.0.5" level="project" />
    <orderEntry type="library" scope="TEST" name="Maven: org.apache.commons:commons-math3:3.6.1" level="project" />
    <orderEntry type="library" scope="TEST" name="Maven: org.bouncycastle:bcprov-jdk15on:1.64" level="project" />
    <orderEntry type="library" name="Maven: com.google.guava:guava:28.2-android" level="project" />
    <orderEntry type="library" name="Maven: com.google.guava:failureaccess:1.0.1" level="project" />
    <orderEntry type="library" name="Maven: com.google.guava:listenablefuture:9999.0-empty-to-avoid-conflict-with-guava" level="project" />
    <orderEntry type="library" name="Maven: org.checkerframework:checker-compat-qual:2.5.5" level="project" />
    <orderEntry type="library" name="Maven: com.google.errorprone:error_prone_annotations:2.3.4" level="project" />
    <orderEntry type="library" name="Maven: com.google.j2objc:j2objc-annotations:1.3" level="project" />
    <orderEntry type="library" scope="TEST" name="Maven: com.google.guava:guava-testlib:28.2-android" level="project" />
    <orderEntry type="library" name="Maven: com.google.code.findbugs:jsr305:3.0.2" level="project" />
    <orderEntry type="library" name="Maven: org.apache.maven.plugins:maven-deploy-plugin:maven-plugin:3.0.0-M1" level="project" />
    <orderEntry type="library" name="Maven: org.apache.maven:maven-plugin-api:3.0" level="project" />
    <orderEntry type="library" name="Maven: org.sonatype.sisu:sisu-inject-plexus:1.4.2" level="project" />
    <orderEntry type="library" name="Maven: org.sonatype.sisu:sisu-inject-bean:1.4.2" level="project" />
    <orderEntry type="library" name="Maven: org.sonatype.sisu:sisu-guice:noaop:2.1.7" level="project" />
    <orderEntry type="library" name="Maven: org.apache.maven:maven-core:3.0" level="project" />
    <orderEntry type="library" name="Maven: org.apache.maven:maven-settings:3.0" level="project" />
    <orderEntry type="library" name="Maven: org.apache.maven:maven-settings-builder:3.0" level="project" />
    <orderEntry type="library" name="Maven: org.apache.maven:maven-repository-metadata:3.0" level="project" />
    <orderEntry type="library" name="Maven: org.apache.maven:maven-model-builder:3.0" level="project" />
    <orderEntry type="library" scope="RUNTIME" name="Maven: org.apache.maven:maven-aether-provider:3.0" level="project" />
    <orderEntry type="library" name="Maven: org.sonatype.aether:aether-impl:1.7" level="project" />
    <orderEntry type="library" name="Maven: org.sonatype.aether:aether-spi:1.7" level="project" />
    <orderEntry type="library" name="Maven: org.sonatype.aether:aether-api:1.7" level="project" />
    <orderEntry type="library" name="Maven: org.sonatype.aether:aether-util:1.7" level="project" />
    <orderEntry type="library" name="Maven: org.codehaus.plexus:plexus-interpolation:1.14" level="project" />
    <orderEntry type="library" name="Maven: org.codehaus.plexus:plexus-classworlds:2.2.3" level="project" />
    <orderEntry type="library" name="Maven: org.codehaus.plexus:plexus-component-annotations:1.5.5" level="project" />
    <orderEntry type="library" name="Maven: org.sonatype.plexus:plexus-sec-dispatcher:1.3" level="project" />
    <orderEntry type="library" name="Maven: org.sonatype.plexus:plexus-cipher:1.4" level="project" />
    <orderEntry type="library" name="Maven: org.apache.maven:maven-model:3.0" level="project" />
    <orderEntry type="library" name="Maven: org.apache.maven:maven-artifact:3.0" level="project" />
    <orderEntry type="library" name="Maven: org.apache.maven.shared:maven-artifact-transfer:0.10.0" level="project" />
    <orderEntry type="library" name="Maven: org.apache.maven.shared:maven-common-artifact-filters:3.0.1" level="project" />
    <orderEntry type="library" name="Maven: org.apache.maven.shared:maven-shared-utils:3.1.0" level="project" />
    <orderEntry type="library" name="Maven: org.slf4j:slf4j-api:1.7.5" level="project" />
    <orderEntry type="library" name="Maven: commons-io:commons-io:2.5" level="project" />
    <orderEntry type="library" name="Maven: org.codehaus.plexus:plexus-utils:3.1.0" level="project" />
    <orderEntry type="library" scope="TEST" name="Maven: org.jacoco:org.jacoco.agent:runtime:0.8.5" level="project" />
  </component>
</module><|MERGE_RESOLUTION|>--- conflicted
+++ resolved
@@ -11,19 +11,6 @@
     </content>
     <orderEntry type="inheritedJdk" />
     <orderEntry type="sourceFolder" forTests="false" />
-<<<<<<< HEAD
-    <orderEntry type="library" scope="TEST" name="Maven: org.mockito:mockito-core:3.1.0" level="project" />
-    <orderEntry type="library" scope="TEST" name="Maven: org.powermock:powermock-core:2.0.4" level="project" />
-    <orderEntry type="library" scope="TEST" name="Maven: org.powermock:powermock-reflect:2.0.4" level="project" />
-    <orderEntry type="library" scope="TEST" name="Maven: org.powermock:powermock-module-testng:2.0.4" level="project" />
-    <orderEntry type="library" scope="TEST" name="Maven: org.powermock:powermock-module-testng-common:2.0.4" level="project" />
-    <orderEntry type="library" scope="TEST" name="Maven: org.powermock:powermock-api-mockito2:2.0.4" level="project" />
-    <orderEntry type="library" scope="TEST" name="Maven: org.powermock:powermock-api-support:2.0.4" level="project" />
-    <orderEntry type="library" scope="TEST" name="Maven: com.google.guava:guava-testlib:28.1-jre" level="project" />
-    <orderEntry type="library" scope="TEST" name="Maven: org.apache.logging.log4j:log4j-slf4j18-impl:2.12.1" level="project" />
-    <orderEntry type="library" scope="TEST" name="Maven: org.apache.logging.log4j:log4j-api:2.12.1" level="project" />
-    <orderEntry type="library" scope="TEST" name="Maven: org.apache.logging.log4j:log4j-core:2.12.1" level="project" />
-    <orderEntry type="library" name="Maven: org.slf4j:slf4j-api:1.7.28" level="project" />
     <orderEntry type="library" scope="RUNTIME" name="Maven: net.sf.proguard:proguard-base:5.3.3" level="project" />
     <orderEntry type="library" name="Maven: commons-codec:commons-codec:1.14" level="project" />
     <orderEntry type="library" name="Maven: net.sourceforge.streamsupport:streamsupport:1.7.1" level="project" />
@@ -56,9 +43,6 @@
     <orderEntry type="library" scope="TEST" name="Maven: org.testng:testng:6.14.3" level="project" />
     <orderEntry type="library" scope="TEST" name="Maven: com.beust:jcommander:1.72" level="project" />
     <orderEntry type="library" scope="TEST" name="Maven: org.apache-extras.beanshell:bsh:2.0b6" level="project" />
-=======
-    <orderEntry type="library" scope="RUNTIME" name="Maven: net.sf.proguard:proguard-base:6.2.2" level="project" />
->>>>>>> 11333229
     <orderEntry type="library" name="Maven: com.googlecode.json-simple:json-simple:1.1.1" level="project" />
     <orderEntry type="library" name="Maven: junit:junit:4.10" level="project" />
     <orderEntry type="library" name="Maven: org.hamcrest:hamcrest-core:1.1" level="project" />
