<?xml version="1.0" encoding="UTF-8"?>
<module type="JAVA_MODULE" version="4">
  <component name="NewModuleRootManager" LANGUAGE_LEVEL="JDK_1_7">
    <output url="file://$MODULE_DIR$/target/classes" />
    <output-test url="file://$MODULE_DIR$/target/test-classes" />
    <content url="file://$MODULE_DIR$">
      <sourceFolder url="file://$MODULE_DIR$/src/main/java" isTestSource="false" />
      <sourceFolder url="file://$MODULE_DIR$/src/test/java" isTestSource="true" />
      <sourceFolder url="file://$MODULE_DIR$/src/test/resources" type="java-test-resource" />
      <excludeFolder url="file://$MODULE_DIR$/target" />
    </content>
    <orderEntry type="inheritedJdk" />
    <orderEntry type="sourceFolder" forTests="false" />
<<<<<<< HEAD
    <orderEntry type="library" name="Maven: net.sourceforge.streamsupport:streamsupport:1.6.1" level="project" />
    <orderEntry type="library" name="Maven: com.beust:jcommander:1.48" level="project" />
    <orderEntry type="library" name="Maven: com.google.guava:guava:24.0-android" level="project" />
    <orderEntry type="library" name="Maven: net.sourceforge.streamsupport:streamsupport:1.6.1" level="project" />
    <orderEntry type="library" name="Maven: com.beust:jcommander:1.48" level="project" />
    <orderEntry type="library" name="Maven: com.google.guava:guava:24.0-android" level="project" />
    <orderEntry type="library" name="Maven: net.sourceforge.streamsupport:streamsupport:1.6.1" level="project" />
    <orderEntry type="library" name="Maven: com.beust:jcommander:1.48" level="project" />
    <orderEntry type="library" name="Maven: com.google.guava:guava:24.0-android" level="project" />
    <orderEntry type="library" name="Maven: net.sourceforge.streamsupport:streamsupport:1.6.1" level="project" />
    <orderEntry type="library" name="Maven: com.beust:jcommander:1.48" level="project" />
    <orderEntry type="library" name="Maven: com.google.guava:guava:24.0-android" level="project" />
    <orderEntry type="library" name="Maven: net.sourceforge.streamsupport:streamsupport:1.6.1" level="project" />
    <orderEntry type="library" name="Maven: com.beust:jcommander:1.48" level="project" />
    <orderEntry type="library" name="Maven: com.google.guava:guava:24.0-android" level="project" />
    <orderEntry type="library" name="Maven: net.sourceforge.streamsupport:streamsupport:1.6.1" level="project" />
    <orderEntry type="library" name="Maven: com.beust:jcommander:1.48" level="project" />
    <orderEntry type="library" name="Maven: com.google.guava:guava:24.0-android" level="project" />
    <orderEntry type="library" name="Maven: net.sourceforge.streamsupport:streamsupport:1.6.1" level="project" />
    <orderEntry type="library" name="Maven: com.beust:jcommander:1.48" level="project" />
    <orderEntry type="library" name="Maven: com.google.guava:guava:24.0-android" level="project" />
    <orderEntry type="library" name="Maven: net.sourceforge.streamsupport:streamsupport:1.6.1" level="project" />
    <orderEntry type="library" name="Maven: com.beust:jcommander:1.48" level="project" />
    <orderEntry type="library" name="Maven: com.google.guava:guava:24.0-android" level="project" />
    <orderEntry type="library" name="Maven: net.sourceforge.streamsupport:streamsupport:1.6.1" level="project" />
    <orderEntry type="library" name="Maven: com.beust:jcommander:1.48" level="project" />
    <orderEntry type="library" name="Maven: com.google.guava:guava:25.0-android" level="project" />
    <orderEntry type="library" name="Maven: net.sourceforge.streamsupport:streamsupport:1.6.1" level="project" />
    <orderEntry type="library" name="Maven: com.beust:jcommander:1.48" level="project" />
    <orderEntry type="library" name="Maven: com.google.guava:guava:25.0-android" level="project" />
    <orderEntry type="library" name="Maven: net.sourceforge.streamsupport:streamsupport:1.6.1" level="project" />
    <orderEntry type="library" name="Maven: com.beust:jcommander:1.48" level="project" />
    <orderEntry type="library" name="Maven: com.google.guava:guava:25.0-android" level="project" />
    <orderEntry type="library" name="Maven: net.sourceforge.streamsupport:streamsupport:1.6.1" level="project" />
    <orderEntry type="library" name="Maven: com.beust:jcommander:1.48" level="project" />
    <orderEntry type="library" name="Maven: org.slf4j:slf4j-api:1.7.25" level="project" />
    <orderEntry type="library" name="Maven: com.google.guava:guava:25.0-jre" level="project" />
=======
    <orderEntry type="library" name="Maven: org.slf4j:slf4j-api:1.8.0-beta0" level="project" />
    <orderEntry type="library" name="Maven: com.google.guava:guava:18.0" level="project" />
    <orderEntry type="module-library" scope="TEST">
      <library name="testng">
        <CLASSES>
          <root url="jar://$MAVEN_REPOSITORY$/org/testng/testng/6.14.3/testng-6.14.3.jar!/" />
          <root url="jar://$MAVEN_REPOSITORY$/com/beust/jcommander/1.72/jcommander-1.72.jar!/" />
          <root url="jar://$MAVEN_REPOSITORY$/org/apache-extras/beanshell/bsh/2.0b6/bsh-2.0b6.jar!/" />
        </CLASSES>
        <JAVADOC />
        <SOURCES />
      </library>
    </orderEntry>
>>>>>>> ca2fb0c6
    <orderEntry type="library" scope="TEST" name="Maven: org.apache.logging.log4j:log4j-slf4j-impl:2.10.0" level="project" />
    <orderEntry type="library" scope="TEST" name="Maven: org.apache.logging.log4j:log4j-api:2.10.0" level="project" />
    <orderEntry type="library" scope="TEST" name="Maven: org.apache.logging.log4j:log4j-core:2.10.0" level="project" />
    <orderEntry type="library" name="Maven: org.apache.maven.plugins:maven-deploy-plugin:2.8.2" level="project" />
    <orderEntry type="library" name="Maven: org.apache.maven:maven-plugin-api:2.2.1" level="project" />
    <orderEntry type="library" name="Maven: org.apache.maven:maven-project:2.2.1" level="project" />
    <orderEntry type="library" name="Maven: org.apache.maven:maven-settings:2.2.1" level="project" />
    <orderEntry type="library" name="Maven: org.apache.maven:maven-profile:2.2.1" level="project" />
    <orderEntry type="library" name="Maven: org.apache.maven:maven-artifact-manager:2.2.1" level="project" />
    <orderEntry type="library" name="Maven: org.apache.maven:maven-repository-metadata:2.2.1" level="project" />
    <orderEntry type="library" name="Maven: org.apache.maven.wagon:wagon-provider-api:1.0-beta-6" level="project" />
    <orderEntry type="library" name="Maven: backport-util-concurrent:backport-util-concurrent:3.1" level="project" />
    <orderEntry type="library" name="Maven: org.apache.maven:maven-plugin-registry:2.2.1" level="project" />
    <orderEntry type="library" name="Maven: org.codehaus.plexus:plexus-interpolation:1.11" level="project" />
    <orderEntry type="library" name="Maven: org.codehaus.plexus:plexus-container-default:1.0-alpha-9-stable-1" level="project" />
    <orderEntry type="library" name="Maven: classworlds:classworlds:1.1-alpha-2" level="project" />
    <orderEntry type="library" name="Maven: org.apache.maven:maven-model:2.2.1" level="project" />
    <orderEntry type="library" name="Maven: org.apache.maven:maven-artifact:2.2.1" level="project" />
    <orderEntry type="library" name="Maven: org.codehaus.plexus:plexus-utils:3.0.15" level="project" />
    <orderEntry type="library" name="Maven: com.googlecode.json-simple:json-simple:1.1.1" level="project" />
    <orderEntry type="library" name="Maven: junit:junit:4.10" level="project" />
    <orderEntry type="library" name="Maven: org.hamcrest:hamcrest-core:1.1" level="project" />
    <orderEntry type="library" scope="TEST" name="Maven: org.testng:testng:6.11" level="project" />
    <orderEntry type="library" scope="TEST" name="Maven: org.yaml:snakeyaml:1.17" level="project" />
    <orderEntry type="library" scope="TEST" name="Maven: org.mockito:mockito-core:2.19.0" level="project" />
    <orderEntry type="library" scope="TEST" name="Maven: net.bytebuddy:byte-buddy:1.8.10" level="project" />
    <orderEntry type="library" scope="TEST" name="Maven: net.bytebuddy:byte-buddy-agent:1.8.10" level="project" />
    <orderEntry type="library" scope="TEST" name="Maven: org.objenesis:objenesis:2.6" level="project" />
    <orderEntry type="library" scope="TEST" name="Maven: org.powermock:powermock-core:2.0.0-beta.5" level="project" />
    <orderEntry type="library" scope="TEST" name="Maven: org.powermock:powermock-reflect:2.0.0-beta.5" level="project" />
    <orderEntry type="library" scope="TEST" name="Maven: org.javassist:javassist:3.22.0-CR2" level="project" />
    <orderEntry type="library" scope="TEST" name="Maven: org.powermock:powermock-module-testng:2.0.0-beta.5" level="project" />
    <orderEntry type="library" scope="TEST" name="Maven: org.powermock:powermock-module-testng-common:2.0.0-beta.5" level="project" />
    <orderEntry type="library" scope="TEST" name="Maven: org.powermock:powermock-api-mockito2:2.0.0-beta.5" level="project" />
    <orderEntry type="library" scope="TEST" name="Maven: org.powermock:powermock-api-support:2.0.0-beta.5" level="project" />
    <orderEntry type="library" scope="TEST" name="Maven: org.apache.commons:commons-math3:3.6.1" level="project" />
    <orderEntry type="library" name="Maven: com.google.guava:guava:25.0-android" level="project" />
    <orderEntry type="library" name="Maven: org.checkerframework:checker-compat-qual:2.0.0" level="project" />
    <orderEntry type="library" name="Maven: com.google.errorprone:error_prone_annotations:2.1.3" level="project" />
    <orderEntry type="library" name="Maven: com.google.j2objc:j2objc-annotations:1.1" level="project" />
    <orderEntry type="library" name="Maven: org.codehaus.mojo:animal-sniffer-annotations:1.14" level="project" />
    <orderEntry type="library" name="Maven: com.google.code.findbugs:jsr305:3.0.2" level="project" />
    <orderEntry type="library" scope="RUNTIME" name="Maven: net.sf.proguard:proguard-base:5.3.3" level="project" />
    <orderEntry type="library" name="Maven: com.google.guava:guava:18.0" level="project" />
    <orderEntry type="library" scope="TEST" name="Maven: org.apache.commons:commons-math3:3.2" level="project" />
    <orderEntry type="module-library" scope="TEST">
      <library name="testng">
        <CLASSES>
          <root url="jar://$MAVEN_REPOSITORY$/org/testng/testng/6.14.3/testng-6.14.3.jar!/" />
          <root url="jar://$MAVEN_REPOSITORY$/com/beust/jcommander/1.72/jcommander-1.72.jar!/" />
          <root url="jar://$MAVEN_REPOSITORY$/org/apache-extras/beanshell/bsh/2.0b6/bsh-2.0b6.jar!/" />
        </CLASSES>
        <JAVADOC />
        <SOURCES />
      </library>
    </orderEntry>
  </component>
</module><|MERGE_RESOLUTION|>--- conflicted
+++ resolved
@@ -11,7 +11,6 @@
     </content>
     <orderEntry type="inheritedJdk" />
     <orderEntry type="sourceFolder" forTests="false" />
-<<<<<<< HEAD
     <orderEntry type="library" name="Maven: net.sourceforge.streamsupport:streamsupport:1.6.1" level="project" />
     <orderEntry type="library" name="Maven: com.beust:jcommander:1.48" level="project" />
     <orderEntry type="library" name="Maven: com.google.guava:guava:24.0-android" level="project" />
@@ -49,21 +48,6 @@
     <orderEntry type="library" name="Maven: com.beust:jcommander:1.48" level="project" />
     <orderEntry type="library" name="Maven: org.slf4j:slf4j-api:1.7.25" level="project" />
     <orderEntry type="library" name="Maven: com.google.guava:guava:25.0-jre" level="project" />
-=======
-    <orderEntry type="library" name="Maven: org.slf4j:slf4j-api:1.8.0-beta0" level="project" />
-    <orderEntry type="library" name="Maven: com.google.guava:guava:18.0" level="project" />
-    <orderEntry type="module-library" scope="TEST">
-      <library name="testng">
-        <CLASSES>
-          <root url="jar://$MAVEN_REPOSITORY$/org/testng/testng/6.14.3/testng-6.14.3.jar!/" />
-          <root url="jar://$MAVEN_REPOSITORY$/com/beust/jcommander/1.72/jcommander-1.72.jar!/" />
-          <root url="jar://$MAVEN_REPOSITORY$/org/apache-extras/beanshell/bsh/2.0b6/bsh-2.0b6.jar!/" />
-        </CLASSES>
-        <JAVADOC />
-        <SOURCES />
-      </library>
-    </orderEntry>
->>>>>>> ca2fb0c6
     <orderEntry type="library" scope="TEST" name="Maven: org.apache.logging.log4j:log4j-slf4j-impl:2.10.0" level="project" />
     <orderEntry type="library" scope="TEST" name="Maven: org.apache.logging.log4j:log4j-api:2.10.0" level="project" />
     <orderEntry type="library" scope="TEST" name="Maven: org.apache.logging.log4j:log4j-core:2.10.0" level="project" />
@@ -120,5 +104,7 @@
         <SOURCES />
       </library>
     </orderEntry>
+    <orderEntry type="library" name="Maven: org.slf4j:slf4j-api:1.8.0-alpha2" level="project" />
+    <orderEntry type="library" scope="TEST" name="Maven: net.sourceforge.streamsupport:streamsupport:1.5.6" level="project" />
   </component>
 </module>