--- conflicted
+++ resolved
@@ -11,7 +11,6 @@
     </content>
     <orderEntry type="inheritedJdk" />
     <orderEntry type="sourceFolder" forTests="false" />
-<<<<<<< HEAD
     <orderEntry type="library" name="Maven: net.sourceforge.streamsupport:streamsupport:1.6.1" level="project" />
     <orderEntry type="library" name="Maven: com.beust:jcommander:1.48" level="project" />
     <orderEntry type="library" name="Maven: com.google.guava:guava:24.0-android" level="project" />
@@ -44,9 +43,10 @@
     <orderEntry type="library" name="Maven: com.google.guava:guava:25.0-android" level="project" />
     <orderEntry type="library" name="Maven: net.sourceforge.streamsupport:streamsupport:1.6.1" level="project" />
     <orderEntry type="library" name="Maven: com.beust:jcommander:1.48" level="project" />
+    <orderEntry type="library" name="Maven: com.google.guava:guava:25.0-android" level="project" />
+    <orderEntry type="library" name="Maven: net.sourceforge.streamsupport:streamsupport:1.6.1" level="project" />
+    <orderEntry type="library" name="Maven: com.beust:jcommander:1.48" level="project" />
     <orderEntry type="library" name="Maven: org.slf4j:slf4j-api:1.7.25" level="project" />
-=======
->>>>>>> 4cac441c
     <orderEntry type="library" scope="TEST" name="Maven: org.apache.logging.log4j:log4j-slf4j-impl:2.10.0" level="project" />
     <orderEntry type="library" scope="TEST" name="Maven: org.apache.logging.log4j:log4j-api:2.10.0" level="project" />
     <orderEntry type="library" scope="TEST" name="Maven: org.apache.logging.log4j:log4j-core:2.10.0" level="project" />
@@ -71,10 +71,6 @@
     <orderEntry type="library" name="Maven: org.hamcrest:hamcrest-core:1.1" level="project" />
     <orderEntry type="library" scope="TEST" name="Maven: org.testng:testng:6.11" level="project" />
     <orderEntry type="library" scope="TEST" name="Maven: org.yaml:snakeyaml:1.17" level="project" />
-<<<<<<< HEAD
-    <orderEntry type="library" scope="TEST" name="Maven: org.apache.commons:commons-math3:3.6.1" level="project" />
-    <orderEntry type="library" name="Maven: com.google.guava:guava:25.0-android" level="project" />
-=======
     <orderEntry type="library" scope="TEST" name="Maven: org.mockito:mockito-core:2.19.0" level="project" />
     <orderEntry type="library" scope="TEST" name="Maven: net.bytebuddy:byte-buddy:1.8.10" level="project" />
     <orderEntry type="library" scope="TEST" name="Maven: net.bytebuddy:byte-buddy-agent:1.8.10" level="project" />
@@ -87,17 +83,12 @@
     <orderEntry type="library" scope="TEST" name="Maven: org.powermock:powermock-api-mockito2:2.0.0-beta.5" level="project" />
     <orderEntry type="library" scope="TEST" name="Maven: org.powermock:powermock-api-support:2.0.0-beta.5" level="project" />
     <orderEntry type="library" scope="TEST" name="Maven: org.apache.commons:commons-math3:3.6.1" level="project" />
-    <orderEntry type="library" name="Maven: com.google.guava:guava:25.0-jre" level="project" />
->>>>>>> 4cac441c
+    <orderEntry type="library" name="Maven: com.google.guava:guava:25.0-android" level="project" />
     <orderEntry type="library" name="Maven: org.checkerframework:checker-compat-qual:2.0.0" level="project" />
     <orderEntry type="library" name="Maven: com.google.errorprone:error_prone_annotations:2.1.3" level="project" />
     <orderEntry type="library" name="Maven: com.google.j2objc:j2objc-annotations:1.1" level="project" />
     <orderEntry type="library" name="Maven: org.codehaus.mojo:animal-sniffer-annotations:1.14" level="project" />
     <orderEntry type="library" name="Maven: com.google.code.findbugs:jsr305:3.0.2" level="project" />
-<<<<<<< HEAD
-=======
-    <orderEntry type="library" name="Maven: org.slf4j:slf4j-api:1.7.25" level="project" />
->>>>>>> 4cac441c
     <orderEntry type="library" scope="RUNTIME" name="Maven: net.sf.proguard:proguard-base:5.3.3" level="project" />
   </component>
 </module>