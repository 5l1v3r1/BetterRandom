--- conflicted
+++ resolved
@@ -433,15 +433,11 @@
         <configuration>
           <threads>4</threads>
           <coverageThreshold>80</coverageThreshold>
-<<<<<<< HEAD
-          <mutationThreshold>50</mutationThreshold>
-=======
-          <mutationThreshold>60</mutationThreshold>
+         <mutationThreshold>60</mutationThreshold>
           <avoidCallsTo>
             <avoidCallsTo>java.util.logging</avoidCallsTo>
             <avoidCallsTo>io.github.pr0methean.betterrandom.util.LogPreFormatter</avoidCallsTo>
           </avoidCallsTo>
->>>>>>> 866aa90c
         </configuration>
       </plugin>
       <plugin>
