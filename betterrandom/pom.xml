<?xml version="1.0" encoding="UTF-8"?>
<!--suppress XmlHighlighting -->
<project xmlns="http://maven.apache.org/POM/4.0.0" xmlns:xsi="http://www.w3.org/2001/XMLSchema-instance" xsi:schemaLocation="http://maven.apache.org/POM/4.0.0 http://maven.apache.org/xsd/maven-4.0.0.xsd">
  <modelVersion>4.0.0</modelVersion>
  <packaging>jar</packaging>
  <properties>
    <project.build.sourceEncoding>UTF-8</project.build.sourceEncoding>
    <prefix />
    <maven.compiler.source>1.7</maven.compiler.source>
    <maven.compiler.target>1.7</maven.compiler.target>
    <github.global.server>github</github.global.server>
  </properties>
  <groupId>io.github.pr0methean.betterrandom</groupId>
<<<<<<< HEAD
  <artifactId>BetterRandom-Java7</artifactId>
  <version>2.3.6-SNAPSHOT</version>
=======
  <artifactId>BetterRandom</artifactId>
  <version>2.3.7-SNAPSHOT</version>
>>>>>>> d8510e29
  <name>BetterRandom</name>
  <description>BetterRandom is a library designed to help improve the quality and performance of random-number generation on Java.
  </description>
  <url>https://github.com/Pr0methean/BetterRandom</url>

  <licenses>
    <license>
      <name>Apache License, Version 2.0</name>
      <url>http://www.apache.org/licenses/LICENSE-2.0.txt</url>
      <distribution>repo</distribution>
    </license>
  </licenses>

  <scm>
    <url>https://github.com/Pr0methean/BetterRandom</url>
    <connection>scm:git:git://github.com/Pr0methean/BetterRandom.git</connection>
    <developerConnection>scm:git:git@github.com:Pr0methean/BetterRandom.git</developerConnection>
    <tag>BetterRandom-2.3.5-SNAPSHOT</tag>
  </scm>

  <distributionManagement>
    <snapshotRepository>
      <id>sonatype-nexus-snapshots</id>
      <name>Sonatype Nexus snapshot repository</name>
      <url>https://oss.sonatype.org/content/repositories/snapshots</url>
    </snapshotRepository>
    <repository>
      <id>sonatype-nexus-staging</id>
      <name>Sonatype Nexus release repository</name>
      <url>https://oss.sonatype.org/service/local/staging/deploy/maven2</url>
    </repository>
  </distributionManagement>

  <dependencies>
    <dependency>
      <groupId>net.sourceforge.streamsupport</groupId>
      <artifactId>streamsupport</artifactId>
      <version>1.6.1</version>
    </dependency>
    <dependency>
      <!-- Works around an issue in newer versions of JCommander otherwise used by TestNG -->
      <groupId>com.beust</groupId>
      <artifactId>jcommander</artifactId>
      <version>1.48</version>
    </dependency>
    <dependency>
      <groupId>org.slf4j</groupId>
      <artifactId>slf4j-api</artifactId>
      <version>1.7.25</version>
    </dependency>
    <dependency>
      <groupId>org.apache.logging.log4j</groupId>
      <artifactId>log4j-slf4j-impl</artifactId>
      <version>2.10.0</version>
      <scope>test</scope>
    </dependency>
    <dependency>
      <!-- https://mvnrepository.com/artifact/org.apache.maven.plugins/maven-deploy-plugin -->
      <groupId>org.apache.maven.plugins</groupId>
      <artifactId>maven-deploy-plugin</artifactId>
      <version>2.8.2</version>
    </dependency>
    <dependency>
      <!-- Overrides transitive dep on 5.2.1 -->
      <groupId>net.sf.proguard</groupId>
      <artifactId>proguard-base</artifactId>
      <version>5.3.3</version>
      <scope>runtime</scope>
    </dependency>
    <dependency>
      <groupId>com.googlecode.json-simple</groupId>
      <artifactId>json-simple</artifactId>
      <version>1.1.1</version>
    </dependency>
    <dependency>
      <groupId>org.testng</groupId>
      <artifactId>testng</artifactId>
      <version>6.11</version>
      <scope>test</scope>
    </dependency>
    <!-- https://mvnrepository.com/artifact/org.apache.commons/commons-math3 -->
    <dependency>
      <groupId>org.apache.commons</groupId>
      <artifactId>commons-math3</artifactId>
      <version>3.6.1</version>
      <scope>test</scope>
    </dependency>
    <!-- https://mvnrepository.com/artifact/com.google.guava/guava -->
    <dependency>
      <groupId>com.google.guava</groupId>
      <artifactId>guava</artifactId>
      <version>25.0-android</version>
    </dependency>
    <!-- https://mvnrepository.com/artifact/com.google.code.findbugs/jsr305 -->
    <dependency>
      <groupId>com.google.code.findbugs</groupId>
      <artifactId>jsr305</artifactId>
      <version>3.0.2</version>
    </dependency>
    <dependency>
      <groupId>org.apache.maven.plugins</groupId>
      <artifactId>maven-deploy-plugin</artifactId>
      <version>2.8.2</version>
      <type>maven-plugin</type>
    </dependency>
  </dependencies>
  <build>
    <resources>
      <resource>
        <directory>${project.basedir}</directory>
        <includes>
          <include>README*</include>
          <include>NOTICE*</include>
          <include>LICENCE*</include>
        </includes>
      </resource>
    </resources>
    <pluginManagement>
      <plugins>
        <plugin>
          <groupId>org.apache.maven.plugins</groupId>
          <artifactId>maven-javadoc-plugin</artifactId>
          <version>3.0.0-M1</version>
          <configuration>
            <sourcepath>${user.home}/j2se-src:${basedir}/src/main/java</sourcepath>
            <javadocVersion>1.8.0</javadocVersion>
            <notimestamp>true</notimestamp>
            <subpackages>io.github.pr0methean</subpackages>
            <show>protected</show>
            <links>
              <link>http://checkstyle-addons.github.io/jsr305-javadoc/3.0.1</link>
              <link>https://checkerframework.org/api</link>
              <link>https://docs.oracle.com/javase/8/docs/api</link>
              <link>https://google.github.io/guava/releases/23.0/api/docs</link>
            </links>
            <tags>
              <tag>
                <name>apiNote</name>
                <placement>a</placement>

                <head>API Note:</head>
              </tag>
              <tag>
                <name>implSpec</name>
                <placement>a</placement>

                <head>Implementation Requirements:</head>
              </tag>
              <tag>
                <name>spec</name>
                <placement>a</placement>

                <head>Specification:</head>
              </tag>
              <tag>
                <name>revised</name>
                <placement>a</placement>

                <head>Revised in Version:</head>
              </tag>
              <tag>
                <name>implNote</name>
                <placement>a</placement>

                <head>Implementation Note:</head>
              </tag>
              <tag>
                <name>jls</name>
                <placement>a</placement>

                <head>Java Language Specification:</head>
              </tag>
            </tags>
          </configuration>
        </plugin>
        <plugin>
          <groupId>org.apache.maven.plugins</groupId>
          <artifactId>maven-surefire-plugin</artifactId>
          <version>2.20.1</version>
          <configuration>
            <trimStackTrace>false</trimStackTrace>
            <parallel>methods</parallel>
            <forkedProcessTimeoutInSeconds>600</forkedProcessTimeoutInSeconds>
            <properties>
              <property>
                <name>surefire.testng.verbose</name>
                <value>10</value>
              </property>
            </properties>
            <suiteXmlFiles>
              <suiteXmlFile>src/test/testng.xml</suiteXmlFile>
            </suiteXmlFiles>
          </configuration>
        </plugin>
        <plugin>
          <groupId>org.apache.maven.plugins</groupId>
          <artifactId>maven-jar-plugin</artifactId>
          <version>3.0.2</version>
          <configuration>
                        <source>1.7</source>
            <target>1.7</target>
            <archive>
              <manifest>
                <addDefaultImplementationEntries>true</addDefaultImplementationEntries>
                <addDefaultSpecificationEntries>true</addDefaultSpecificationEntries>
              </manifest>
            </archive>
          </configuration>
          <executions>
            <execution>
              <goals>
                <goal>test-jar</goal>
              </goals>
            </execution>
          </executions>
        </plugin>
        <plugin>
          <groupId>org.apache.maven.plugins</groupId>
          <artifactId>maven-source-plugin</artifactId>
          <version>3.0.1</version>
          <executions>
            <execution>
              <id>attach-sources</id>
              <phase>verify</phase>
              <goals>
                <goal>jar-no-fork</goal>
              </goals>
            </execution>
          </executions>
        </plugin>

        <!-- Required: javadoc JAR -->
        <plugin>
          <groupId>org.apache.maven.plugins</groupId>
          <artifactId>maven-javadoc-plugin</artifactId>
          <version>3.0.0-M1</version>
          <executions>
            <execution>
              <id>attach-javadoc</id>
              <phase>verify</phase>
              <goals>
                <goal>jar</goal>
              </goals>
            </execution>
          </executions>
          <configuration>
            <javadocVersion>1.8.0</javadocVersion>
            <notimestamp>true</notimestamp>
            <show>protected</show>
            <bottom>
              <![CDATA[
              © {currentYear} Chris Hennick. Free to use under the <a href="https://www.apache.org/licenses/LICENSE-2.0">Apache License 2.0</a>. <a href="/privacy policy.html">Privacy Policy</a>]]></bottom>
          </configuration>
        </plugin>
        <plugin>
          <groupId>org.apache.maven.plugins</groupId>
          <artifactId>maven-dependency-plugin</artifactId>
          <version>3.0.2</version>
          <executions>
            <execution>
              <goals>
                <goal>properties</goal>
              </goals>
            </execution>
          </executions>
        </plugin>
        <plugin>
          <artifactId>maven-compiler-plugin</artifactId>
          <version>3.7.0</version>
          <configuration>
            <source>1.7</source>
            <target>1.7</target>
            <staleMillis>3600000</staleMillis>
            <fork>true</fork>
            <compilerArguments>
              <Xmaxerrs>10000</Xmaxerrs>
              <Xmaxwarns>10000</Xmaxwarns>
            </compilerArguments>
          </configuration>
        </plugin>
        <plugin>
          <groupId>org.jacoco</groupId>
          <artifactId>jacoco-maven-plugin</artifactId>
          <version>0.7.9</version>
          <executions>
            <execution>
              <id>default-prepare-agent</id>
              <goals>
                <goal>prepare-agent</goal>
              </goals>
              <configuration>
                <dumpOnExit>true</dumpOnExit>
              </configuration>
            </execution>
            <execution>
              <id>default-report</id>
              <phase>prepare-package</phase>
              <goals>
                <goal>report</goal>
              </goals>
            </execution>
            <execution>
              <id>default-check</id>
              <goals>
                <goal>check</goal>
              </goals>
              <configuration>
                <rules>
                  <rule>
                    <element>BUNDLE</element>
                    <limits>
                      <limit>
                        <counter>COMPLEXITY</counter>
                        <value>COVEREDRATIO</value>
                        <minimum>0.60</minimum>
                      </limit>
                    </limits>
                  </rule>
                </rules>
              </configuration>
            </execution>
          </executions>
        </plugin>
        <plugin>
          <groupId>org.eluder.coveralls</groupId>
          <artifactId>coveralls-maven-plugin</artifactId>
          <version>4.3.0</version>
          <configuration>
            <failOnServiceError>true</failOnServiceError>
          </configuration>
        </plugin>
        <plugin>
          <groupId>com.github.wvengen</groupId>
          <artifactId>proguard-maven-plugin</artifactId>
          <version>2.0.14</version>
          <configuration>
            <proguardJar>
              ${user.home}/.m2/repository/net/sf/proguard/proguard-base/5.3.3/proguard-base-5.3.3.jar
            </proguardJar>
            <proguardInclude>${basedir}/proguard.conf</proguardInclude>
            <libs>
              <lib>${java.home}/lib/rt.jar</lib>
              <lib>${java.home}/lib/jce.jar</lib>
            </libs>
          </configuration>
        </plugin>
        <plugin>
          <!-- Required for com.github.github:site-maven-plugin -->
          <groupId>org.apache.maven.plugins</groupId>
          <artifactId>maven-project-info-reports-plugin</artifactId>
          <version>2.9</version>
        </plugin>
        <plugin>
          <!-- Deploy the web site -->
          <groupId>com.github.github</groupId>
          <artifactId>site-maven-plugin</artifactId>
          <version>0.9</version>
          <executions>
            <execution>
              <goals>
                <goal>site</goal>
              </goals>
              <!-- select the Maven phase in which the plugin will be executed -->
              <phase>site-deploy</phase>
              <!--suppress MavenModelInspection, MavenModelInspection -->
              <configuration>
                <!-- Plugin configuration ges here -->

                <server>github</server>

                <!-- The commit message -->
                <message>Building site for my project</message>
                <!-- The location where the site is uploaded -->
                <path>${site.path}</path>
                <!-- Use merge or override the content -->
                <merge>true</merge>
              </configuration>
            </execution>
          </executions>
        </plugin>
        <!-- Release configuration: -->
        <plugin>
          <groupId>org.apache.maven.plugins</groupId>
          <artifactId>maven-release-plugin</artifactId>
          <version>2.5.3</version>
          <dependencies>
            <!-- https://mvnrepository.com/artifact/com.google.code.findbugs/jsr305 -->
            <dependency>
              <groupId>com.google.code.findbugs</groupId>
              <artifactId>jsr305</artifactId>
              <version>3.0.2</version>
            </dependency>
            <!-- https://stackoverflow.com/questions/15166781/mvn-releaseprepare-not-committing-changes-to-pom-xml -->
            <dependency>
              <groupId>org.apache.maven.scm</groupId>
              <artifactId>maven-scm-provider-gitexe</artifactId>
              <version>1.9.5</version>
            </dependency>
          </dependencies>
          <configuration>
            <mavenExecutorId>forked-path</mavenExecutorId>

          </configuration>
        </plugin>

        <!-- Deployment -->
        <plugin>
          <groupId>org.sonatype.plugins</groupId>
          <artifactId>nexus-staging-maven-plugin</artifactId>
          <version>1.6.8</version>
          <extensions>true</extensions>
          <configuration>
            <serverId>sonatype-nexus-staging</serverId>
            <nexusUrl>https://oss.sonatype.org/</nexusUrl>
            <autoReleaseAfterClose>true</autoReleaseAfterClose>
          </configuration>
        </plugin>
        <plugin>
          <groupId>org.apache.maven.plugins</groupId>
          <artifactId>maven-deploy-plugin</artifactId>
          <version>2.8.2</version>
        </plugin>
      </plugins>
    </pluginManagement>
    <plugins>
      <plugin>
        <groupId>org.pitest</groupId>
        <artifactId>pitest-maven</artifactId>
        <version>1.3.2</version>
        <configuration>
          <threads>3</threads>
          <coverageThreshold>80</coverageThreshold>
          <mutationThreshold>70</mutationThreshold>
          <avoidCallsTo>
            <avoidCallsTo>org.slf4j</avoidCallsTo>
          </avoidCallsTo>
          <timeoutFactor>2</timeoutFactor>
          <timeoutConstant>5000</timeoutConstant>
        </configuration>
      </plugin>
      <plugin>
        <groupId>org.apache.maven.plugins</groupId>
        <artifactId>maven-enforcer-plugin</artifactId>
        <version>3.0.0-M1</version>
        <executions>
          <execution>
            <id>enforce-maven</id>
            <goals>
              <goal>enforce</goal>
            </goals>
            <configuration>
              <rules>
                <requireMavenVersion>
                  <version>3.0.5</version>
                </requireMavenVersion>
              </rules>
            </configuration>
          </execution>
        </executions>
      </plugin>
      <plugin>
        <groupId>com.github.wvengen</groupId>
        <artifactId>proguard-maven-plugin</artifactId>
        <version>2.0.14</version>
        <executions>
          <execution>
            <phase>package</phase>
            <goals>
              <goal>proguard</goal>
            </goals>
          </execution>
        </executions>
      </plugin>
    </plugins>
  </build>
  <profiles>

    <!-- GPG Signature on release -->
    <profile>
      <id>release-sign-artifacts</id>
      <activation>
        <property>
          <name>performRelease</name>
          <value>true</value>
        </property>
      </activation>
      <build>
        <plugins>
          <plugin>
            <groupId>org.apache.maven.plugins</groupId>
            <artifactId>maven-gpg-plugin</artifactId>
            <version>1.6</version>
            <executions>
              <execution>
                <id>sign-artifacts</id>
                <phase>verify</phase>
                <goals>
                  <goal>sign</goal>
                </goals>
              </execution>
            </executions>
          </plugin>
        </plugins>
      </build>
    </profile>

    <profile>
      <!-- For testing on an Android emulator. Work in progress. -->
      <id>android</id>
      <repositories>
        <repository>
          <id>google</id>
          <name>Google Maven repository</name>
          <url>https://maven.google.com</url>
        </repository>
        <repository>
          <id>lemonade</id>
          <name>Lemonade Lab</name>
          <url>https://dl.bintray.com/lemonade/maven/</url>
        </repository>
        <repository>
          <id>jcenter</id>
          <url>https://dl.bintray.com/cbeust/maven/</url>
        </repository>
      </repositories>
      <properties>
        <packaging>aar</packaging>
      </properties>
      <dependencies>
        <dependency>
          <groupId>de.lemona.android</groupId>
          <artifactId>android-testng</artifactId>
          <version>1.1.27</version>
          <type>pom</type>
        </dependency>
        <dependency>
          <groupId>com.google.android.gms</groupId>
          <artifactId>play-services</artifactId>
          <version>4.4.52</version>
          <type>aar</type>
        </dependency>
      </dependencies>
    </profile>

  </profiles>

  <!-- Required: developer information: -->
  <developers>
    <developer>
      <id>Pr0methean</id>
      <name>Chris Hennick</name>
      <email>seahen123@gmail.com</email>
      <url>https://github.com/Pr0methean</url>
    </developer>
  </developers>
  <reporting>
    <plugins>
      <plugin>
        <groupId>org.apache.maven.plugins</groupId>
        <artifactId>maven-javadoc-plugin</artifactId>
        <version>3.0.0-M1</version>
        <configuration>
          <javadocVersion>1.8.0</javadocVersion>
          <sourcepath>${user.home}/j2se-src:${basedir}/src/main/java</sourcepath>
          <notimestamp>true</notimestamp>
          <show>protected</show>
          <links>
            <link>https://docs.oracle.com/javase/8/docs/api</link>
            <link>https://google.github.io/guava/releases/19.0/api/docs</link>
          </links>
          <tags>
            <tag>
              <name>apiNote</name>
              <placement>a</placement>

              <head>API Note:</head>
            </tag>
            <tag>
              <name>implSpec</name>
              <placement>a</placement>

              <head>Implementation Requirements:</head>
            </tag>
            <tag>
              <name>implNote</name>
              <placement>a</placement>

              <head>Implementation Note:</head>
            </tag>
          </tags>
        </configuration>
      </plugin>
    </plugins>
  </reporting>
</project><|MERGE_RESOLUTION|>--- conflicted
+++ resolved
@@ -11,13 +11,8 @@
     <github.global.server>github</github.global.server>
   </properties>
   <groupId>io.github.pr0methean.betterrandom</groupId>
-<<<<<<< HEAD
   <artifactId>BetterRandom-Java7</artifactId>
-  <version>2.3.6-SNAPSHOT</version>
-=======
-  <artifactId>BetterRandom</artifactId>
   <version>2.3.7-SNAPSHOT</version>
->>>>>>> d8510e29
   <name>BetterRandom</name>
   <description>BetterRandom is a library designed to help improve the quality and performance of random-number generation on Java.
   </description>
@@ -217,7 +212,7 @@
           <artifactId>maven-jar-plugin</artifactId>
           <version>3.0.2</version>
           <configuration>
-                        <source>1.7</source>
+            <source>1.7</source>
             <target>1.7</target>
             <archive>
               <manifest>
