--- conflicted
+++ resolved
@@ -11,13 +11,8 @@
     <github.global.server>github</github.global.server>
   </properties>
   <groupId>io.github.pr0methean.betterrandom</groupId>
-<<<<<<< HEAD
   <artifactId>BetterRandom-Java7</artifactId>
-  <version>2.3.7-SNAPSHOT</version>
-=======
-  <artifactId>BetterRandom</artifactId>
   <version>2.3.6-SNAPSHOT</version>
->>>>>>> c4ea784d
   <name>BetterRandom</name>
   <description>BetterRandom is a library designed to help improve the quality and performance of random-number generation on Java.
   </description>
