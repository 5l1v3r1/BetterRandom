--- conflicted
+++ resolved
@@ -4,88 +4,7 @@
   xmlns:xsi="http://www.w3.org/2001/XMLSchema-instance"
   xsi:schemaLocation="http://maven.apache.org/POM/4.0.0 http://maven.apache.org/xsd/maven-4.0.0.xsd">
   <modelVersion>4.0.0</modelVersion>
-<<<<<<< HEAD
-=======
   <profiles>
-    <profile>
-      <id>jdk8</id>
-      <activation>
-        <jdk>(,1.8]</jdk>
-      </activation>
-      <properties>
-        <maven.compiler.source>1.8</maven.compiler.source>
-        <maven.compiler.target>1.8</maven.compiler.target>
-      </properties>
-      <dependencies>
-        <dependency>
-          <groupId>org.slf4j</groupId>
-          <artifactId>slf4j-api</artifactId>
-          <version>1.7.25</version>
-        </dependency>
-        <dependency>
-          <!-- Overrides transitive dep on 5.2.1 -->
-          <groupId>net.sf.proguard</groupId>
-          <artifactId>proguard-base</artifactId>
-          <version>5.3.3</version>
-          <scope>runtime</scope>
-        </dependency>
-      </dependencies>
-      <build>
-        <pluginManagement>
-          <plugins>
-            <plugin>
-              <groupId>com.github.wvengen</groupId>
-              <artifactId>proguard-maven-plugin</artifactId>
-              <version>2.0.14</version>
-              <configuration>
-                <proguardJar>
-                  ${user.home}/.m2/repository/net/sf/proguard/proguard-base/5.3.3/proguard-base-5.3.3.jar
-                </proguardJar>
-                <proguardInclude>${basedir}/proguard.conf</proguardInclude>
-                <libs>
-                  <lib>${java.home}/lib/rt.jar</lib>
-                  <lib>${java.home}/lib/jce.jar</lib>
-                </libs>
-              </configuration>
-            </plugin>
-          </plugins>
-        </pluginManagement>
-        <plugins>
-          <plugin>
-            <groupId>com.github.wvengen</groupId>
-            <artifactId>proguard-maven-plugin</artifactId>
-            <version>2.0.14</version>
-            <executions>
-              <execution>
-                <id>proguard</id>
-                <!-- Work around lack of a post-package phase (proguard requires existing jar -->
-                <phase>pre-integration-test</phase>
-                <goals>
-                  <goal>proguard</goal>
-                </goals>
-              </execution>
-            </executions>
-          </plugin>
-        </plugins>
-      </build>
-    </profile>
-    <profile>
-      <id>jdk9</id>
-      <activation>
-        <jdk>[9.0,)</jdk>
-      </activation>
-      <properties>
-        <maven.compiler.source>1.9</maven.compiler.source>
-        <maven.compiler.target>1.9</maven.compiler.target>
-      </properties>
-      <dependencies>
-        <dependency>
-          <groupId>org.slf4j</groupId>
-          <artifactId>slf4j-api</artifactId>
-          <version>1.8.0-beta0</version>
-        </dependency>
-      </dependencies>
-    </profile>
     <!-- GPG Signature on release -->
     <profile>
       <id>release-sign-artifacts</id>
@@ -172,7 +91,6 @@
       </dependencies>
     </profile>
   </profiles>
->>>>>>> f186f05d
   <packaging>jar</packaging>
   <properties>
     <project.build.sourceEncoding>UTF-8</project.build.sourceEncoding>
@@ -284,6 +202,13 @@
       <version>2.8.2</version>
       <type>maven-plugin</type>
     </dependency>
+    <dependency>
+      <!-- Overrides transitive dep on 5.2.1 -->
+      <groupId>net.sf.proguard</groupId>
+      <artifactId>proguard-base</artifactId>
+      <version>5.3.3</version>
+      <scope>runtime</scope>
+    </dependency>
   </dependencies>
   <build>
     <resources>
@@ -298,6 +223,21 @@
     </resources>
     <pluginManagement>
       <plugins>
+        <plugin>
+          <groupId>com.github.wvengen</groupId>
+          <artifactId>proguard-maven-plugin</artifactId>
+          <version>2.0.14</version>
+          <executions>
+            <execution>
+              <id>proguard</id>
+              <!-- Work around lack of a post-package phase (proguard requires existing jar -->
+              <phase>pre-integration-test</phase>
+              <goals>
+                <goal>proguard</goal>
+              </goals>
+            </execution>
+          </executions>
+        </plugin>
         <plugin>
           <groupId>org.apache.maven.plugins</groupId>
           <artifactId>maven-javadoc-plugin</artifactId>
@@ -379,8 +319,6 @@
           <artifactId>maven-jar-plugin</artifactId>
           <version>3.0.2</version>
           <configuration>
-            <source>1.7</source>
-            <target>1.7</target>
             <archive>
               <manifest>
                 <addDefaultImplementationEntries>true</addDefaultImplementationEntries>
@@ -657,77 +595,6 @@
       </plugin>
     </plugins>
   </build>
-  <profiles>
-
-    <!-- GPG Signature on release -->
-    <profile>
-      <id>release-sign-artifacts</id>
-      <activation>
-        <property>
-          <name>performRelease</name>
-          <value>true</value>
-        </property>
-      </activation>
-      <build>
-        <plugins>
-          <plugin>
-            <groupId>org.apache.maven.plugins</groupId>
-            <artifactId>maven-gpg-plugin</artifactId>
-            <version>1.6</version>
-            <executions>
-              <execution>
-                <id>sign-artifacts</id>
-                <phase>verify</phase>
-                <goals>
-                  <goal>sign</goal>
-                </goals>
-              </execution>
-            </executions>
-          </plugin>
-        </plugins>
-      </build>
-    </profile>
-
-    <profile>
-      <!-- For testing on an Android emulator. Work in progress. -->
-      <id>android</id>
-      <repositories>
-        <repository>
-          <id>google</id>
-          <name>Google Maven repository</name>
-          <url>https://maven.google.com</url>
-        </repository>
-        <repository>
-          <id>lemonade</id>
-          <name>Lemonade Lab</name>
-          <url>https://dl.bintray.com/lemonade/maven/</url>
-        </repository>
-        <repository>
-          <id>jcenter</id>
-          <url>https://dl.bintray.com/cbeust/maven/</url>
-        </repository>
-      </repositories>
-      <properties>
-        <packaging>aar</packaging>
-      </properties>
-      <dependencies>
-        <dependency>
-          <groupId>de.lemona.android</groupId>
-          <artifactId>android-testng</artifactId>
-          <version>1.1.27</version>
-          <type>pom</type>
-        </dependency>
-        <dependency>
-          <groupId>com.google.android.gms</groupId>
-          <artifactId>play-services</artifactId>
-          <version>4.4.52</version>
-          <type>aar</type>
-        </dependency>
-      </dependencies>
-    </profile>
-
-  </profiles>
-
   <!-- Required: developer information: -->
   <developers>
     <developer>
