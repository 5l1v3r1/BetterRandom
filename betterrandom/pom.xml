<?xml version="1.0" encoding="UTF-8"?>
<!--suppress XmlHighlighting -->
<project xmlns="http://maven.apache.org/POM/4.0.0" xmlns:xsi="http://www.w3.org/2001/XMLSchema-instance" xsi:schemaLocation="http://maven.apache.org/POM/4.0.0 http://maven.apache.org/xsd/maven-4.0.0.xsd">
  <modelVersion>4.0.0</modelVersion>
  <packaging>jar</packaging>
  <properties>
    <project.build.sourceEncoding>UTF-8</project.build.sourceEncoding>
    <prefix />
    <maven.compiler.source>1.7</maven.compiler.source>
    <maven.compiler.target>1.7</maven.compiler.target>
    <github.global.server>github</github.global.server>
  </properties>
  <groupId>io.github.pr0methean.betterrandom</groupId>
<<<<<<< HEAD
  <artifactId>BetterRandom-Java7</artifactId>
=======
  <artifactId>BetterRandom</artifactId>
>>>>>>> b2d49ca8
  <version>2.3.6-SNAPSHOT</version>
  <name>BetterRandom</name>
  <description>BetterRandom is a library designed to help improve the quality and performance of random-number generation on Java.
  </description>
  <url>https://github.com/Pr0methean/BetterRandom</url>

  <licenses>
    <license>
      <name>Apache License, Version 2.0</name>
      <url>http://www.apache.org/licenses/LICENSE-2.0.txt</url>
      <distribution>repo</distribution>
    </license>
  </licenses>

  <scm>
    <url>https://github.com/Pr0methean/BetterRandom</url>
    <connection>scm:git:git://github.com/Pr0methean/BetterRandom.git</connection>
    <developerConnection>scm:git:git@github.com:Pr0methean/BetterRandom.git</developerConnection>
    <tag>BetterRandom-2.3.5-SNAPSHOT</tag>
  </scm>

  <distributionManagement>
    <snapshotRepository>
      <id>sonatype-nexus-snapshots</id>
      <name>Sonatype Nexus snapshot repository</name>
      <url>https://oss.sonatype.org/content/repositories/snapshots</url>
    </snapshotRepository>
    <repository>
      <id>sonatype-nexus-staging</id>
      <name>Sonatype Nexus release repository</name>
      <url>https://oss.sonatype.org/service/local/staging/deploy/maven2</url>
    </repository>
  </distributionManagement>

  <dependencies>
    <dependency>
      <groupId>net.sourceforge.streamsupport</groupId>
      <artifactId>streamsupport</artifactId>
      <version>1.6.1</version>
    </dependency>
    <dependency>
      <!-- Works around an issue in newer versions of JCommander otherwise used by TestNG -->
      <groupId>com.beust</groupId>
      <artifactId>jcommander</artifactId>
      <version>1.48</version>
    </dependency>
    <dependency>
      <groupId>org.slf4j</groupId>
      <artifactId>slf4j-api</artifactId>
      <version>1.7.25</version>
    </dependency>
    <dependency>
      <groupId>org.apache.logging.log4j</groupId>
      <artifactId>log4j-slf4j-impl</artifactId>
      <version>2.10.0</version>
      <scope>test</scope>
    </dependency>
    <dependency>
      <!-- https://mvnrepository.com/artifact/org.apache.maven.plugins/maven-deploy-plugin -->
      <groupId>org.apache.maven.plugins</groupId>
      <artifactId>maven-deploy-plugin</artifactId>
      <version>2.8.2</version>
    </dependency>
    <dependency>
      <!-- Overrides transitive dep on 5.2.1 -->
      <groupId>net.sf.proguard</groupId>
      <artifactId>proguard-base</artifactId>
      <version>5.3.3</version>
      <scope>runtime</scope>
    </dependency>
    <dependency>
      <groupId>com.googlecode.json-simple</groupId>
      <artifactId>json-simple</artifactId>
      <version>1.1.1</version>
    </dependency>
    <dependency>
      <groupId>org.testng</groupId>
      <artifactId>testng</artifactId>
      <version>6.11</version>
      <scope>test</scope>
    </dependency>
    <!-- https://mvnrepository.com/artifact/org.apache.commons/commons-math3 -->
    <dependency>
      <groupId>org.apache.commons</groupId>
      <artifactId>commons-math3</artifactId>
      <version>3.6.1</version>
      <scope>test</scope>
    </dependency>
    <!-- https://mvnrepository.com/artifact/com.google.guava/guava -->
    <dependency>
      <groupId>com.google.guava</groupId>
      <artifactId>guava</artifactId>
<<<<<<< HEAD
      <version>24.0-android</version>
=======
      <version>25.0-jre</version>
>>>>>>> b2d49ca8
    </dependency>
    <!-- https://mvnrepository.com/artifact/com.google.code.findbugs/jsr305 -->
    <dependency>
      <groupId>com.google.code.findbugs</groupId>
      <artifactId>jsr305</artifactId>
      <version>3.0.2</version>
    </dependency>
    <dependency>
      <groupId>org.apache.maven.plugins</groupId>
      <artifactId>maven-deploy-plugin</artifactId>
      <version>2.8.2</version>
      <type>maven-plugin</type>
    </dependency>
  </dependencies>
  <build>
    <resources>
      <resource>
        <directory>${project.basedir}</directory>
        <includes>
          <include>README*</include>
          <include>NOTICE*</include>
          <include>LICENCE*</include>
        </includes>
      </resource>
    </resources>
    <pluginManagement>
      <plugins>
        <plugin>
          <groupId>org.apache.maven.plugins</groupId>
          <artifactId>maven-javadoc-plugin</artifactId>
          <version>3.0.0-M1</version>
          <configuration>
            <sourcepath>${user.home}/j2se-src:${basedir}/src/main/java</sourcepath>
            <javadocVersion>1.8.0</javadocVersion>
            <notimestamp>true</notimestamp>
            <subpackages>io.github.pr0methean</subpackages>
            <show>protected</show>
            <links>
              <link>http://checkstyle-addons.github.io/jsr305-javadoc/3.0.1</link>
              <link>https://checkerframework.org/api</link>
              <link>https://docs.oracle.com/javase/8/docs/api</link>
              <link>https://google.github.io/guava/releases/23.0/api/docs</link>
            </links>
            <tags>
              <tag>
                <name>apiNote</name>
                <placement>a</placement>

                <head>API Note:</head>
              </tag>
              <tag>
                <name>implSpec</name>
                <placement>a</placement>

                <head>Implementation Requirements:</head>
              </tag>
              <tag>
                <name>spec</name>
                <placement>a</placement>

                <head>Specification:</head>
              </tag>
              <tag>
                <name>revised</name>
                <placement>a</placement>

                <head>Revised in Version:</head>
              </tag>
              <tag>
                <name>implNote</name>
                <placement>a</placement>

                <head>Implementation Note:</head>
              </tag>
              <tag>
                <name>jls</name>
                <placement>a</placement>

                <head>Java Language Specification:</head>
              </tag>
            </tags>
          </configuration>
        </plugin>
        <plugin>
          <groupId>org.apache.maven.plugins</groupId>
          <artifactId>maven-surefire-plugin</artifactId>
          <version>2.20.1</version>
          <configuration>
            <trimStackTrace>false</trimStackTrace>
            <parallel>methods</parallel>
            <forkedProcessTimeoutInSeconds>600</forkedProcessTimeoutInSeconds>
            <properties>
              <property>
                <name>surefire.testng.verbose</name>
                <value>10</value>
              </property>
            </properties>
            <suiteXmlFiles>
              <suiteXmlFile>src/test/testng.xml</suiteXmlFile>
            </suiteXmlFiles>
          </configuration>
        </plugin>
        <plugin>
          <groupId>org.apache.maven.plugins</groupId>
          <artifactId>maven-jar-plugin</artifactId>
          <version>3.0.2</version>
          <configuration>
                        <source>1.7</source>
            <target>1.7</target>
            <archive>
              <manifest>
                <addDefaultImplementationEntries>true</addDefaultImplementationEntries>
                <addDefaultSpecificationEntries>true</addDefaultSpecificationEntries>
              </manifest>
            </archive>
          </configuration>
          <executions>
            <execution>
              <goals>
                <goal>test-jar</goal>
              </goals>
            </execution>
          </executions>
        </plugin>
        <plugin>
          <groupId>org.apache.maven.plugins</groupId>
          <artifactId>maven-source-plugin</artifactId>
          <version>3.0.1</version>
          <executions>
            <execution>
              <id>attach-sources</id>
              <phase>verify</phase>
              <goals>
                <goal>jar-no-fork</goal>
              </goals>
            </execution>
          </executions>
        </plugin>

        <!-- Required: javadoc JAR -->
        <plugin>
          <groupId>org.apache.maven.plugins</groupId>
          <artifactId>maven-javadoc-plugin</artifactId>
          <version>3.0.0-M1</version>
          <executions>
            <execution>
              <id>attach-javadoc</id>
              <phase>verify</phase>
              <goals>
                <goal>jar</goal>
              </goals>
            </execution>
          </executions>
          <configuration>
            <javadocVersion>1.8.0</javadocVersion>
            <notimestamp>true</notimestamp>
            <show>protected</show>
            <bottom>
              <![CDATA[
              © {currentYear} Chris Hennick. Free to use under the <a href="https://www.apache.org/licenses/LICENSE-2.0">Apache License 2.0</a>. <a href="/privacy policy.html">Privacy Policy</a>]]></bottom>
          </configuration>
        </plugin>
        <plugin>
          <groupId>org.apache.maven.plugins</groupId>
          <artifactId>maven-dependency-plugin</artifactId>
          <version>3.0.2</version>
          <executions>
            <execution>
              <goals>
                <goal>properties</goal>
              </goals>
            </execution>
          </executions>
        </plugin>
        <plugin>
          <artifactId>maven-compiler-plugin</artifactId>
          <version>3.7.0</version>
          <configuration>
            <source>1.7</source>
            <target>1.7</target>
            <staleMillis>3600000</staleMillis>
            <fork>true</fork>
            <compilerArguments>
              <Xmaxerrs>10000</Xmaxerrs>
              <Xmaxwarns>10000</Xmaxwarns>
            </compilerArguments>
          </configuration>
        </plugin>
        <plugin>
          <groupId>org.jacoco</groupId>
          <artifactId>jacoco-maven-plugin</artifactId>
          <version>0.7.9</version>
          <executions>
            <execution>
              <id>default-prepare-agent</id>
              <goals>
                <goal>prepare-agent</goal>
              </goals>
              <configuration>
                <dumpOnExit>true</dumpOnExit>
              </configuration>
            </execution>
            <execution>
              <id>default-report</id>
              <phase>prepare-package</phase>
              <goals>
                <goal>report</goal>
              </goals>
            </execution>
            <execution>
              <id>default-check</id>
              <goals>
                <goal>check</goal>
              </goals>
              <configuration>
                <rules>
                  <rule>
                    <element>BUNDLE</element>
                    <limits>
                      <limit>
                        <counter>COMPLEXITY</counter>
                        <value>COVEREDRATIO</value>
                        <minimum>0.60</minimum>
                      </limit>
                    </limits>
                  </rule>
                </rules>
              </configuration>
            </execution>
          </executions>
        </plugin>
        <plugin>
          <groupId>org.eluder.coveralls</groupId>
          <artifactId>coveralls-maven-plugin</artifactId>
          <version>4.3.0</version>
          <configuration>
            <failOnServiceError>true</failOnServiceError>
          </configuration>
        </plugin>
        <plugin>
          <groupId>com.github.wvengen</groupId>
          <artifactId>proguard-maven-plugin</artifactId>
          <version>2.0.14</version>
          <configuration>
            <proguardJar>
              ${user.home}/.m2/repository/net/sf/proguard/proguard-base/5.3.3/proguard-base-5.3.3.jar
            </proguardJar>
            <proguardInclude>${basedir}/proguard.conf</proguardInclude>
            <libs>
              <lib>${java.home}/lib/rt.jar</lib>
              <lib>${java.home}/lib/jce.jar</lib>
            </libs>
          </configuration>
        </plugin>
        <plugin>
          <!-- Required for com.github.github:site-maven-plugin -->
          <groupId>org.apache.maven.plugins</groupId>
          <artifactId>maven-project-info-reports-plugin</artifactId>
          <version>2.9</version>
        </plugin>
        <plugin>
          <!-- Deploy the web site -->
          <groupId>com.github.github</groupId>
          <artifactId>site-maven-plugin</artifactId>
          <version>0.9</version>
          <executions>
            <execution>
              <goals>
                <goal>site</goal>
              </goals>
              <!-- select the Maven phase in which the plugin will be executed -->
              <phase>site-deploy</phase>
              <!--suppress MavenModelInspection, MavenModelInspection -->
              <configuration>
                <!-- Plugin configuration ges here -->

                <server>github</server>

                <!-- The commit message -->
                <message>Building site for my project</message>
                <!-- The location where the site is uploaded -->
                <path>${site.path}</path>
                <!-- Use merge or override the content -->
                <merge>true</merge>
              </configuration>
            </execution>
          </executions>
        </plugin>
        <!-- Release configuration: -->
        <plugin>
          <groupId>org.apache.maven.plugins</groupId>
          <artifactId>maven-release-plugin</artifactId>
          <version>2.5.3</version>
          <dependencies>
            <!-- https://mvnrepository.com/artifact/com.google.code.findbugs/jsr305 -->
            <dependency>
              <groupId>com.google.code.findbugs</groupId>
              <artifactId>jsr305</artifactId>
              <version>3.0.2</version>
            </dependency>
            <!-- https://stackoverflow.com/questions/15166781/mvn-releaseprepare-not-committing-changes-to-pom-xml -->
            <dependency>
              <groupId>org.apache.maven.scm</groupId>
              <artifactId>maven-scm-provider-gitexe</artifactId>
              <version>1.9.5</version>
            </dependency>
          </dependencies>
          <configuration>
            <mavenExecutorId>forked-path</mavenExecutorId>

          </configuration>
        </plugin>

        <!-- Deployment -->
        <plugin>
          <groupId>org.sonatype.plugins</groupId>
          <artifactId>nexus-staging-maven-plugin</artifactId>
          <version>1.6.8</version>
          <extensions>true</extensions>
          <configuration>
            <serverId>sonatype-nexus-staging</serverId>
            <nexusUrl>https://oss.sonatype.org/</nexusUrl>
            <autoReleaseAfterClose>true</autoReleaseAfterClose>
          </configuration>
        </plugin>
        <plugin>
          <groupId>org.apache.maven.plugins</groupId>
          <artifactId>maven-deploy-plugin</artifactId>
          <version>2.8.2</version>
        </plugin>
      </plugins>
    </pluginManagement>
    <plugins>
      <plugin>
        <groupId>org.pitest</groupId>
        <artifactId>pitest-maven</artifactId>
        <version>1.2.4</version>
        <configuration>
          <threads>2</threads>
          <coverageThreshold>80</coverageThreshold>
          <mutationThreshold>80</mutationThreshold>
          <avoidCallsTo>
            <avoidCallsTo>org.slf4j</avoidCallsTo>
          </avoidCallsTo>
          <timeoutFactor>2</timeoutFactor>
          <timeoutConstant>10000</timeoutConstant>
        </configuration>
      </plugin>
      <plugin>
        <groupId>org.apache.maven.plugins</groupId>
        <artifactId>maven-enforcer-plugin</artifactId>
        <version>3.0.0-M1</version>
        <executions>
          <execution>
            <id>enforce-maven</id>
            <goals>
              <goal>enforce</goal>
            </goals>
            <configuration>
              <rules>
                <requireMavenVersion>
                  <version>3.0.5</version>
                </requireMavenVersion>
              </rules>
            </configuration>
          </execution>
        </executions>
      </plugin>
      <plugin>
        <groupId>com.github.wvengen</groupId>
        <artifactId>proguard-maven-plugin</artifactId>
        <version>2.0.14</version>
        <executions>
          <execution>
            <phase>package</phase>
            <goals>
              <goal>proguard</goal>
            </goals>
          </execution>
        </executions>
      </plugin>
    </plugins>
  </build>
  <profiles>

    <!-- GPG Signature on release -->
    <profile>
      <id>release-sign-artifacts</id>
      <activation>
        <property>
          <name>performRelease</name>
          <value>true</value>
        </property>
      </activation>
      <build>
        <plugins>
          <plugin>
            <groupId>org.apache.maven.plugins</groupId>
            <artifactId>maven-gpg-plugin</artifactId>
            <version>1.6</version>
            <executions>
              <execution>
                <id>sign-artifacts</id>
                <phase>verify</phase>
                <goals>
                  <goal>sign</goal>
                </goals>
              </execution>
            </executions>
          </plugin>
        </plugins>
      </build>
    </profile>

    <profile>
      <!-- For testing on an Android emulator. Work in progress. -->
      <id>android</id>
      <repositories>
        <repository>
          <id>google</id>
          <name>Google Maven repository</name>
          <url>https://maven.google.com</url>
        </repository>
        <repository>
          <id>lemonade</id>
          <name>Lemonade Lab</name>
          <url>https://dl.bintray.com/lemonade/maven/</url>
        </repository>
        <repository>
          <id>jcenter</id>
          <url>https://dl.bintray.com/cbeust/maven/</url>
        </repository>
      </repositories>
      <properties>
        <packaging>aar</packaging>
      </properties>
      <dependencies>
        <dependency>
          <groupId>de.lemona.android</groupId>
          <artifactId>android-testng</artifactId>
          <version>1.1.27</version>
          <type>pom</type>
        </dependency>
        <dependency>
          <groupId>com.google.android.gms</groupId>
          <artifactId>play-services</artifactId>
          <version>4.4.52</version>
          <type>aar</type>
        </dependency>
      </dependencies>
    </profile>

  </profiles>

  <!-- Required: developer information: -->
  <developers>
    <developer>
      <id>Pr0methean</id>
      <name>Chris Hennick</name>
      <email>seahen123@gmail.com</email>
      <url>https://github.com/Pr0methean</url>
    </developer>
  </developers>
  <reporting>
    <plugins>
      <plugin>
        <groupId>org.apache.maven.plugins</groupId>
        <artifactId>maven-javadoc-plugin</artifactId>
        <version>3.0.0-M1</version>
        <configuration>
          <javadocVersion>1.8.0</javadocVersion>
          <sourcepath>${user.home}/j2se-src:${basedir}/src/main/java</sourcepath>
          <notimestamp>true</notimestamp>
          <show>protected</show>
          <links>
            <link>https://docs.oracle.com/javase/8/docs/api</link>
            <link>https://google.github.io/guava/releases/19.0/api/docs</link>
          </links>
          <tags>
            <tag>
              <name>apiNote</name>
              <placement>a</placement>

              <head>API Note:</head>
            </tag>
            <tag>
              <name>implSpec</name>
              <placement>a</placement>

              <head>Implementation Requirements:</head>
            </tag>
            <tag>
              <name>implNote</name>
              <placement>a</placement>

              <head>Implementation Note:</head>
            </tag>
          </tags>
        </configuration>
      </plugin>
    </plugins>
  </reporting>
</project><|MERGE_RESOLUTION|>--- conflicted
+++ resolved
@@ -11,11 +11,7 @@
     <github.global.server>github</github.global.server>
   </properties>
   <groupId>io.github.pr0methean.betterrandom</groupId>
-<<<<<<< HEAD
   <artifactId>BetterRandom-Java7</artifactId>
-=======
-  <artifactId>BetterRandom</artifactId>
->>>>>>> b2d49ca8
   <version>2.3.6-SNAPSHOT</version>
   <name>BetterRandom</name>
   <description>BetterRandom is a library designed to help improve the quality and performance of random-number generation on Java.
@@ -108,11 +104,7 @@
     <dependency>
       <groupId>com.google.guava</groupId>
       <artifactId>guava</artifactId>
-<<<<<<< HEAD
-      <version>24.0-android</version>
-=======
-      <version>25.0-jre</version>
->>>>>>> b2d49ca8
+      <version>25.0-android</version>
     </dependency>
     <!-- https://mvnrepository.com/artifact/com.google.code.findbugs/jsr305 -->
     <dependency>
