--- conflicted
+++ resolved
@@ -6,21 +6,12 @@
   <properties>
     <project.build.sourceEncoding>UTF-8</project.build.sourceEncoding>
     <prefix />
-<<<<<<< HEAD
     <maven.compiler.source>1.7</maven.compiler.source>
     <maven.compiler.target>1.7</maven.compiler.target>
     <github.global.server>github</github.global.server>
   </properties>
   <groupId>io.github.pr0methean.betterrandom</groupId>
   <artifactId>BetterRandom-Java7</artifactId>
-=======
-    <maven.compiler.source>1.8</maven.compiler.source>
-    <maven.compiler.target>1.8</maven.compiler.target>
-    <github.global.server>github</github.global.server>
-  </properties>
-  <groupId>io.github.pr0methean.betterrandom</groupId>
-  <artifactId>BetterRandom</artifactId>
->>>>>>> 91267b60
   <version>2.1.2-SNAPSHOT</version>
   <name>BetterRandom</name>
   <description>BetterRandom port for Java 7, and for Android API below 24.
