<?xml version="1.0" encoding="UTF-8"?>
<!--suppress XmlHighlighting -->
<project xmlns="http://maven.apache.org/POM/4.0.0" xmlns:xsi="http://www.w3.org/2001/XMLSchema-instance" xsi:schemaLocation="http://maven.apache.org/POM/4.0.0 http://maven.apache.org/xsd/maven-4.0.0.xsd">
  <modelVersion>4.0.0</modelVersion>
  <profiles>
    <profile>
      <id>windows</id>
      <activation>
        <os><family>windows</family></os>
      </activation>
      <properties>
        <test.argline />
      </properties>
    </profile>
    <profile>
      <id>jdk8</id>
      <activation>
        <jdk>(,1.8]</jdk>
      </activation>
      <properties>
        <maven.compiler.source>1.8</maven.compiler.source>
        <maven.compiler.target>1.8</maven.compiler.target>
      </properties>
      <dependencies>
        <dependency>
          <groupId>org.testng</groupId>
          <artifactId>testng</artifactId>
          <version>6.14.3</version>
          <scope>test</scope>
        </dependency>
        <dependency>
          <groupId>org.slf4j</groupId>
          <artifactId>slf4j-api</artifactId>
          <version>1.7.26</version>
        </dependency>
        <dependency>
          <groupId>org.apache.logging.log4j</groupId>
          <artifactId>log4j-slf4j-impl</artifactId>
          <version>2.11.2</version>
          <scope>test</scope>
        </dependency>
        <dependency>
          <!-- Overrides transitive dep on 5.2.1 -->
          <groupId>net.sf.proguard</groupId>
          <artifactId>proguard-base</artifactId>
          <version>${proguard.version}</version>
          <scope>runtime</scope>
        </dependency>
      </dependencies>
      <build>
        <pluginManagement>
          <plugins>
            <plugin>
              <groupId>org.apache.maven.plugins</groupId>
              <artifactId>maven-surefire-plugin</artifactId>
              <version>2.22.2</version>
              <configuration>
                <argLine>@{argLine} ${test.jdk8.argline}</argLine>
              </configuration>
            </plugin>
            <plugin>
              <groupId>org.apache.maven.plugins</groupId>
              <artifactId>maven-failsafe-plugin</artifactId>
              <version>2.22.2</version>
              <configuration>
                <argLine>@{argLine} ${test.jdk8.argline}</argLine>
              </configuration>
              <executions>
                <execution>
                  <!-- Check that Proguard isn't breaking anything -->
                  <id>test</id>
                  <phase>integration-test</phase>
                  <goals>
                    <goal>integration-test</goal>
                  </goals>
                </execution>
              </executions>
            </plugin>
            <plugin>
              <groupId>com.github.wvengen</groupId>
              <artifactId>proguard-maven-plugin</artifactId>
              <version>2.0.14</version>
              <configuration>
                <proguardJar>${user.home}/.m2/repository/net/sf/proguard/proguard-base/${proguard.version}/proguard-base-${proguard.version}.jar
                </proguardJar>
                <proguardInclude>${basedir}/proguard.conf</proguardInclude>
                <libs>
                  <lib>${java.home}/lib/rt.jar</lib>
                  <lib>${java.home}/lib/jce.jar</lib>
                </libs>
              </configuration>
            </plugin>
          </plugins>
        </pluginManagement>
        <plugins>
          <plugin>
            <groupId>com.github.wvengen</groupId>
            <artifactId>proguard-maven-plugin</artifactId>
            <version>2.0.14</version>
            <executions>
              <execution>
                <id>proguard</id>
                <!-- Work around lack of a post-package phase (proguard requires existing jar -->
                <phase>pre-integration-test</phase>
                <goals>
                  <goal>proguard</goal>
                </goals>
              </execution>
            </executions>
          </plugin>
        </plugins>
      </build>
    </profile>
    <profile>
      <id>jdk9</id>
      <activation>
        <jdk>[9.0,)</jdk>
      </activation>
      <properties>
        <maven.compiler.source>1.9</maven.compiler.source>
        <maven.compiler.target>1.9</maven.compiler.target>
      </properties>
      <dependencies>
        <dependency>
          <groupId>org.testng</groupId>
          <artifactId>testng</artifactId>
          <version>7.0.0-beta1</version>
          <scope>test</scope>
        </dependency>
        <dependency>
          <groupId>org.apache.logging.log4j</groupId>
          <artifactId>log4j-slf4j18-impl</artifactId>
          <version>2.11.2</version>
          <scope>test</scope>
        </dependency>
        <dependency>
          <groupId>org.slf4j</groupId>
          <artifactId>slf4j-api</artifactId>
          <version>1.7.26</version>
        </dependency>
      </dependencies>
      <build>
        <plugins>
          <plugin>
            <groupId>org.apache.maven.plugins</groupId>
            <artifactId>maven-surefire-plugin</artifactId>
            <version>2.22.2</version>
            <configuration>
              <argLine>@{argLine} ${test.jdk9.argline}</argLine>
            </configuration>
          </plugin>
          <plugin>
            <groupId>org.apache.maven.plugins</groupId>
            <artifactId>maven-failsafe-plugin</artifactId>
            <version>2.22.2</version>
            <configuration>
              <argLine>@{argLine} ${test.jdk9.argline}</argLine>
            </configuration>
            <executions>
              <execution>
                <!-- Check that Proguard isn't breaking anything -->
                <id>test</id>
                <phase>integration-test</phase>
                <goals>
                  <goal>integration-test</goal>
                </goals>
              </execution>
            </executions>
          </plugin>
          <plugin>
            <groupId>org.pitest</groupId>
            <artifactId>pitest-maven</artifactId>
            <version>${pitest.version}</version>
            <configuration>
              <jvmArgs>
                <value>-Djava.security.egd=file:/dev/./urandom</value>
                <value>--add-opens</value>
                <value>java.xml/jdk.xml.internal=ALL-UNNAMED</value>
                <value>--add-opens</value>
                <value>java.base/jdk.internal.loader=ALL-UNNAMED</value>
              </jvmArgs>
            </configuration>
          </plugin>
        </plugins>
      </build>
    </profile>
    <profile>
      <id>pit</id>
      <build>
        <plugins>
          <plugin>
            <groupId>org.pitest</groupId>
            <artifactId>pitest-maven</artifactId>
            <version>${pitest.version}</version>
            <configuration>
              <jvmArgs>-Djava.security.egd=file:/dev/./urandom</jvmArgs>
              <threads>4</threads>
              <coverageThreshold>85</coverageThreshold>
              <mutationThreshold>75</mutationThreshold>
              <!-- AesCounterRandom excluded due to https://github.com/hcoles/pitest/issues/504 -->
              <excludedClasses>
                <excludedClass>io.github.pr0methean.betterrandom.prng.AesCounterRandom</excludedClass>
                <excludedClass>io.github.pr0methean.betterrandom.prng.AesCounterRandomTest</excludedClass>
              </excludedClasses>
              <avoidCallsTo>
                <avoidCallsTo>org.slf4j</avoidCallsTo>
              </avoidCallsTo>
              <timeoutFactor>2</timeoutFactor>
              <timeoutConstant>4000</timeoutConstant>
              <testPlugin>testng</testPlugin>
              <failWhenNoMutations>true</failWhenNoMutations>
            </configuration>
          </plugin>
        </plugins>
      </build>
      <dependencies>
        <dependency>
          <groupId>org.testng</groupId>
          <artifactId>testng</artifactId>
          <version>6.14.3</version>
          <scope>test</scope>
        </dependency>
        <dependency>
          <!-- Needed to override a transitive dep in Powermock that breaks Pitest -->
          <groupId>org.javassist</groupId>
          <artifactId>javassist</artifactId>
          <version>3.22.0-GA</version>
          <scope>test</scope>
        </dependency>
      </dependencies>
    </profile>
    <!-- GPG Signature on release -->
    <profile>
      <id>release-sign-artifacts</id>
      <activation>
        <property>
          <name>performRelease</name>
          <value>true</value>
        </property>
      </activation>
      <build>
        <plugins>
          <plugin>
            <groupId>org.apache.maven.plugins</groupId>
            <artifactId>maven-source-plugin</artifactId>
            <executions>
              <execution>
                <id>attach-sources</id>
                <goals>
                  <goal>jar</goal>
                </goals>
              </execution>
            </executions>
          </plugin>
          <plugin>
            <groupId>org.apache.maven.plugins</groupId>
            <artifactId>maven-javadoc-plugin</artifactId>
            <version>3.1.0</version>
            <executions>
              <execution>
                <id>attach-javadocs</id>
                <goals>
                  <goal>jar</goal>
                </goals>
              </execution>
            </executions>
          </plugin>
          <plugin>
            <groupId>org.sonatype.plugins</groupId>
            <artifactId>nexus-staging-maven-plugin</artifactId>
            <version>1.6.8</version>
          </plugin>
          <plugin>
            <groupId>org.apache.maven.plugins</groupId>
            <artifactId>maven-gpg-plugin</artifactId>
            <version>1.6</version>
            <executions>
              <execution>
                <id>sign-artifacts</id>
                <phase>verify</phase>
                <goals>
                  <goal>sign</goal>
                </goals>
              </execution>
            </executions>
          </plugin>
        </plugins>
      </build>
    </profile>
    <profile>
      <!-- For testing on an Android emulator. Work in progress. -->
      <id>android</id>
      <repositories>
        <repository>
          <id>google</id>
          <name>Google Maven repository</name>
          <url>https://maven.google.com</url>
        </repository>
        <repository>
          <id>lemonade</id>
          <name>Lemonade Lab</name>
          <url>https://dl.bintray.com/lemonade/maven/</url>
        </repository>
      </repositories>
      <properties>
        <packaging>aar</packaging>
      </properties>
      <dependencies>
        <dependency>
          <groupId>de.lemona.android</groupId>
          <artifactId>android-testng</artifactId>
          <version>1.1.27</version>
          <type>pom</type>
        </dependency>
        <dependency>
          <groupId>com.google.android.gms</groupId>
          <artifactId>play-services</artifactId>
          <version>4.4.52</version>
          <type>aar</type>
        </dependency>
      </dependencies>
    </profile>
  </profiles>
  <packaging>jar</packaging>
  <properties>
    <argLine />
    <project.build.sourceEncoding>UTF-8</project.build.sourceEncoding>
    <prefix />
    <github.global.server>github</github.global.server>
    <jsr305.version>3.0.2</jsr305.version>
    <guava.version>27.1-jre</guava.version>
    <proguard.version>6.1.0</proguard.version>
    <jacoco.version>0.8.4</jacoco.version>
    <powermock.version>2.0.2</powermock.version>
    <mockito.version>2.27.0</mockito.version>
    <pitest.version>1.4.8</pitest.version>
    <test.argline>-Djava.security.egd=file:/dev/./urandom</test.argline>
    <test.jdk8.argline>${test.argline}</test.jdk8.argline>
    <test.jdk9.argline>${test.argline} --add-opens java.base/jdk.internal.loader=ALL-UNNAMED --add-opens java.xml/jdk.xml.internal=ALL-UNNAMED</test.jdk9.argline>
    <testng.parallel>tests</testng.parallel>
    <testng.threadCount>2</testng.threadCount>
    <testng.perCoreThreadCount>false</testng.perCoreThreadCount>
<<<<<<< HEAD
    <testng.verbose>3</testng.verbose>
    <testng.timeout>2400</testng.timeout>
=======
    <testng.verbose>2</testng.verbose>
    <testng.timeout>1200</testng.timeout>
>>>>>>> a13d92b0
  </properties>
  <groupId>io.github.pr0methean.betterrandom</groupId>
  <artifactId>BetterRandom</artifactId>
  <version>3.1.3-SNAPSHOT</version>
  <name>BetterRandom</name>
  <description>Better, faster random-number generation in Java.
  </description>
  <url>https://github.com/Pr0methean/BetterRandom</url>

  <licenses>
    <license>
      <name>Apache License, Version 2.0</name>
      <url>http://www.apache.org/licenses/LICENSE-2.0.txt</url>
      <distribution>repo</distribution>
    </license>
  </licenses>

  <scm>
    <url>https://github.com/Pr0methean/BetterRandom</url>
    <connection>scm:git:git://github.com/Pr0methean/BetterRandom.git</connection>
    <developerConnection>scm:git:git@github.com:Pr0methean/BetterRandom.git</developerConnection>
    <tag>BetterRandom-2.3.14-SNAPSHOT</tag>
  </scm>

  <distributionManagement>
    <snapshotRepository>
      <id>sonatype-nexus-snapshots</id>
      <name>Sonatype Nexus snapshot repository</name>
      <url>https://oss.sonatype.org/content/repositories/snapshots</url>
    </snapshotRepository>
    <repository>
      <id>sonatype-nexus-staging</id>
      <name>Sonatype Nexus release repository</name>
      <url>https://oss.sonatype.org/service/local/staging/deploy/maven2</url>
    </repository>
  </distributionManagement>

  <dependencies>
    <dependency>
      <groupId>com.googlecode.json-simple</groupId>
      <artifactId>json-simple</artifactId>
      <version>1.1.1</version>
    </dependency>
    <dependency>
      <groupId>org.mockito</groupId>
      <artifactId>mockito-core</artifactId>
      <version>${mockito.version}</version>
      <scope>test</scope>
    </dependency>
    <dependency>
      <groupId>org.powermock</groupId>
      <artifactId>powermock-core</artifactId>
      <version>${powermock.version}</version>
      <scope>test</scope>
    </dependency>
    <dependency>
      <groupId>org.powermock</groupId>
      <artifactId>powermock-module-testng</artifactId>
      <version>${powermock.version}</version>
      <scope>test</scope>
    </dependency>
    <dependency>
      <groupId>org.powermock</groupId>
      <artifactId>powermock-api-mockito2</artifactId>
      <version>${powermock.version}</version>
      <scope>test</scope>
    </dependency>
    <!-- https://mvnrepository.com/artifact/org.apache.commons/commons-math3 -->
    <dependency>
      <groupId>org.apache.commons</groupId>
      <artifactId>commons-math3</artifactId>
      <version>3.6.1</version>
      <scope>test</scope>
    </dependency>
    <dependency>
      <groupId>org.bouncycastle</groupId>
      <artifactId>bcprov-jdk15on</artifactId>
      <version>1.61</version>
      <scope>test</scope>
    </dependency>
    <!-- https://mvnrepository.com/artifact/com.google.guava/guava -->
    <dependency>
      <groupId>com.google.guava</groupId>
      <artifactId>guava</artifactId>
      <version>${guava.version}</version>
    </dependency>
    <!-- https://mvnrepository.com/artifact/com.google.code.findbugs/jsr305 -->
    <dependency>
      <groupId>com.google.code.findbugs</groupId>
      <artifactId>jsr305</artifactId>
      <version>${jsr305.version}</version>
    </dependency>
    <dependency>
      <groupId>org.apache.maven.plugins</groupId>
      <artifactId>maven-deploy-plugin</artifactId>
      <version>3.0.0-M1</version>
      <type>maven-plugin</type>
    </dependency>
  </dependencies>
  <build>
    <resources>
      <resource>
        <directory>${project.basedir}</directory>
        <includes>
          <include>README*</include>
          <include>NOTICE*</include>
          <include>LICENCE*</include>
        </includes>
      </resource>
    </resources>
    <pluginManagement>
      <plugins>
        <plugin>
          <groupId>org.apache.maven.plugins</groupId>
          <artifactId>maven-javadoc-plugin</artifactId>
          <version>3.1.0</version>
          <configuration>
            <javadocVersion>1.8.0</javadocVersion>
            <notimestamp>true</notimestamp>
            <show>protected</show>
            <bottom>
              <![CDATA[
              © {currentYear} Chris Hennick. Free to use under the <a href="https://www.apache.org/licenses/LICENSE-2.0">Apache License 2.0</a>. <a href="/privacy policy.html">Privacy Policy</a>]]></bottom>
            <sourcepath>${user.home}/j2se-src:${basedir}/src/main/java</sourcepath>
            <subpackages>io.github.pr0methean</subpackages>
            <links>
              <link>http://checkstyle-addons.github.io/jsr305-javadoc/3.0.1</link>
              <link>https://checkerframework.org/api</link>
              <link>https://docs.oracle.com/javase/8/docs/api</link>
              <link>https://google.github.io/guava/releases/snapshot-jre/api/docs</link>
            </links>
          </configuration>
        </plugin>
        <plugin>
          <groupId>org.apache.maven.plugins</groupId>
          <artifactId>maven-surefire-plugin</artifactId>
          <version>2.22.2</version>
          <configuration>
            <argLine>@{argLine} ${test.jdk9.argline}</argLine>
            <suiteXmlFiles>
              <suiteXmlFile>src/test/testng.xml</suiteXmlFile>
              <suiteXmlFile>src/test/testng-sequential.xml</suiteXmlFile>
            </suiteXmlFiles>
            <trimStackTrace>false</trimStackTrace>
            <parallel>${testng.parallel}</parallel>
            <threadCount>${testng.threadCount}</threadCount>
            <perCoreThreadCount>${testng.perCoreThreadCount}</perCoreThreadCount>
            <forkedProcessTimeoutInSeconds>${testng.timeout}</forkedProcessTimeoutInSeconds>
            <properties>
              <property>
                <name>surefire.testng.verbose</name>
                <value>${testng.verbose}</value>
              </property>
            </properties>
          </configuration>
        </plugin>
        <plugin>
          <groupId>org.apache.maven.plugins</groupId>
          <artifactId>maven-failsafe-plugin</artifactId>
          <version>2.22.2</version>
          <configuration>
            <argLine>@{argLine} ${test.jdk9.argline}</argLine>
            <suiteXmlFiles>
              <suiteXmlFile>src/test/testng.xml</suiteXmlFile>
              <suiteXmlFile>src/test/testng-sequential.xml</suiteXmlFile>
            </suiteXmlFiles>
            <parallel>${testng.parallel}</parallel>
            <threadCount>${testng.threadCount}</threadCount>
            <perCoreThreadCount>${testng.perCoreThreadCount}</perCoreThreadCount>
            <forkedProcessTimeoutInSeconds>${testng.timeout}</forkedProcessTimeoutInSeconds>
            <properties>
              <property>
                <name>surefire.testng.verbose</name>
                <value>${testng.verbose}</value>
              </property>
            </properties>
          </configuration>
          <executions>
            <execution>
              <!-- Check that Proguard isn't breaking anything -->
              <id>test</id>
              <phase>integration-test</phase>
              <goals>
                <goal>integration-test</goal>
              </goals>
            </execution>
          </executions>
        </plugin>
        <plugin>
          <groupId>org.apache.maven.plugins</groupId>
          <artifactId>maven-jar-plugin</artifactId>
          <version>3.1.2</version>
          <configuration>
            <archive>
              <manifest>
                <addDefaultImplementationEntries>true</addDefaultImplementationEntries>
                <addDefaultSpecificationEntries>true</addDefaultSpecificationEntries>
              </manifest>
            </archive>
          </configuration>
          <executions>
            <execution>
              <goals>
                <goal>test-jar</goal>
              </goals>
            </execution>
          </executions>
        </plugin>
        <plugin>
          <groupId>org.apache.maven.plugins</groupId>
          <artifactId>maven-dependency-plugin</artifactId>
          <version>3.1.1</version>
          <executions>
            <execution>
              <goals>
                <goal>properties</goal>
              </goals>
            </execution>
          </executions>
        </plugin>
        <plugin>
          <artifactId>maven-compiler-plugin</artifactId>
          <version>3.8.1</version>
          <configuration>
            <staleMillis>3600000</staleMillis>
            <fork>true</fork>
            <compilerArguments>
              <Xmaxerrs>10000</Xmaxerrs>
              <Xmaxwarns>10000</Xmaxwarns>
            </compilerArguments>
          </configuration>
        </plugin>
        <plugin>
          <groupId>org.jacoco</groupId>
          <artifactId>jacoco-maven-plugin</artifactId>
          <version>${jacoco.version}</version>
          <executions>
            <execution>
              <id>default-instrument</id>
              <goals>
                <goal>instrument</goal>
              </goals>
            </execution>
            <execution>
              <id>default-restore-instrumented-classes</id>
              <goals>
                <goal>restore-instrumented-classes</goal>
              </goals>
            </execution>
            <execution>
              <id>default-report</id>
              <phase>prepare-package</phase>
              <goals>
                <goal>report</goal>
              </goals>
            </execution>
            <execution>
              <id>default-check</id>
              <goals>
                <goal>check</goal>
              </goals>
              <configuration>
                <rules>
                  <rule>
                    <element>BUNDLE</element>
                    <limits>
                      <limit>
                        <counter>COMPLEXITY</counter>
                        <value>COVEREDRATIO</value>
                        <minimum>0.60</minimum>
                      </limit>
                    </limits>
                  </rule>
                </rules>
              </configuration>
            </execution>
          </executions>
        </plugin>
        <plugin>
          <groupId>org.eluder.coveralls</groupId>
          <artifactId>coveralls-maven-plugin</artifactId>
          <version>4.3.0</version>
          <configuration>
            <failOnServiceError>true</failOnServiceError>
          </configuration>
          <dependencies>
            <dependency>
              <groupId>javax.xml.bind</groupId>
              <artifactId>jaxb-api</artifactId>
              <version>2.3.1</version>
            </dependency>
          </dependencies>
        </plugin>
        <plugin>
          <!-- Required for com.github.github:site-maven-plugin -->
          <groupId>org.apache.maven.plugins</groupId>
          <artifactId>maven-project-info-reports-plugin</artifactId>
          <version>3.0.0</version>
        </plugin>
        <plugin>
          <!-- Deploy the web site -->
          <groupId>com.github.github</groupId>
          <artifactId>site-maven-plugin</artifactId>
          <version>0.12</version>
          <executions>
            <execution>
              <goals>
                <goal>site</goal>
              </goals>
              <!-- select the Maven phase in which the plugin will be executed -->
              <phase>site-deploy</phase>
              <!--suppress MavenModelInspection, MavenModelInspection -->
              <configuration>
                <!-- Plugin configuration ges here -->

                <server>github</server>

                <!-- The commit message -->
                <message>Building site for my project</message>
                <!-- The location where the site is uploaded -->
                <path>${site.path}</path>
                <!-- Use merge or override the content -->
                <merge>true</merge>
              </configuration>
            </execution>
          </executions>
        </plugin>
        <!-- Release configuration: -->
        <plugin>
          <groupId>org.apache.maven.plugins</groupId>
          <artifactId>maven-release-plugin</artifactId>
          <version>2.5.3</version>
          <dependencies>
            <!-- https://mvnrepository.com/artifact/com.google.code.findbugs/jsr305 -->
            <dependency>
              <groupId>com.google.code.findbugs</groupId>
              <artifactId>jsr305</artifactId>
              <version>${jsr305.version}</version>
            </dependency>
            <!-- https://stackoverflow.com/questions/15166781/mvn-releaseprepare-not-committing-changes-to-pom-xml -->
            <dependency>
              <groupId>org.apache.maven.scm</groupId>
              <artifactId>maven-scm-provider-gitexe</artifactId>
              <version>1.11.2</version>
            </dependency>
            <dependency>
              <!-- https://www.eclemma.org/jacoco/trunk/doc/examples/build/pom-offline.xml -->
              <groupId>org.jacoco</groupId>
              <artifactId>org.jacoco.agent</artifactId>
              <classifier>runtime</classifier>
              <version>${jacoco.version}</version>
              <scope>test</scope>
            </dependency>
          </dependencies>
          <configuration>
            <stagingRepositoryId/>
            <autoVersionSubmodules>true</autoVersionSubmodules>
            <useReleaseProfile>false</useReleaseProfile>
            <releaseProfiles>release-sign-artifacts</releaseProfiles>
            <preparationGoals>clean pre-integration-test</preparationGoals>
            <goals>deploy nexus-staging:release</goals>
          </configuration>
        </plugin>

        <!-- Deployment -->
        <plugin>
          <groupId>org.sonatype.plugins</groupId>
          <artifactId>nexus-staging-maven-plugin</artifactId>
          <version>1.6.8</version>
          <extensions>true</extensions>
          <configuration>
            <serverId>sonatype-nexus-staging</serverId>
            <nexusUrl>https://oss.sonatype.org/</nexusUrl>
            <autoReleaseAfterClose>true</autoReleaseAfterClose>
          </configuration>
        </plugin>
        <plugin>
          <groupId>org.apache.maven.plugins</groupId>
          <artifactId>maven-deploy-plugin</artifactId>
          <version>3.0.0-M1</version>
        </plugin>
      </plugins>
    </pluginManagement>
    <plugins>
      <plugin>
        <groupId>org.apache.maven.plugins</groupId>
        <artifactId>maven-enforcer-plugin</artifactId>
        <version>3.0.0-M2</version>
        <executions>
          <execution>
            <id>enforce-maven</id>
            <goals>
              <goal>enforce</goal>
            </goals>
            <configuration>
              <rules>
                <requireMavenVersion>
                  <version>3.0.5</version>
                </requireMavenVersion>
              </rules>
            </configuration>
          </execution>
        </executions>
      </plugin>
    </plugins>
  </build>
  <!-- Required: developer information: -->
  <developers>
    <developer>
      <id>Pr0methean</id>
      <name>Chris Hennick</name>
      <email>seahen123@gmail.com</email>
      <url>https://github.com/Pr0methean</url>
    </developer>
  </developers>
</project><|MERGE_RESOLUTION|>--- conflicted
+++ resolved
@@ -340,13 +340,8 @@
     <testng.parallel>tests</testng.parallel>
     <testng.threadCount>2</testng.threadCount>
     <testng.perCoreThreadCount>false</testng.perCoreThreadCount>
-<<<<<<< HEAD
-    <testng.verbose>3</testng.verbose>
-    <testng.timeout>2400</testng.timeout>
-=======
     <testng.verbose>2</testng.verbose>
     <testng.timeout>1200</testng.timeout>
->>>>>>> a13d92b0
   </properties>
   <groupId>io.github.pr0methean.betterrandom</groupId>
   <artifactId>BetterRandom</artifactId>
