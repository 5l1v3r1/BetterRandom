--- conflicted
+++ resolved
@@ -58,21 +58,12 @@
     SeedException exception = null;
     try {
       seedGenerator.generateSeed(seedSize);
-<<<<<<< HEAD
-      Assert.fail(message == null ? "Should have thrown SeedException" : message);
-=======
-      fail("Should have thrown SeedException");
->>>>>>> 532b3328
+      fail(message == null ? "Should have thrown SeedException" : message);
     } catch (final SeedException expected) {
       exception = expected;
     }
     if (expectCause && exception.getCause() == null) {
-<<<<<<< HEAD
-      // Can't use an assert method because we'd lose the original stack trace
-      Assert.fail(message == null ? "SeedException should have a cause" : message, exception);
-=======
       fail("SeedException should have a cause", exception);
->>>>>>> 532b3328
     }
     return exception;
   }
