--- conflicted
+++ resolved
@@ -10,25 +10,16 @@
 @Test(testName = "RandomWrapper:MersenneTwisterRandom")
 public class RandomWrapperMersenneTwisterRandomTest extends MersenneTwisterRandomTest {
 
-<<<<<<< HEAD
-  private static final NamedFunction<Random, Double> SET_WRAPPED =
-      new NamedFunction<Random, Double>("setWrapped") {
-        @Override public Double apply(Random random) {
-          ((RandomWrapper) random).setWrapped(new MersenneTwisterRandom());
-          return 0.0;
-        }
-      };
-=======
   private final NamedFunction<Random, Double> setWrapped;
 
   public RandomWrapperMersenneTwisterRandomTest() {
     SeedGenerator seedGenerator = getTestSeedGenerator();
-    setWrapped = new NamedFunction<>(random -> {
-      ((RandomWrapper) random).setWrapped(new MersenneTwisterRandom(seedGenerator));
-      return 0.0;
-    }, "setWrapped");
+    setWrapped = new NamedFunction<Random, Double>("setWrapped") {
+      @Override public Double apply(Random random) {
+        ((RandomWrapper) random).setWrapped(new MersenneTwisterRandom(seedGenerator));
+        return 0.0;
+      };
   }
->>>>>>> ecdaad05
 
   @Override public void testThreadSafety() {
     super.testThreadSafety();
