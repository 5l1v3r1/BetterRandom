--- conflicted
+++ resolved
@@ -240,24 +240,12 @@
 
   @SuppressWarnings("MismatchedReadAndWriteOfArray")
   @Test(timeOut = 10_000L) public void testGetSeed() {
-<<<<<<< HEAD
     final EntropyBlockingReseedingSplittableRandomAdapter random = createRng();
     final byte[] seed = ((BaseRandom) random).getSeed();
     final byte[] seed2 = new byte[LONG_BYTES];
     final byte[] zero = new byte[LONG_BYTES];
-    Thread newThread = new Thread() {
-      @Override public void run() {
-        System.arraycopy(((BaseRandom) random).getSeed(), 0, seed2, 0, LONG_BYTES);
-      }
-    };
-=======
-    EntropyBlockingReseedingSplittableRandomAdapter random = createRng();
-    byte[] seed = ((BaseRandom) random).getSeed();
-    byte[] seed2 = new byte[Long.BYTES];
-    byte[] zero = new byte[Long.BYTES];
     Thread newThread = new Thread(
-        () -> System.arraycopy(((BaseRandom) random).getSeed(), 0, seed2, 0, Long.BYTES));
->>>>>>> 3c5266c1
+        () -> System.arraycopy(((BaseRandom) random).getSeed(), 0, seed2, 0, LONG_BYTES));
     newThread.start();
     Uninterruptibles.joinUninterruptibly(newThread); // FIXME: Spurious interrupts
     assertFalse(Arrays.equals(seed, seed2), "Same seed returned on different threads");
