--- conflicted
+++ resolved
@@ -51,15 +51,10 @@
     RandomTestUtils.testReseeding(testSeedGenerator, rng, false);
   }
 
-<<<<<<< HEAD
-  /** Assertion-free since reseeding may cause divergent output. */
-  @Test(timeOut = 10000) public void testSetSeedLong() {
-=======
   /**
    * Assertion-free since reseeding may cause divergent output.
    */
-  @Override @Test(timeOut = 10000) public void testSetSeedLong() {
->>>>>>> 6df10c5b
+  @Test(timeOut = 10000) public void testSetSeedLong() {
     createRng().setSeed(0x0123456789ABCDEFL);
   }
 
