// ============================================================================
//   Copyright 2006-2012 Daniel W. Dyer
//
//   Licensed under the Apache License, Version 2.0 (the "License");
//   you may not use this file except in compliance with the License.
//   You may obtain a copy of the License at
//
//       http://www.apache.org/licenses/LICENSE-2.0
//
//   Unless required by applicable law or agreed to in writing, software
//   distributed under the License is distributed on an "AS IS" BASIS,
//   WITHOUT WARRANTIES OR CONDITIONS OF ANY KIND, either express or implied.
//   See the License for the specific language governing permissions and
//   limitations under the License.
// ============================================================================
package io.github.pr0methean.betterrandom.prng.concurrent;

import static org.testng.Assert.assertSame;

import com.google.common.collect.ImmutableList;
import io.github.pr0methean.betterrandom.NamedFunction;
import io.github.pr0methean.betterrandom.prng.AbstractLargeSeedRandomTest;
import io.github.pr0methean.betterrandom.prng.BaseRandom;
import io.github.pr0methean.betterrandom.prng.RandomTestUtils;
import io.github.pr0methean.betterrandom.seed.SeedException;
import java.util.Collections;
import java.util.Map;
import java.util.Random;
import org.testng.annotations.Test;

/**
 * Unit test for the JDK RNG.
 *
 * @author Daniel Dyer
 * @author Chris Hennick
 */
@Test(testName = "RandomWrapper") public class RandomWrapperRandomTest
    extends AbstractLargeSeedRandomTest {

  protected static final NamedFunction<Random, Double> SET_WRAPPED =
      new NamedFunction<Random, Double>("setWrapped") {
        @Override public Double apply(Random random) {
          ((RandomWrapper) random).setWrapped(new Random());
          return 0.0;
        }
      };

  @Override protected Class<? extends BaseRandom> getClassUnderTest() {
    return RandomWrapper.class;
  }

  @Override protected Map<Class<?>, Object> constructorParams() {
    final Map<Class<?>, Object> params = super.constructorParams();
    params.put(Random.class, new Random());
    return params;
  }

  /**
   * Assertion-free with respect to the long/double methods because, contrary to its contract to be
   * thread-safe, {@link Random#nextLong()} is not transactional. Rather, it uses two subroutine
   * calls that can interleave with calls from other threads.
   */
  @Override public void testThreadSafety() {
<<<<<<< HEAD
    testThreadSafety(ImmutableList.of(NEXT_INT),
        Collections.<NamedFunction<Random, Double>>emptyList());
=======
    checkThreadSafety(ImmutableList.of(NEXT_INT), Collections.emptyList());
>>>>>>> f89636b0
    testThreadSafetyVsCrashesOnly(30,
        ImmutableList.of(NEXT_LONG, NEXT_INT, NEXT_DOUBLE, NEXT_GAUSSIAN, SET_WRAPPED));
  }

  @Override public void testSetSeedLong() throws SeedException {
    final BaseRandom rng = createRng();
    final BaseRandom rng2 = createRng();
    checkSetSeedLong(rng, rng2);
  }

  /**
   * Test to ensure that two distinct RNGs with the same seed return the same sequence of numbers.
   */
  @Override @Test(timeOut = 30_000) public void testRepeatability() throws SeedException {
    // Create an RNG using the default seeding strategy.
    final RandomWrapper rng = new RandomWrapper(getTestSeedGenerator());
    // Create second RNG using same seed.
    final RandomWrapper duplicateRNG = new RandomWrapper(rng.getSeed());
    RandomTestUtils.assertEquivalent(rng, duplicateRNG, 200, "Generated sequences do not match.");
  }

  @Override protected RandomWrapper createRng() throws SeedException {
    return new RandomWrapper(getTestSeedGenerator());
  }

  @Override protected RandomWrapper createRng(final byte[] seed) throws SeedException {
    return new RandomWrapper(seed);
  }

  @Test public void testGetWrapped() {
    assertSame(createRng().getWrapped().getClass(), Random.class);
  }
}<|MERGE_RESOLUTION|>--- conflicted
+++ resolved
@@ -61,12 +61,8 @@
    * calls that can interleave with calls from other threads.
    */
   @Override public void testThreadSafety() {
-<<<<<<< HEAD
-    testThreadSafety(ImmutableList.of(NEXT_INT),
+    checkThreadSafety(ImmutableList.of(NEXT_INT),
         Collections.<NamedFunction<Random, Double>>emptyList());
-=======
-    checkThreadSafety(ImmutableList.of(NEXT_INT), Collections.emptyList());
->>>>>>> f89636b0
     testThreadSafetyVsCrashesOnly(30,
         ImmutableList.of(NEXT_LONG, NEXT_INT, NEXT_DOUBLE, NEXT_GAUSSIAN, SET_WRAPPED));
   }
