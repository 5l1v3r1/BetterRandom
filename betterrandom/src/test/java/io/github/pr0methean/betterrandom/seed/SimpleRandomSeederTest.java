package io.github.pr0methean.betterrandom.seed;

import static org.testng.Assert.assertEquals;
import static org.testng.Assert.assertFalse;
import static org.testng.Assert.assertTrue;

import com.google.common.collect.ImmutableMap;
import com.google.common.testing.GcFinalization;
import com.google.common.util.concurrent.Uninterruptibles;
import io.github.pr0methean.betterrandom.ByteArrayReseedableRandom;
import io.github.pr0methean.betterrandom.FlakyRetryAnalyzer;
import io.github.pr0methean.betterrandom.TestUtils;
import io.github.pr0methean.betterrandom.prng.Pcg64Random;
import io.github.pr0methean.betterrandom.prng.RandomTestUtils;
import io.github.pr0methean.betterrandom.prng.adapter.SingleThreadSplittableRandomAdapter;
import java.lang.ref.WeakReference;
import java.util.Arrays;
import java.util.concurrent.ThreadFactory;
import java.util.concurrent.TimeUnit;
import java8.util.function.Consumer;
import org.testng.annotations.Test;

public class SimpleRandomSeederTest {
  protected static final long TEST_SEED = 0x0123456789ABCDEFL;
  protected static final int TEST_OUTPUT_SIZE = 20;

  @Test public void testConstructors() {
    TestUtils.testConstructors(SimpleRandomSeeder.class, false, ImmutableMap
<<<<<<< HEAD
        .<Class<?>, Object>of(
            SeedGenerator.class, new FakeSeedGenerator("testConstructors"), ThreadFactory.class,
            new SimpleRandomSeeder.DefaultThreadFactory("testConstructors"), long.class,
            100_000_000L), new Consumer<SimpleRandomSeeder>() {
      @Override public void accept(SimpleRandomSeeder simpleRandomSeeder) {
        simpleRandomSeeder.stopIfEmpty();
      }
    });
=======
        .of(SeedGenerator.class, new FakeSeedGenerator("testConstructors"),
            ThreadFactory.class, new SimpleRandomSeeder.DefaultThreadFactory("testConstructors"),
            long.class, 100_000_000L),
        SimpleRandomSeeder::stopIfEmpty);
>>>>>>> da949b17
  }

  @Test public void testDefaultThreadFactoryConstructors() {
    TestUtils.testConstructors(SimpleRandomSeeder.DefaultThreadFactory.class, false, ImmutableMap
<<<<<<< HEAD
            .<Class<?>, Object>of(
                String.class, "testDefaultThreadFactoryConstructors", int.class,
                Thread.MAX_PRIORITY),
        new Consumer<SimpleRandomSeeder.DefaultThreadFactory>() {
          @Override
          public void accept(SimpleRandomSeeder.DefaultThreadFactory x) {
            x.newThread(new Runnable() {
              @Override public void run() {
              }
            });
          }
        });
=======
            .of(String.class, "testDefaultThreadFactoryConstructors",
                int.class, Thread.MAX_PRIORITY),
        x -> x.newThread(() -> {}));
>>>>>>> da949b17
  }

  @Test(timeOut = 25_000) public void testAddRemoveAndIsEmpty() {
    final SingleThreadSplittableRandomAdapter prng
        = new SingleThreadSplittableRandomAdapter(TEST_SEED);
    final byte[] firstBytesWithOldSeed = new byte[TEST_OUTPUT_SIZE];
    final byte[] secondBytesWithOldSeed = new byte[TEST_OUTPUT_SIZE];
    prng.nextBytes(firstBytesWithOldSeed);
    prng.nextBytes(secondBytesWithOldSeed);
    prng.setSeed(TEST_SEED); // Rewind
    final SeedGenerator seedGenerator = new SemiFakeSeedGenerator(
        new SingleThreadSplittableRandomAdapter(), "testAddRemoveAndIsEmpty");
    final SimpleRandomSeeder randomSeeder = createRandomSeeder(seedGenerator);
    try {
      assertTrue(randomSeeder.isEmpty());
      randomSeeder.add(prng);
      assertFalse(randomSeeder.isEmpty());
      prng.nextBytes(new byte[TEST_OUTPUT_SIZE]); // Drain the entropy
      // FIXME: Why does this sleep get interrupted?!
      Uninterruptibles.sleepUninterruptibly(2000L, TimeUnit.MILLISECONDS);
      assertFalse(randomSeeder.isEmpty());
    } finally {
      RandomTestUtils.removeAndAssertEmpty(randomSeeder, prng);
    }
    final byte[] bytesWithNewSeed = new byte[TEST_OUTPUT_SIZE];
    prng.nextBytes(bytesWithNewSeed);
    assertFalse(Arrays.equals(firstBytesWithOldSeed, bytesWithNewSeed),
        "Repeated output after reseeding");
    assertFalse(Arrays.equals(secondBytesWithOldSeed, bytesWithNewSeed),
        "Repeated output after reseeding");
  }

  @Test(retryAnalyzer = FlakyRetryAnalyzer.class) public void testResurrection()
      throws InterruptedException {
    final FakeSeedGenerator seedGenerator = new FakeSeedGenerator("testResurrection");
    seedGenerator.setThrowException(true);
    final SimpleRandomSeeder randomSeeder = createRandomSeeder(seedGenerator);
    try {
      Pcg64Random random = new Pcg64Random();
      randomSeeder.add(random);
      try {
        random.nextLong();
        random.nextLong();
        Thread.sleep(500);
        assertFalse(randomSeeder.isRunning());
        assertEquals(seedGenerator.countCalls(), 1);
        seedGenerator.setThrowException(false);
        randomSeeder.remove(random);
        randomSeeder.add(random);
        random.nextBoolean();
        Thread.sleep(200);
        assertTrue(randomSeeder.isRunning());
        assertEquals(seedGenerator.countCalls(), 2);
        random.nextBoolean();
      } finally {
        randomSeeder.remove(random);
      }
    } finally {
      randomSeeder.stopIfEmpty();
    }
  }

  @Test(singleThreaded = true, retryAnalyzer = FlakyRetryAnalyzer.class)
  public void testStopIfEmpty() throws InterruptedException {
    // FIXME: When the commented lines are uncommented, the ref never gets queued!
    final SeedGenerator seedGenerator = new FakeSeedGenerator("testStopIfEmpty");
    final SimpleRandomSeeder randomSeeder = createRandomSeeder(seedGenerator);
    // ReferenceQueue<Object> queue = new ReferenceQueue<>();
    GcFinalization.awaitClear(addSomethingDeadTo(randomSeeder));
    Thread.sleep(1000); // FIXME: Why is this needed?
    // assertNotNull(queue.remove(10_000));
    randomSeeder.stopIfEmpty();
    assertFalse(randomSeeder.isRunning(), "randomSeeder did not stop");
  }

  protected SimpleRandomSeeder createRandomSeeder(SeedGenerator seedGenerator) {
    return new SimpleRandomSeeder(seedGenerator,
        new SimpleRandomSeeder.DefaultThreadFactory("SimpleRandomSeederTest", Thread.MAX_PRIORITY));
  }

  /**
   * Making this a subroutine ensures that {@code prng} can be GCed on exit.
   */
  private WeakReference<? extends ByteArrayReseedableRandom>
      addSomethingDeadTo(SimpleRandomSeeder randomSeeder) {
    SingleThreadSplittableRandomAdapter prng = new SingleThreadSplittableRandomAdapter(TEST_SEED);
    randomSeeder.add(prng);
    randomSeeder.stopIfEmpty();
    assertTrue(randomSeeder.isRunning());
    prng.nextBoolean(); // could replace with Reference.reachabilityFence if JDK8 support wasn't
    // needed
    return new WeakReference<>(prng);
  }
}<|MERGE_RESOLUTION|>--- conflicted
+++ resolved
@@ -17,7 +17,6 @@
 import java.util.Arrays;
 import java.util.concurrent.ThreadFactory;
 import java.util.concurrent.TimeUnit;
-import java8.util.function.Consumer;
 import org.testng.annotations.Test;
 
 public class SimpleRandomSeederTest {
@@ -26,29 +25,22 @@
 
   @Test public void testConstructors() {
     TestUtils.testConstructors(SimpleRandomSeeder.class, false, ImmutableMap
-<<<<<<< HEAD
         .<Class<?>, Object>of(
-            SeedGenerator.class, new FakeSeedGenerator("testConstructors"), ThreadFactory.class,
-            new SimpleRandomSeeder.DefaultThreadFactory("testConstructors"), long.class,
-            100_000_000L), new Consumer<SimpleRandomSeeder>() {
+            SeedGenerator.class, new FakeSeedGenerator("testConstructors"),
+	    ThreadFactory.class, new SimpleRandomSeeder.DefaultThreadFactory("testConstructors"),
+            long.class, 100_000_000L),
+        new Consumer<SimpleRandomSeeder>() {
       @Override public void accept(SimpleRandomSeeder simpleRandomSeeder) {
         simpleRandomSeeder.stopIfEmpty();
       }
     });
-=======
-        .of(SeedGenerator.class, new FakeSeedGenerator("testConstructors"),
-            ThreadFactory.class, new SimpleRandomSeeder.DefaultThreadFactory("testConstructors"),
-            long.class, 100_000_000L),
-        SimpleRandomSeeder::stopIfEmpty);
->>>>>>> da949b17
   }
 
   @Test public void testDefaultThreadFactoryConstructors() {
     TestUtils.testConstructors(SimpleRandomSeeder.DefaultThreadFactory.class, false, ImmutableMap
-<<<<<<< HEAD
             .<Class<?>, Object>of(
-                String.class, "testDefaultThreadFactoryConstructors", int.class,
-                Thread.MAX_PRIORITY),
+                String.class, "testDefaultThreadFactoryConstructors",
+                int.class, Thread.MAX_PRIORITY),
         new Consumer<SimpleRandomSeeder.DefaultThreadFactory>() {
           @Override
           public void accept(SimpleRandomSeeder.DefaultThreadFactory x) {
@@ -58,11 +50,6 @@
             });
           }
         });
-=======
-            .of(String.class, "testDefaultThreadFactoryConstructors",
-                int.class, Thread.MAX_PRIORITY),
-        x -> x.newThread(() -> {}));
->>>>>>> da949b17
   }
 
   @Test(timeOut = 25_000) public void testAddRemoveAndIsEmpty() {
