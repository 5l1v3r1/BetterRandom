package io.github.pr0methean.betterrandom.prng;

import static org.mockito.ArgumentMatchers.any;
import static org.mockito.ArgumentMatchers.anyInt;
import static org.powermock.api.mockito.PowerMockito.doAnswer;
import static org.powermock.api.mockito.PowerMockito.when;

import io.github.pr0methean.betterrandom.seed.DefaultSeedGenerator;
import io.github.pr0methean.betterrandom.seed.SeedException;
import java.lang.reflect.InvocationTargetException;
import org.mockito.invocation.InvocationOnMock;
import org.mockito.stubbing.Answer;
import org.powermock.api.mockito.PowerMockito;
import org.powermock.api.mockito.mockpolicies.Slf4jMockPolicy;
import org.powermock.core.classloader.annotations.MockPolicy;
import org.powermock.core.classloader.annotations.PowerMockIgnore;
import org.powermock.core.classloader.annotations.PrepareForTest;
import org.powermock.reflect.Whitebox;

/**
 * A subclass of {@link BaseRandomTest} for when avoiding {@link io.github.pr0methean.betterrandom.seed.DefaultSeedGenerator}
 * calls is worth the overhead of using PowerMock.
 */
@MockPolicy(Slf4jMockPolicy.class)
@PrepareForTest(DefaultSeedGenerator.class)
@PowerMockIgnore({"javax.crypto.*", "javax.management.*", "javax.script.*", "jdk.nashorn.*"})
public abstract class AbstractLargeSeedRandomTest extends BaseRandomTest {

  private DefaultSeedGenerator oldDefaultSeedGenerator;

  protected void mockDefaultSeedGenerator() {
    oldDefaultSeedGenerator = DefaultSeedGenerator.DEFAULT_SEED_GENERATOR;
<<<<<<< HEAD
    DefaultSeedGenerator mockDefaultSeedGenerator = PowerMockito.mock(DefaultSeedGenerator.class);
    when(mockDefaultSeedGenerator.generateSeed(anyInt())).thenAnswer(new Answer<byte[]>() {
      @Override public byte[] answer(InvocationOnMock invocation) throws Throwable {
        return semiFakeSeedGenerator.generateSeed((Integer) (invocation.getArgument(0)));
      }
    });
    doAnswer(new Answer<Void>() {
      @Override public Void answer(InvocationOnMock invocation) throws Throwable {
        semiFakeSeedGenerator.generateSeed((byte[]) invocation.getArgument(0));
        return null;
      }
=======
    final DefaultSeedGenerator mockDefaultSeedGenerator = PowerMockito.mock(DefaultSeedGenerator.class);
    when(mockDefaultSeedGenerator.generateSeed(anyInt())).thenAnswer(invocation ->
        semiFakeSeedGenerator.generateSeed((Integer) (invocation.getArgument(0))));
    doAnswer(invocation -> {
      semiFakeSeedGenerator.generateSeed((byte[]) invocation.getArgument(0));
      return null;
>>>>>>> ca2fb0c6
    }).when(mockDefaultSeedGenerator).generateSeed(any(byte[].class));
    Whitebox.setInternalState(DefaultSeedGenerator.class, "DEFAULT_SEED_GENERATOR",
        mockDefaultSeedGenerator);
  }

  protected void unmockDefaultSeedGenerator() {
    Whitebox.setInternalState(DefaultSeedGenerator.class, "DEFAULT_SEED_GENERATOR",
        oldDefaultSeedGenerator);
  }

  @Override public void testAllPublicConstructors()
      throws SeedException, IllegalAccessException, InstantiationException,
      InvocationTargetException {
    mockDefaultSeedGenerator();
    try {
      super.testAllPublicConstructors();
    } finally {
      unmockDefaultSeedGenerator();
    }
  }

  @Override public void testSetSeedLong() {
    mockDefaultSeedGenerator();
    try {
      super.testSetSeedLong();
    } finally {
      unmockDefaultSeedGenerator();
    }
  }
}<|MERGE_RESOLUTION|>--- conflicted
+++ resolved
@@ -30,8 +30,7 @@
 
   protected void mockDefaultSeedGenerator() {
     oldDefaultSeedGenerator = DefaultSeedGenerator.DEFAULT_SEED_GENERATOR;
-<<<<<<< HEAD
-    DefaultSeedGenerator mockDefaultSeedGenerator = PowerMockito.mock(DefaultSeedGenerator.class);
+    final DefaultSeedGenerator mockDefaultSeedGenerator = PowerMockito.mock(DefaultSeedGenerator.class);
     when(mockDefaultSeedGenerator.generateSeed(anyInt())).thenAnswer(new Answer<byte[]>() {
       @Override public byte[] answer(InvocationOnMock invocation) throws Throwable {
         return semiFakeSeedGenerator.generateSeed((Integer) (invocation.getArgument(0)));
@@ -42,14 +41,6 @@
         semiFakeSeedGenerator.generateSeed((byte[]) invocation.getArgument(0));
         return null;
       }
-=======
-    final DefaultSeedGenerator mockDefaultSeedGenerator = PowerMockito.mock(DefaultSeedGenerator.class);
-    when(mockDefaultSeedGenerator.generateSeed(anyInt())).thenAnswer(invocation ->
-        semiFakeSeedGenerator.generateSeed((Integer) (invocation.getArgument(0))));
-    doAnswer(invocation -> {
-      semiFakeSeedGenerator.generateSeed((byte[]) invocation.getArgument(0));
-      return null;
->>>>>>> ca2fb0c6
     }).when(mockDefaultSeedGenerator).generateSeed(any(byte[].class));
     Whitebox.setInternalState(DefaultSeedGenerator.class, "DEFAULT_SEED_GENERATOR",
         mockDefaultSeedGenerator);
