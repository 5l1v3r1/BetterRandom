--- conflicted
+++ resolved
@@ -31,24 +31,16 @@
   protected void mockDefaultSeedGenerator() {
     oldDefaultSeedGenerator = DefaultSeedGenerator.DEFAULT_SEED_GENERATOR;
     DefaultSeedGenerator mockDefaultSeedGenerator = PowerMockito.mock(DefaultSeedGenerator.class);
-<<<<<<< HEAD
     when(mockDefaultSeedGenerator.generateSeed(anyInt())).thenAnswer(new Answer<byte[]>() {
       @Override public byte[] answer(InvocationOnMock invocation) throws Throwable {
-        return SEMIFAKE_SEED_GENERATOR.generateSeed((Integer) (invocation.getArgument(0)));
+        return semiFakeSeedGenerator.generateSeed((Integer) (invocation.getArgument(0)));
       }
     });
     doAnswer(new Answer<Void>() {
       @Override public Void answer(InvocationOnMock invocation) throws Throwable {
-        SEMIFAKE_SEED_GENERATOR.generateSeed((byte[]) invocation.getArgument(0));
+        semiFakeSeedGenerator.generateSeed((byte[]) invocation.getArgument(0));
         return null;
       }
-=======
-    when(mockDefaultSeedGenerator.generateSeed(anyInt())).thenAnswer(invocation ->
-        semiFakeSeedGenerator.generateSeed((Integer) (invocation.getArgument(0))));
-    doAnswer(invocation -> {
-      semiFakeSeedGenerator.generateSeed((byte[]) invocation.getArgument(0));
-      return null;
->>>>>>> 2420d793
     }).when(mockDefaultSeedGenerator).generateSeed(any(byte[].class));
     Whitebox.setInternalState(DefaultSeedGenerator.class, "DEFAULT_SEED_GENERATOR",
         mockDefaultSeedGenerator);
