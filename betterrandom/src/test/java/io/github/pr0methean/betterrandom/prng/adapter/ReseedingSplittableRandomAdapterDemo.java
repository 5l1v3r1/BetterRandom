--- conflicted
+++ resolved
@@ -35,8 +35,7 @@
     final ScheduledThreadPoolExecutor executor = new ScheduledThreadPoolExecutor(4);
     final ReseedingSplittableRandomAdapter random =
         ReseedingSplittableRandomAdapter.getInstance(DEFAULT_SEED_GENERATOR);
-<<<<<<< HEAD
-    for (i = 0; i < 200; i++) {
+    for (i = 0; i < 20; i++) {
       executor.submit(new Runnable() {
         @Override public void run() {
           final List<String> deck = deckCopies.get();
@@ -45,15 +44,6 @@
               COMMA_JOINER.join(deck.subList(0, 13)), COMMA_JOINER.join(deck.subList(13, 26)),
               COMMA_JOINER.join(deck.subList(26, 39)), COMMA_JOINER.join(deck.subList(39, 52)));
         }
-=======
-    for (i = 0; i < 20; i++) {
-      executor.submit(() -> {
-        final List<String> deck = deckCopies.get();
-        Collections.shuffle(deck, random);
-        System.out.format("North: %s%nEast: %s%nSouth: %s%nWest: %s%n%n",
-            String.join(",", deck.subList(0, 13)), String.join(",", deck.subList(13, 26)),
-            String.join(",", deck.subList(26, 39)), String.join(",", deck.subList(39, 52)));
->>>>>>> ccf27703
       });
     }
     executor.shutdown();
