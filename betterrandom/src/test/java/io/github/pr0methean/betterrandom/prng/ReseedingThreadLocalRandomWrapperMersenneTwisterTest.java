--- conflicted
+++ resolved
@@ -57,12 +57,7 @@
     if (isAppveyor()) {
       throw new SkipException("This test often fails spuriously on AppVeyor"); // FIXME
     }
-<<<<<<< HEAD
-    final BaseRandom rng = new ReseedingThreadLocalRandomWrapper(getTestSeedGenerator(),
-        new MersenneTwisterRandomColonColonNew());
-=======
     final BaseRandom rng = new ReseedingThreadLocalRandomWrapper(getTestSeedGenerator(), mtSupplier);
->>>>>>> b93cd4a2
     rng.nextLong();
     try {
       Thread.sleep(1000);
