package io.github.pr0methean.betterrandom.prng;

import static io.github.pr0methean.betterrandom.TestUtils.assertGreaterOrEqual;

import io.github.pr0methean.betterrandom.TestingDeficiency;
import io.github.pr0methean.betterrandom.prng.RandomTestUtils.EntropyCheckMode;
import io.github.pr0methean.betterrandom.seed.DefaultSeedGenerator;
import io.github.pr0methean.betterrandom.seed.RandomSeederThread;
import io.github.pr0methean.betterrandom.seed.SeedException;
<<<<<<< HEAD
=======
import io.github.pr0methean.betterrandom.seed.SeedGenerator;
import java.io.Serializable;
>>>>>>> 612acecf
import java.util.Arrays;
import java.util.Random;
import java8.util.function.LongFunction;
import org.testng.annotations.Test;

public class ReseedingThreadLocalRandomWrapperMersenneTwisterTest
    extends ThreadLocalRandomWrapperMersenneTwisterTest {

  @TestingDeficiency
  @Override protected SeedGenerator getTestSeedGenerator() {
    // FIXME: Statistical tests often fail when using SEMIFAKE_SEED_GENERATOR
    return DefaultSeedGenerator.DEFAULT_SEED_GENERATOR;
  }

  @Override public void testWrapLegacy() throws SeedException {
<<<<<<< HEAD
    ReseedingThreadLocalRandomWrapper.wrapLegacy(new LongFunction<Random>() {
      @Override public Random apply(long seed) {
        return new Random(seed);
      }
    }, SEMIFAKE_SEED_GENERATOR).nextInt();
=======
    ReseedingThreadLocalRandomWrapper.wrapLegacy(Random::new, getTestSeedGenerator()).nextInt();
>>>>>>> 612acecf
  }

  @Override protected EntropyCheckMode getEntropyCheckMode() {
    return EntropyCheckMode.LOWER_BOUND;
  }

  @Override protected Class<? extends BaseRandom> getClassUnderTest() {
    return ReseedingThreadLocalRandomWrapper.class;
  }

  @SuppressWarnings("BusyWait") @Override @Test public void testReseeding() {
<<<<<<< HEAD
    final BaseRandom rng = new ReseedingThreadLocalRandomWrapper(SEMIFAKE_SEED_GENERATOR,
        new MersenneTwisterRandomColonColonNew());
=======
    final BaseRandom rng = new ReseedingThreadLocalRandomWrapper(getTestSeedGenerator(),
        (Serializable & Supplier<BaseRandom>) MersenneTwisterRandom::new);
>>>>>>> 612acecf
    rng.nextLong();
    try {
      Thread.sleep(1000);
    } catch (final InterruptedException e) {
      throw new RuntimeException(e);
    }
    final byte[] oldSeed = rng.getSeed();
    byte[] newSeed;
    RandomSeederThread.setPriority(getTestSeedGenerator(), Thread.MAX_PRIORITY);
    try {
      do {
        rng.nextLong();
        Thread.sleep(10);
        newSeed = rng.getSeed();
      } while (Arrays.equals(newSeed, oldSeed));
      Thread.sleep(100);
      assertGreaterOrEqual(rng.getEntropyBits(), (newSeed.length * 8L) - 1);
    } catch (final InterruptedException e) {
      throw new RuntimeException(e);
    } finally {
      RandomSeederThread.setPriority(getTestSeedGenerator(), Thread.NORM_PRIORITY);
    }
  }

  /** Assertion-free since reseeding may cause divergent output. */
  @Override @Test(timeOut = 10000) public void testSetSeedLong() {
    createRng().setSeed(0x0123456789ABCDEFL);
  }

  /** Test for crashes only, since setSeed is a no-op. */
  @Override @Test public void testSetSeedAfterNextLong() throws SeedException {
    final BaseRandom prng = createRng();
    prng.nextLong();
    prng.setSeed(getTestSeedGenerator().generateSeed(16));
    prng.nextLong();
  }

  /** Test for crashes only, since setSeed is a no-op. */
  @Override @Test public void testSetSeedAfterNextInt() throws SeedException {
    final BaseRandom prng = createRng();
    prng.nextInt();
    prng.setSeed(getTestSeedGenerator().generateSeed(16));
    prng.nextInt();
  }

  @Override protected BaseRandom createRng() throws SeedException {
<<<<<<< HEAD
    return new ReseedingThreadLocalRandomWrapper(SEMIFAKE_SEED_GENERATOR,
        new MersenneTwisterRandomColonColonNew());
=======
    return new ReseedingThreadLocalRandomWrapper(getTestSeedGenerator(),
        (Serializable & Supplier<BaseRandom>) MersenneTwisterRandom::new);
>>>>>>> 612acecf
  }
}<|MERGE_RESOLUTION|>--- conflicted
+++ resolved
@@ -7,11 +7,8 @@
 import io.github.pr0methean.betterrandom.seed.DefaultSeedGenerator;
 import io.github.pr0methean.betterrandom.seed.RandomSeederThread;
 import io.github.pr0methean.betterrandom.seed.SeedException;
-<<<<<<< HEAD
-=======
 import io.github.pr0methean.betterrandom.seed.SeedGenerator;
 import java.io.Serializable;
->>>>>>> 612acecf
 import java.util.Arrays;
 import java.util.Random;
 import java8.util.function.LongFunction;
@@ -27,15 +24,11 @@
   }
 
   @Override public void testWrapLegacy() throws SeedException {
-<<<<<<< HEAD
     ReseedingThreadLocalRandomWrapper.wrapLegacy(new LongFunction<Random>() {
       @Override public Random apply(long seed) {
         return new Random(seed);
       }
-    }, SEMIFAKE_SEED_GENERATOR).nextInt();
-=======
-    ReseedingThreadLocalRandomWrapper.wrapLegacy(Random::new, getTestSeedGenerator()).nextInt();
->>>>>>> 612acecf
+    }, getTestSeedGenerator()).nextInt();
   }
 
   @Override protected EntropyCheckMode getEntropyCheckMode() {
@@ -47,13 +40,8 @@
   }
 
   @SuppressWarnings("BusyWait") @Override @Test public void testReseeding() {
-<<<<<<< HEAD
-    final BaseRandom rng = new ReseedingThreadLocalRandomWrapper(SEMIFAKE_SEED_GENERATOR,
+    final BaseRandom rng = new ReseedingThreadLocalRandomWrapper(getTestSeedGenerator(),
         new MersenneTwisterRandomColonColonNew());
-=======
-    final BaseRandom rng = new ReseedingThreadLocalRandomWrapper(getTestSeedGenerator(),
-        (Serializable & Supplier<BaseRandom>) MersenneTwisterRandom::new);
->>>>>>> 612acecf
     rng.nextLong();
     try {
       Thread.sleep(1000);
@@ -100,12 +88,7 @@
   }
 
   @Override protected BaseRandom createRng() throws SeedException {
-<<<<<<< HEAD
-    return new ReseedingThreadLocalRandomWrapper(SEMIFAKE_SEED_GENERATOR,
+    return new ReseedingThreadLocalRandomWrapper(getTestSeedGenerator(),
         new MersenneTwisterRandomColonColonNew());
-=======
-    return new ReseedingThreadLocalRandomWrapper(getTestSeedGenerator(),
-        (Serializable & Supplier<BaseRandom>) MersenneTwisterRandom::new);
->>>>>>> 612acecf
   }
 }