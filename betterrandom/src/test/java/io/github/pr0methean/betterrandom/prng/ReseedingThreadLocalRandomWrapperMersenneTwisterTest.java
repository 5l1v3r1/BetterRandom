package io.github.pr0methean.betterrandom.prng;

import io.github.pr0methean.betterrandom.TestingDeficiency;
import io.github.pr0methean.betterrandom.prng.RandomTestUtils.EntropyCheckMode;
import io.github.pr0methean.betterrandom.seed.DevRandomSeedGenerator;
import io.github.pr0methean.betterrandom.seed.SecureRandomSeedGenerator;
import io.github.pr0methean.betterrandom.seed.SeedException;
import io.github.pr0methean.betterrandom.seed.SeedGenerator;
import java.util.Random;
import java8.util.function.LongFunction;
import org.testng.annotations.Test;

@Test(testName = "ReseedingThreadLocalRandomWrapper:MersenneTwisterRandom")
public class ReseedingThreadLocalRandomWrapperMersenneTwisterTest
    extends ThreadLocalRandomWrapperMersenneTwisterTest {

<<<<<<< HEAD
  private MersenneTwisterRandomColonColonNew mtSupplier
      = new MersenneTwisterRandomColonColonNew(getTestSeedGenerator());
=======
  private final Supplier<? extends BaseRandom> mtSupplier;

  public ReseedingThreadLocalRandomWrapperMersenneTwisterTest() {
    // Must be done first, or else lambda won't be serializable.
    final SeedGenerator seedGenerator = getTestSeedGenerator();

    mtSupplier = (Serializable & Supplier<BaseRandom>)
        () -> new MersenneTwisterRandom(seedGenerator);
  }
>>>>>>> 8e9816e4

  @TestingDeficiency
  @Override protected SeedGenerator getTestSeedGenerator() {
    // FIXME: Statistical tests often fail when using semiFakeSeedGenerator
    return SecureRandomSeedGenerator.SECURE_RANDOM_SEED_GENERATOR;
  }

  @Override public void testWrapLegacy() throws SeedException {
    ReseedingThreadLocalRandomWrapper.wrapLegacy(new LongFunction<Random>() {
      @Override public Random apply(long seed) {
        return new Random(seed);
      }
    }, getTestSeedGenerator()).nextInt();
  }

  @Override protected EntropyCheckMode getEntropyCheckMode() {
    return EntropyCheckMode.LOWER_BOUND;
  }

  @Override protected Class<? extends BaseRandom> getClassUnderTest() {
    return ReseedingThreadLocalRandomWrapper.class;
  }

  @SuppressWarnings("BusyWait") @Override @Test public void testReseeding() {
    final SeedGenerator testSeedGenerator = getTestSeedGenerator();
    final BaseRandom rng = new ReseedingThreadLocalRandomWrapper(testSeedGenerator, mtSupplier);
    RandomTestUtils.testReseeding(testSeedGenerator, rng, false);
  }

  /** Assertion-free since reseeding may cause divergent output. */
  @Override @Test public void testSetSeedLong() {
    createRng().setSeed(0x0123456789ABCDEFL);
  }

  /** Test for crashes only, since setSeed is a no-op. */
  @Override @Test public void testSetSeedAfterNextLong() throws SeedException {
    final BaseRandom prng = createRng();
    prng.nextLong();
    prng.setSeed(getTestSeedGenerator().generateSeed(16));
    prng.nextLong();
  }

  /** Test for crashes only, since setSeed is a no-op. */
  @Override @Test public void testSetSeedAfterNextInt() throws SeedException {
    final BaseRandom prng = createRng();
    prng.nextInt();
    prng.setSeed(getTestSeedGenerator().generateSeed(16));
    prng.nextInt();
  }

  /** setSeedGenerator doesn't work on this class and shouldn't pretend to. */
  @Override @Test(expectedExceptions = UnsupportedOperationException.class)
  public void testRandomSeederThreadIntegration() {
    createRng().setSeedGenerator(DevRandomSeedGenerator.DEV_RANDOM_SEED_GENERATOR);
  }
  
  @Override @Test public void testSetSeedGeneratorNoOp() {
    createRng().setSeedGenerator(getTestSeedGenerator());
  }

  @Override protected BaseRandom createRng() throws SeedException {
    return new ReseedingThreadLocalRandomWrapper(getTestSeedGenerator(), mtSupplier);
  }
}<|MERGE_RESOLUTION|>--- conflicted
+++ resolved
@@ -14,20 +14,8 @@
 public class ReseedingThreadLocalRandomWrapperMersenneTwisterTest
     extends ThreadLocalRandomWrapperMersenneTwisterTest {
 
-<<<<<<< HEAD
-  private MersenneTwisterRandomColonColonNew mtSupplier
+  private final MersenneTwisterRandomColonColonNew mtSupplier
       = new MersenneTwisterRandomColonColonNew(getTestSeedGenerator());
-=======
-  private final Supplier<? extends BaseRandom> mtSupplier;
-
-  public ReseedingThreadLocalRandomWrapperMersenneTwisterTest() {
-    // Must be done first, or else lambda won't be serializable.
-    final SeedGenerator seedGenerator = getTestSeedGenerator();
-
-    mtSupplier = (Serializable & Supplier<BaseRandom>)
-        () -> new MersenneTwisterRandom(seedGenerator);
-  }
->>>>>>> 8e9816e4
 
   @TestingDeficiency
   @Override protected SeedGenerator getTestSeedGenerator() {
