package io.github.pr0methean.betterrandom.prng;

import io.github.pr0methean.betterrandom.seed.SeedException;
<<<<<<< HEAD
import io.github.pr0methean.betterrandom.util.SerializableSupplier;
import java.util.Map;
import java8.util.function.Function;
import java8.util.function.Supplier;
=======
import io.github.pr0methean.betterrandom.seed.SeedGenerator;
import java.io.Serializable;
import java.util.Map;
import java.util.function.Function;
import java.util.function.Supplier;
import org.testng.annotations.Test;
>>>>>>> b93cd4a2

@Test(testName = "ThreadLocalRandomWrapper:MersenneTwisterRandom")
public class ThreadLocalRandomWrapperMersenneTwisterTest extends ThreadLocalRandomWrapperTest {

  private Supplier<? extends BaseRandom> mtSupplier;

  public ThreadLocalRandomWrapperMersenneTwisterTest() {
    // Must be done first, or else lambda won't be serializable.
    SeedGenerator seedGenerator = getTestSeedGenerator();

    mtSupplier = (Serializable & Supplier<BaseRandom>)
        () -> new MersenneTwisterRandom(seedGenerator);
  }

  @Override public Map<Class<?>, Object> constructorParams() {
    final Map<Class<?>, Object> params = super.constructorParams();
<<<<<<< HEAD
    params.put(Supplier.class, new MersenneTwisterRandomColonColonNew());
    params.put(Function.class, new MersenneTwisterRandomColonColonNew());
=======
    params.put(Supplier.class, mtSupplier);
    params
        .put(Function.class, (Function<byte[], BaseRandom>) MersenneTwisterRandom::new);
>>>>>>> b93cd4a2
    return params;
  }

  @Override protected BaseRandom createRng() throws SeedException {
<<<<<<< HEAD
    return new ThreadLocalRandomWrapper(new MersenneTwisterRandomColonColonNew());
  }

  protected static class MersenneTwisterRandomColonColonNew
      implements SerializableSupplier<MersenneTwisterRandom>, Function<byte[], BaseRandom> {

    @Override public MersenneTwisterRandom get() {
      return new MersenneTwisterRandom();
    }

    @Override public BaseRandom apply(byte[] seed) {
      return new MersenneTwisterRandom(seed);
    }
=======
    return new ThreadLocalRandomWrapper(mtSupplier);
>>>>>>> b93cd4a2
  }
}<|MERGE_RESOLUTION|>--- conflicted
+++ resolved
@@ -1,19 +1,12 @@
 package io.github.pr0methean.betterrandom.prng;
 
 import io.github.pr0methean.betterrandom.seed.SeedException;
-<<<<<<< HEAD
+import io.github.pr0methean.betterrandom.seed.SeedGenerator;
 import io.github.pr0methean.betterrandom.util.SerializableSupplier;
 import java.util.Map;
 import java8.util.function.Function;
 import java8.util.function.Supplier;
-=======
-import io.github.pr0methean.betterrandom.seed.SeedGenerator;
-import java.io.Serializable;
-import java.util.Map;
-import java.util.function.Function;
-import java.util.function.Supplier;
 import org.testng.annotations.Test;
->>>>>>> b93cd4a2
 
 @Test(testName = "ThreadLocalRandomWrapper:MersenneTwisterRandom")
 public class ThreadLocalRandomWrapperMersenneTwisterTest extends ThreadLocalRandomWrapperTest {
@@ -30,20 +23,13 @@
 
   @Override public Map<Class<?>, Object> constructorParams() {
     final Map<Class<?>, Object> params = super.constructorParams();
-<<<<<<< HEAD
-    params.put(Supplier.class, new MersenneTwisterRandomColonColonNew());
-    params.put(Function.class, new MersenneTwisterRandomColonColonNew());
-=======
     params.put(Supplier.class, mtSupplier);
-    params
-        .put(Function.class, (Function<byte[], BaseRandom>) MersenneTwisterRandom::new);
->>>>>>> b93cd4a2
+    params.put(Function.class, mtSupplier);
     return params;
   }
 
   @Override protected BaseRandom createRng() throws SeedException {
-<<<<<<< HEAD
-    return new ThreadLocalRandomWrapper(new MersenneTwisterRandomColonColonNew());
+    return new ThreadLocalRandomWrapper(mtSupplier);
   }
 
   protected static class MersenneTwisterRandomColonColonNew
@@ -56,8 +42,5 @@
     @Override public BaseRandom apply(byte[] seed) {
       return new MersenneTwisterRandom(seed);
     }
-=======
-    return new ThreadLocalRandomWrapper(mtSupplier);
->>>>>>> b93cd4a2
   }
 }