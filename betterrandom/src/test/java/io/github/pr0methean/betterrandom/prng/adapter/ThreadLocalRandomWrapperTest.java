package io.github.pr0methean.betterrandom.prng.adapter;

import static org.testng.Assert.assertEquals;
import static org.testng.Assert.assertSame;

import io.github.pr0methean.betterrandom.CloneViaSerialization;
import io.github.pr0methean.betterrandom.prng.AesCounterRandom;
import io.github.pr0methean.betterrandom.prng.BaseRandom;
import io.github.pr0methean.betterrandom.prng.BaseRandomTest;
import io.github.pr0methean.betterrandom.prng.Pcg64Random;
import io.github.pr0methean.betterrandom.seed.SeedException;
import io.github.pr0methean.betterrandom.seed.SeedGenerator;
import io.github.pr0methean.betterrandom.util.SerializableSupplier;
import java.io.Serializable;
import java.util.Map;
import java.util.Random;
import java8.util.function.Function;
import java8.util.function.LongFunction;
import java8.util.function.Supplier;
import org.testng.annotations.Test;

@Test(testName = "ThreadLocalRandomWrapper")
public class ThreadLocalRandomWrapperTest extends BaseRandomTest {

  protected Supplier<BaseRandom> pcgSupplier
      = new Pcg64RandomColonColonNew(getTestSeedGenerator());

  @Override public void testSerializable()
      throws SeedException {
    // May change after serialization, so test only that it still works at all afterward
    CloneViaSerialization.clone(createRng()).nextInt();
  }

  @Override @Test(timeOut = 15000, expectedExceptions = IllegalArgumentException.class)
  public void testSeedTooLong() throws SeedException {
    createRng().setSeed(getTestSeedGenerator().generateSeed(17));
  }

  @Override @Test(timeOut = 15000, expectedExceptions = IllegalArgumentException.class)
  public void testSeedTooShort() throws SeedException {
    createRng().setSeed(new byte[]{1, 2, 3});
  }

  @Override @Test(timeOut = 15000, expectedExceptions = IllegalArgumentException.class)
  public void testNullSeed() throws SeedException {
    createRng().setSeed(null);
  }

  @Override protected Class<? extends BaseRandom> getClassUnderTest() {
    return ThreadLocalRandomWrapper.class;
  }

  @Override @Test(enabled = false) public void testRepeatability() throws SeedException {
    // No-op: ThreadLocalRandomWrapper isn't repeatable.
  }

  @Override @Test(enabled = false) public void testRepeatabilityNextGaussian() {
    // No-op: ThreadLocalRandomWrapper isn't repeatable.
  }

  /** setSeedGenerator doesn't work on this class and shouldn't pretend to. */
  @Override @Test(expectedExceptions = UnsupportedOperationException.class)
  public void testRandomSeederThreadIntegration() {
    createRng().setSeedGenerator(getTestSeedGenerator());
  }

  @Test public void testSetSeedGeneratorNoOp() {
    createRng().setSeedGenerator(null);
  }

  /** Assertion-free because ThreadLocalRandomWrapper isn't repeatable. */
  @Override @Test public void testSetSeedAfterNextLong() throws SeedException {
    final byte[] seed =
        getTestSeedGenerator().generateSeed(getNewSeedLength(createRng()));
    final BaseRandom rng = createRng();
    rng.nextLong();
    rng.setSeed(seed);
  }

  /** Assertion-free because ThreadLocalRandomWrapper isn't repeatable. */
  @Override @Test public void testSetSeedAfterNextInt() throws SeedException {
    final byte[] seed =
        getTestSeedGenerator().generateSeed(getNewSeedLength(createRng()));
    final BaseRandom rng = createRng();
    rng.nextInt();
    rng.setSeed(seed);
  }


  /** Assertion-free because thread-local. */
  @Override @Test public void testThreadSafety() {
    testThreadSafetyVsCrashesOnly(30, functionsForThreadSafetyTest);
  }

  @Override public Map<Class<?>, Object> constructorParams() {
    final Map<Class<?>, Object> params = super.constructorParams();
    params.put(Supplier.class, pcgSupplier);
    params.put(Function.class, pcgSupplier);
    return params;
  }

  @Test public void testExplicitSeedSize() throws SeedException {
    assertEquals(new ThreadLocalRandomWrapper(200, getTestSeedGenerator(),
        new Function<byte[], BaseRandom>() {
          @Override public BaseRandom apply(byte[] seed) {
            return new AesCounterRandom(seed);
          }
        }).getNewSeedLength(), 200);
  }

  @Test public void testWrapLegacy() throws SeedException {
    ThreadLocalRandomWrapper.wrapLegacy(new LongFunction<Random>() {
      @Override public Random apply(long seed) {
        return new Random(seed);
      }
    }, getTestSeedGenerator()).nextInt();
  }

  @Override protected ThreadLocalRandomWrapper createRng() throws SeedException {
    return new ThreadLocalRandomWrapper(pcgSupplier);
  }

  @Override protected ThreadLocalRandomWrapper createRng(final byte[] seed) throws SeedException {
    final ThreadLocalRandomWrapper rng = createRng();
    rng.setSeed(seed);
    return rng;
  }

<<<<<<< HEAD
  protected static class Pcg64RandomColonColonNew
      implements SerializableSupplier<BaseRandom>, Function<byte[], BaseRandom> {

    private SeedGenerator seedGenerator;

    public Pcg64RandomColonColonNew(SeedGenerator seedGenerator) {
      this.seedGenerator = seedGenerator;
    }

    @Override public BaseRandom get() {
      return new Pcg64Random(seedGenerator);
    }

    @Override public BaseRandom apply(byte[] seed) {
      return new Pcg64Random(seed);
    }
=======
  @Test public void testGetWrapped() {
    assertSame(createRng().getWrapped().getClass(), Pcg64Random.class);
>>>>>>> c60b589a
  }
}<|MERGE_RESOLUTION|>--- conflicted
+++ resolved
@@ -115,6 +115,10 @@
       }
     }, getTestSeedGenerator()).nextInt();
   }
+  
+  @Test public void testGetWrapped() {
+    assertSame(createRng().getWrapped().getClass(), Pcg64Random.class);
+  }
 
   @Override protected ThreadLocalRandomWrapper createRng() throws SeedException {
     return new ThreadLocalRandomWrapper(pcgSupplier);
@@ -126,7 +130,6 @@
     return rng;
   }
 
-<<<<<<< HEAD
   protected static class Pcg64RandomColonColonNew
       implements SerializableSupplier<BaseRandom>, Function<byte[], BaseRandom> {
 
@@ -143,9 +146,5 @@
     @Override public BaseRandom apply(byte[] seed) {
       return new Pcg64Random(seed);
     }
-=======
-  @Test public void testGetWrapped() {
-    assertSame(createRng().getWrapped().getClass(), Pcg64Random.class);
->>>>>>> c60b589a
   }
 }