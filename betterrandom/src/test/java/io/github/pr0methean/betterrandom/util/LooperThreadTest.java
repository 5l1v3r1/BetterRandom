--- conflicted
+++ resolved
@@ -5,7 +5,6 @@
 import com.google.common.collect.ImmutableMap;
 import io.github.pr0methean.betterrandom.MockException;
 import io.github.pr0methean.betterrandom.TestUtils;
-import java.io.Serializable;
 import java.lang.Thread.UncaughtExceptionHandler;
 import java.lang.reflect.Field;
 import java.lang.reflect.InvocationTargetException;
@@ -49,7 +48,6 @@
     // Test SkeletonLooperThread instead of LooperThread so that protected ctors in LooperThread are
     // also covered
     TestUtils.testAllPublicConstructors(SkeletonLooperThread.class, ImmutableMap
-<<<<<<< HEAD
         .of(ThreadGroup.class, new ThreadGroup("Test ThreadGroup"), Runnable.class, TARGET, String.class,
             "Test LooperThread", long.class, STACK_SIZE),
 new Consumer<SkeletonLooperThread>() {
@@ -57,10 +55,6 @@
         thread.start();
       }
     });
-=======
-        .of(ThreadGroup.class, new ThreadGroup("Test ThreadGroup"), Runnable.class, TARGET,
-            String.class, "Test LooperThread", long.class, STACK_SIZE), thread -> thread.start());
->>>>>>> 661b1251
   }
 
   @BeforeTest public void setUp() {
