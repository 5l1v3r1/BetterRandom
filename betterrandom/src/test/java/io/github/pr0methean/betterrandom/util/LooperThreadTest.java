package io.github.pr0methean.betterrandom.util;

import io.github.pr0methean.betterrandom.MockException;
<<<<<<< HEAD
import io.github.pr0methean.betterrandom.TestUtils;
import java.lang.Thread.UncaughtExceptionHandler;
import java.util.concurrent.TimeUnit;
import java.util.concurrent.atomic.AtomicBoolean;
import java8.util.function.Consumer;
=======
>>>>>>> cb627cfd
import org.testng.annotations.BeforeTest;
import org.testng.annotations.Test;

import java.lang.Thread.UncaughtExceptionHandler;
import java.util.concurrent.atomic.AtomicBoolean;
import java.util.concurrent.atomic.AtomicLong;

import static org.testng.Assert.assertEquals;
import static org.testng.Assert.assertTrue;

@SuppressWarnings("ClassLoaderInstantiation")
public class LooperThreadTest {

<<<<<<< HEAD
  private static final long STACK_SIZE = 1_234_567;
  private static final AtomicBoolean shouldThrow = new AtomicBoolean(false);
  private static final AtomicBoolean exceptionHandlerRun = new AtomicBoolean(false);
  private static final Runnable TARGET = new Runnable() {
    @Override public void run() {
      if (shouldThrow.get()) {
        throw new MockException();
      } else {
        try {
          Thread.sleep(1);
        } catch (InterruptedException e) {
          throw new RuntimeException(e);
        }
=======
  private static class TestLooperThread extends LooperThread {
    AtomicBoolean shouldThrow = new AtomicBoolean(false);
    AtomicLong iterations = new AtomicLong(0);

    @Override protected boolean iterate() {
      if (shouldThrow.get()) {
        throw new MockException();
      }
      try {
        Thread.sleep(1);
      } catch (InterruptedException e) {
        throw new AssertionError(e);
>>>>>>> cb627cfd
      }
      iterations.incrementAndGet();
      return true;
    }
<<<<<<< HEAD
  };

  @Test public void testConstructors() {
    TestUtils.testConstructors(LooperThread.class, false, ImmutableMap
            .of(ThreadGroup.class, new ThreadGroup("Test ThreadGroup"), Runnable.class, TARGET,
                String.class, "Test LooperThread", long.class, STACK_SIZE),
        new Consumer<LooperThread>() {
          @Override public void accept(LooperThread thread) {
            thread.start();
            try {
              assertTrue(thread.awaitIteration(1, TimeUnit.SECONDS));
            } catch (final InterruptedException e) {
              throw new AssertionError(e);
            }
          }
        });
=======
>>>>>>> cb627cfd
  }

  private static final AtomicBoolean exceptionHandlerRun = new AtomicBoolean(false);

  @BeforeTest public void setUp() {
    exceptionHandlerRun.set(false);
  }

  @Test public void testDefaultUncaughtExceptionHandler() throws InterruptedException {
    final AtomicBoolean defaultHandlerCalled = new AtomicBoolean(false);
    final UncaughtExceptionHandler oldHandler = Thread.getDefaultUncaughtExceptionHandler();
    try {
      Thread.setDefaultUncaughtExceptionHandler(new UncaughtExceptionHandler() {
        @Override public void uncaughtException(Thread thread, Throwable throwable) {
          defaultHandlerCalled.set(true);
        }
      });
      final FailingLooperThread failingThread = new FailingLooperThread();
      failingThread.start();
      failingThread.join();
      Thread.sleep(1000);
      assertTrue(defaultHandlerCalled.get());
    } finally {
      Thread.setDefaultUncaughtExceptionHandler(oldHandler);
    }
  }

  @Test public void testAwaitIteration() throws InterruptedException {
    final SleepingLooperThread sleepingThread = new SleepingLooperThread();
    sleepingThread.start();
    Thread.sleep(1000);
    assertEquals(sleepingThread.finishedIterations.get(), 1);
  }

  @Test public void testResurrect() throws InterruptedException {
    final TestLooperThread testLooperThread = new TestLooperThread();
    try {
      testLooperThread.shouldThrow.set(true);
      testLooperThread.start();
      int waits = 100;
      while (testLooperThread.isRunning()) {
        waits--;
        assertTrue(waits >= 0, "Timed out waiting for test looper thread to die");
        Thread.sleep(10);
      }
      assertEquals(testLooperThread.getState(), Thread.State.TERMINATED);
      testLooperThread.shouldThrow.set(false);
      testLooperThread.start();
      assertTrue(testLooperThread.isRunning());
      waits = 100;
      while (testLooperThread.iterations.get() == 0) {
        waits--;
        assertTrue(waits >= 0, "Timed out waiting for test looper thread to resume running");
        Thread.sleep(10);
      }
    } finally {
      testLooperThread.interrupt();
    }
  }

  private static class FailingLooperThread extends LooperThread {

    private FailingLooperThread() {
      super("FailingLooperThread");
    }

    @Override public boolean iterate() {
      throw new MockException();
    }
  }

  private static class SleepingLooperThread extends LooperThread {
    protected final AtomicLong finishedIterations = new AtomicLong(0);
    private SleepingLooperThread() {
      super("SleepingLooperThread");
    }

    @Override public boolean iterate() throws InterruptedException {
      Thread.sleep(10);
      finishedIterations.incrementAndGet();
      return false;
    }
  }
}<|MERGE_RESOLUTION|>--- conflicted
+++ resolved
@@ -1,14 +1,6 @@
 package io.github.pr0methean.betterrandom.util;
 
 import io.github.pr0methean.betterrandom.MockException;
-<<<<<<< HEAD
-import io.github.pr0methean.betterrandom.TestUtils;
-import java.lang.Thread.UncaughtExceptionHandler;
-import java.util.concurrent.TimeUnit;
-import java.util.concurrent.atomic.AtomicBoolean;
-import java8.util.function.Consumer;
-=======
->>>>>>> cb627cfd
 import org.testng.annotations.BeforeTest;
 import org.testng.annotations.Test;
 
@@ -22,21 +14,6 @@
 @SuppressWarnings("ClassLoaderInstantiation")
 public class LooperThreadTest {
 
-<<<<<<< HEAD
-  private static final long STACK_SIZE = 1_234_567;
-  private static final AtomicBoolean shouldThrow = new AtomicBoolean(false);
-  private static final AtomicBoolean exceptionHandlerRun = new AtomicBoolean(false);
-  private static final Runnable TARGET = new Runnable() {
-    @Override public void run() {
-      if (shouldThrow.get()) {
-        throw new MockException();
-      } else {
-        try {
-          Thread.sleep(1);
-        } catch (InterruptedException e) {
-          throw new RuntimeException(e);
-        }
-=======
   private static class TestLooperThread extends LooperThread {
     AtomicBoolean shouldThrow = new AtomicBoolean(false);
     AtomicLong iterations = new AtomicLong(0);
@@ -49,30 +26,10 @@
         Thread.sleep(1);
       } catch (InterruptedException e) {
         throw new AssertionError(e);
->>>>>>> cb627cfd
       }
       iterations.incrementAndGet();
       return true;
     }
-<<<<<<< HEAD
-  };
-
-  @Test public void testConstructors() {
-    TestUtils.testConstructors(LooperThread.class, false, ImmutableMap
-            .of(ThreadGroup.class, new ThreadGroup("Test ThreadGroup"), Runnable.class, TARGET,
-                String.class, "Test LooperThread", long.class, STACK_SIZE),
-        new Consumer<LooperThread>() {
-          @Override public void accept(LooperThread thread) {
-            thread.start();
-            try {
-              assertTrue(thread.awaitIteration(1, TimeUnit.SECONDS));
-            } catch (final InterruptedException e) {
-              throw new AssertionError(e);
-            }
-          }
-        });
-=======
->>>>>>> cb627cfd
   }
 
   private static final AtomicBoolean exceptionHandlerRun = new AtomicBoolean(false);
