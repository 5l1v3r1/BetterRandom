--- conflicted
+++ resolved
@@ -34,7 +34,6 @@
 
   @Test public void testConstructors() {
     TestUtils.testConstructors(LooperThread.class, false, ImmutableMap
-<<<<<<< HEAD
             .of(ThreadGroup.class, new ThreadGroup("Test ThreadGroup"), Runnable.class, TARGET,
                 String.class, "Test LooperThread", long.class, STACK_SIZE),
         new Consumer<LooperThread>() {
@@ -43,21 +42,10 @@
             try {
               assertTrue(thread.awaitIteration(1, TimeUnit.SECONDS));
             } catch (final InterruptedException e) {
-              throw new RuntimeException(e);
+              throw new AssertionError(e);
             }
           }
         });
-=======
-        .of(ThreadGroup.class, new ThreadGroup("Test ThreadGroup"), Runnable.class, TARGET,
-            String.class, "Test LooperThread", long.class, STACK_SIZE), thread -> {
-      thread.start();
-      try {
-        assertTrue(thread.awaitIteration(1, TimeUnit.SECONDS));
-      } catch (final InterruptedException e) {
-        throw new AssertionError(e);
-      }
-    });
->>>>>>> c01c0363
   }
 
   @BeforeTest public void setUp() {
