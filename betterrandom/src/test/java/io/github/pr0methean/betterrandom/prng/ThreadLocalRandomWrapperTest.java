--- conflicted
+++ resolved
@@ -4,12 +4,9 @@
 
 import io.github.pr0methean.betterrandom.CloneViaSerialization;
 import io.github.pr0methean.betterrandom.seed.SeedException;
-<<<<<<< HEAD
+import io.github.pr0methean.betterrandom.seed.SeedGenerator;
 import io.github.pr0methean.betterrandom.util.SerializableSupplier;
-=======
-import io.github.pr0methean.betterrandom.seed.SeedGenerator;
 import java.io.Serializable;
->>>>>>> b93cd4a2
 import java.util.Map;
 import java.util.Random;
 import java8.util.function.Function;
@@ -95,14 +92,8 @@
 
   @Override public Map<Class<?>, Object> constructorParams() {
     final Map<Class<?>, Object> params = super.constructorParams();
-<<<<<<< HEAD
-    params.put(Supplier.class, new Pcg64RandomColonColonNew());
-    params.put(Function.class, new Pcg64RandomColonColonNew());
-=======
     params.put(Supplier.class, pcgSupplier);
-    params
-        .put(Function.class, (Function<byte[], BaseRandom>) Pcg64Random::new);
->>>>>>> b93cd4a2
+    params.put(Function.class, pcgSupplier);
     return params;
   }
 
@@ -124,11 +115,7 @@
   }
 
   @Override protected BaseRandom createRng() throws SeedException {
-<<<<<<< HEAD
-    return new ThreadLocalRandomWrapper(new Pcg64RandomColonColonNew());
-=======
     return new ThreadLocalRandomWrapper(pcgSupplier);
->>>>>>> b93cd4a2
   }
 
   @Override protected BaseRandom createRng(final byte[] seed) throws SeedException {
