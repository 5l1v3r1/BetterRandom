--- conflicted
+++ resolved
@@ -85,24 +85,6 @@
   @Override protected BaseRandom createRng(final byte[] seed) throws SeedException {
     return createRng();
   }
-<<<<<<< HEAD
-
-  /**
-   * Since reseeding is thread-local, we can't use a {@link io.github.pr0methean.betterrandom.seed.RandomSeederThread}
-   * for this test.
-   */
-  @Override public void testReseeding() throws SeedException {
-    final byte[] output1 = new byte[20];
-    final ThreadLocalRandomWrapper rng1 = (ThreadLocalRandomWrapper) createRng();
-    final ThreadLocalRandomWrapper rng2 = (ThreadLocalRandomWrapper) createRng();
-    rng1.nextBytes(output1);
-    final byte[] output2 = new byte[20];
-    rng2.nextBytes(output2);
-    rng1.setSeed(DefaultSeedGenerator.DEFAULT_SEED_GENERATOR.generateSeed(16));
-    rng1.nextBytes(output1);
-    rng2.nextBytes(output2);
-    assertFalse(Arrays.equals(output1, output2));
-  }
 
   private static class TestSerializableSupplier implements SerializableSupplier<BaseRandom> {
 
@@ -112,6 +94,4 @@
       return new MersenneTwisterRandom();
     }
   }
-=======
->>>>>>> 3877084c
 }