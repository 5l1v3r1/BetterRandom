--- conflicted
+++ resolved
@@ -78,16 +78,9 @@
   }
 
   @Override public Map<Class<?>, Object> constructorParams() {
-<<<<<<< HEAD
-    Map<Class<?>, Object> params = super.constructorParams();
-    params.put(Supplier.class, new MersenneTwisterRandomColonColonNew());
-    params.put(Function.class, new ByteArrayRandomConstructor());
-=======
     final Map<Class<?>, Object> params = super.constructorParams();
-    params.put(Supplier.class, (Supplier<BaseRandom>) Pcg64Random::new);
-    params
-        .put(Function.class, (Function<byte[], BaseRandom>) Pcg64Random::new);
->>>>>>> 454dd29c
+    params.put(Supplier.class, new Pcg64RandomColonColonNew());
+    params.put(Function.class, new Pcg64RandomColonColonNew());
     return params;
   }
 
@@ -109,30 +102,22 @@
   }
 
   @Override protected BaseRandom createRng() throws SeedException {
-<<<<<<< HEAD
-    return new ThreadLocalRandomWrapper(new MersenneTwisterRandomColonColonNew());
-=======
-    return new ThreadLocalRandomWrapper(
-        (Serializable & Supplier<BaseRandom>) Pcg64Random::new);
->>>>>>> 454dd29c
+    return new ThreadLocalRandomWrapper(new Pcg64RandomColonColonNew());
   }
 
   @Override protected BaseRandom createRng(final byte[] seed) throws SeedException {
     return createRng();
   }
 
-  protected static class MersenneTwisterRandomColonColonNew
-      implements SerializableSupplier<MersenneTwisterRandom> {
+  protected static class Pcg64RandomColonColonNew
+      implements SerializableSupplier<BaseRandom>, Function<byte[], BaseRandom> {
 
-    @Override public MersenneTwisterRandom get() {
-      return new MersenneTwisterRandom();
+    @Override public BaseRandom get() {
+      return new Pcg64Random();
     }
-  }
-
-  private static class ByteArrayRandomConstructor implements Function<byte[], BaseRandom> {
 
     @Override public BaseRandom apply(byte[] seed) {
-      return new MersenneTwisterRandom(seed);
+      return new Pcg64Random(seed);
     }
   }
 }