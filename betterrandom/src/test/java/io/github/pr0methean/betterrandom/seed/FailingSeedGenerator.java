package io.github.pr0methean.betterrandom.seed;

/**
 * A {@link SeedGenerator} that always throws a {@link SeedException} when asked to generate a seed.
 */
public class FailingSeedGenerator implements SeedGenerator {
  public static final FailingSeedGenerator DEFAULT_INSTANCE = new FailingSeedGenerator();

<<<<<<< HEAD
  @Override public byte[] generateSeed(int length) throws SeedException {
    throw new SeedException("This is the FailingSeedGenerator");
  }

  @Override public void generateSeed(byte[] output) throws SeedException {
    throw new SeedException("This is the FailingSeedGenerator");
=======
  @Override public void generateSeed(final byte[] output) throws SeedException {
    throw new SeedException("This is a FailingSeedGenerator");
>>>>>>> 4ee21492
  }

  @Override public boolean isWorthTrying() {
    return false;
  }

}<|MERGE_RESOLUTION|>--- conflicted
+++ resolved
@@ -6,17 +6,12 @@
 public class FailingSeedGenerator implements SeedGenerator {
   public static final FailingSeedGenerator DEFAULT_INSTANCE = new FailingSeedGenerator();
 
-<<<<<<< HEAD
   @Override public byte[] generateSeed(int length) throws SeedException {
     throw new SeedException("This is the FailingSeedGenerator");
   }
 
   @Override public void generateSeed(byte[] output) throws SeedException {
-    throw new SeedException("This is the FailingSeedGenerator");
-=======
-  @Override public void generateSeed(final byte[] output) throws SeedException {
     throw new SeedException("This is a FailingSeedGenerator");
->>>>>>> 4ee21492
   }
 
   @Override public boolean isWorthTrying() {
