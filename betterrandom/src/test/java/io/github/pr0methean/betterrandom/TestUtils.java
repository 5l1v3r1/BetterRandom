package io.github.pr0methean.betterrandom;

import java.lang.reflect.Constructor;
import java.lang.reflect.InvocationTargetException;
import java.lang.reflect.Modifier;
import java.util.Arrays;
import java.util.Map;
import java8.util.function.Consumer;

/**
 * Utility methods used only for testing, but by both {@link io.github.pr0methean.betterrandom.prng}
 * and {@link io.github.pr0methean.betterrandom.seed}.
 */
public enum TestUtils {
  ;

  /**
   * Reflectively calls all public constructors, or all public and protected constructors, of the
   * given class with the given parameters. Passes each constructed instance to a consumer.
   *
   * @param <T> {@code clazz} as a type.
   * @param clazz The class whose constructors are to be tested.
   * @param includeProtected Whether to test protected constructors
   * @param params A map of parameter types to values.
   * @param test The consumer to pass the instances to.
   */
<<<<<<< HEAD
  @SuppressWarnings({"ObjectAllocationInLoop", "unchecked"}) public static <T> void testConstructors(
      final Class<? extends T> clazz, final boolean includeProtected,
      final Map<Class<?>, ?> params, final Consumer<? super T> test) {
=======
  public static <T> void testConstructors(final Class<? extends T> clazz,
      final boolean includeProtected, final Map<Class<?>, Object> params,
      final Consumer<? super T> test) {
>>>>>>> f89636b0
    testConstructors(includeProtected, params, test,
        Arrays.asList(clazz.getDeclaredConstructors()));
  }

  /**
   * Reflectively calls all public constructors, or all public and protected constructors, of the
   * given class with the given parameters. Passes each constructed instance to a consumer.
   *
   * @param <T> the type of object being constructed
   * @param includeProtected Whether to test protected constructors
   * @param params A map of parameter types to values.
   * @param test The consumer to pass the instances to.
   * @param constructorsToTest the constructors to test
   */
  @SuppressWarnings({"ObjectAllocationInLoop", "unchecked"})
  public static <T> void testConstructors(final boolean includeProtected, final Map<Class<?>, ?> params,
      final Consumer<? super T> test, final Iterable<Constructor<?>> constructorsToTest) {
    for (final Constructor<?> constructor : constructorsToTest) {
      final int modifiers = constructor.getModifiers();
      if (Modifier.isPublic(modifiers) || (includeProtected && Modifier.isProtected(modifiers))) {
        constructor.setAccessible(true);
        final Class<?>[] parameterTypes = constructor.getParameterTypes();
        final int nParams = parameterTypes.length;
        final Object[] constructorParams = new Object[nParams];
        try {
          for (int i = 0; i < nParams; i++) {
            constructorParams[i] = params.get(parameterTypes[i]);
          }
          test.accept((T) constructor.newInstance(constructorParams));
        } catch (final IllegalAccessException | InstantiationException | InvocationTargetException | IllegalArgumentException e) {
          throw new AssertionError(String
              .format("Failed to call%n%s%nwith parameters%n%s", constructor.toGenericString(),
                  Arrays.toString(constructorParams)), e);
        }
      }
    }
  }

  public static void assertLessOrEqual(final long actual, final long expected) {
    if (actual > expected) {
      throw new AssertionError(
          String.format("Expected no more than %d but found %d", expected, actual));
    }
  }

  public static void assertLessOrEqual(final double actual, final double expected) {
    if (actual > expected) {
      throw new AssertionError(
          String.format("Expected no more than %f but found %f", expected, actual));
    }
  }

  public static void assertGreaterOrEqual(final long actual, final long expected) {
    if (actual < expected) {
      throw new AssertionError(
          String.format("Expected at least %d but found %d", expected, actual));
    }
  }

  public static void assertGreaterOrEqual(final double actual, final double expected) {
    if (actual < expected) {
      throw new AssertionError(
          String.format("Expected at least %f but found %f", expected, actual));
    }
  }

  public static void assertLess(final double actual, final double expected) {
    if (actual >= expected) {
      throw new AssertionError(
          String.format("Expected less than %f but found %f", expected, actual));
    }
  }
}<|MERGE_RESOLUTION|>--- conflicted
+++ resolved
@@ -24,15 +24,9 @@
    * @param params A map of parameter types to values.
    * @param test The consumer to pass the instances to.
    */
-<<<<<<< HEAD
-  @SuppressWarnings({"ObjectAllocationInLoop", "unchecked"}) public static <T> void testConstructors(
+   public static <T> void testConstructors(
       final Class<? extends T> clazz, final boolean includeProtected,
       final Map<Class<?>, ?> params, final Consumer<? super T> test) {
-=======
-  public static <T> void testConstructors(final Class<? extends T> clazz,
-      final boolean includeProtected, final Map<Class<?>, Object> params,
-      final Consumer<? super T> test) {
->>>>>>> f89636b0
     testConstructors(includeProtected, params, test,
         Arrays.asList(clazz.getDeclaredConstructors()));
   }
