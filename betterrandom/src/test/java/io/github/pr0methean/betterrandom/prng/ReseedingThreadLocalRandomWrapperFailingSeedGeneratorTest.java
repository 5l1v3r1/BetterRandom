package io.github.pr0methean.betterrandom.prng;

import io.github.pr0methean.betterrandom.prng.RandomTestUtils.EntropyCheckMode;
import io.github.pr0methean.betterrandom.seed.FailingSeedGenerator;
import io.github.pr0methean.betterrandom.seed.SeedException;
import org.testng.annotations.Test;

public class ReseedingThreadLocalRandomWrapperFailingSeedGeneratorTest
    extends ReseedingThreadLocalRandomWrapperTest {

  @Override protected EntropyCheckMode getEntropyCheckMode() {
    return EntropyCheckMode.EXACT;
  }

  @Override @Test(enabled = false) public void testReseeding() {
    // No-op.
  }

  @Override protected BaseRandom createRng() throws SeedException {
    return new ReseedingThreadLocalRandomWrapper(FailingSeedGenerator.FAILING_SEED_GENERATOR,
<<<<<<< HEAD
        new MersenneTwisterRandomColonColonNew());
=======
        (Serializable & Supplier<BaseRandom>) Pcg64Random::new);
>>>>>>> 454dd29c
  }
}<|MERGE_RESOLUTION|>--- conflicted
+++ resolved
@@ -18,10 +18,6 @@
 
   @Override protected BaseRandom createRng() throws SeedException {
     return new ReseedingThreadLocalRandomWrapper(FailingSeedGenerator.FAILING_SEED_GENERATOR,
-<<<<<<< HEAD
-        new MersenneTwisterRandomColonColonNew());
-=======
-        (Serializable & Supplier<BaseRandom>) Pcg64Random::new);
->>>>>>> 454dd29c
+        new Pcg64RandomColonColonNew());
   }
 }