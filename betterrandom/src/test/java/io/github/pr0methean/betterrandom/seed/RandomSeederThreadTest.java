package io.github.pr0methean.betterrandom.seed;

import static org.testng.Assert.assertFalse;
import static org.testng.Assert.assertTrue;

import com.google.common.collect.ImmutableMap;
import com.google.common.util.concurrent.Uninterruptibles;
import io.github.pr0methean.betterrandom.TestUtils;
import io.github.pr0methean.betterrandom.prng.RandomTestUtils;
import java.util.Arrays;
import java.util.Random;
import java.util.concurrent.ThreadFactory;
import java.util.concurrent.TimeUnit;
import java8.util.function.Consumer;
import org.testng.annotations.Test;

<<<<<<< HEAD
public class RandomSeederThreadTest {

  private static final long TEST_SEED = 0x0123456789ABCDEFL;
  private static final int TEST_OUTPUT_SIZE = 20;

  @Test public void testConstructors() {
    TestUtils.testConstructors(RandomSeederThread.class, false, ImmutableMap.of(
        SeedGenerator.class, new FakeSeedGenerator("testConstructors"),
        ThreadFactory.class, new RandomSeederThread.DefaultThreadFactory("testConstructors"),
        long.class, 100_000_000L), new Consumer<RandomSeederThread>() {
      @Override public void accept(RandomSeederThread randomSeederThread) {
        randomSeederThread.stopIfEmpty();
      }
    });
  }

  @Test public void testDefaultThreadFactoryConstructors() {
    TestUtils.testConstructors(RandomSeederThread.DefaultThreadFactory.class, false,
        ImmutableMap.<Class<?>,Object>of(
            String.class, "testDefaultThreadFactoryConstructors",
            int.class, Thread.MAX_PRIORITY), new Consumer<RandomSeederThread.DefaultThreadFactory>() {
      @Override public void accept(RandomSeederThread.DefaultThreadFactory x) {
        x.newThread(new Runnable() {
          @Override public void run() {}
        });
      }
    });
=======
public class RandomSeederThreadTest extends SimpleRandomSeederThreadTest {
  @Override @Test public void testConstructors() {
    TestUtils.testConstructors(RandomSeederThread.class, false, ImmutableMap
        .of(SeedGenerator.class, new FakeSeedGenerator("testConstructors"), ThreadFactory.class,
            new SimpleRandomSeederThread.DefaultThreadFactory("testConstructors"), long.class,
            100_000_000L), SimpleRandomSeederThread::stopIfEmpty);
  }

  @Override protected RandomSeederThread createRandomSeeder(SeedGenerator seedGenerator) {
    return new RandomSeederThread(seedGenerator);
>>>>>>> 37b1247a
  }

  @Test(timeOut = 25_000) public void testAddRemoveAndIsEmpty_Random() {
    final Random prng = new Random(TEST_SEED);
    final byte[] firstBytesWithOldSeed = new byte[TEST_OUTPUT_SIZE];
    final byte[] secondBytesWithOldSeed = new byte[TEST_OUTPUT_SIZE];
    prng.nextBytes(firstBytesWithOldSeed);
    prng.nextBytes(secondBytesWithOldSeed);
    prng.setSeed(TEST_SEED); // Rewind
    final SeedGenerator seedGenerator = new FakeSeedGenerator("testAddRemoveAndIsEmpty");
    final RandomSeederThread randomSeeder = createRandomSeeder(seedGenerator);
    try {
      assertTrue(randomSeeder.isEmpty());
      randomSeeder.add(prng);
      assertFalse(randomSeeder.isEmpty());
      prng.nextBytes(new byte[TEST_OUTPUT_SIZE]); // Drain the entropy
      // FIXME: Why does this sleep get interrupted?!
      Uninterruptibles.sleepUninterruptibly(1000L, TimeUnit.MILLISECONDS);
      assertFalse(randomSeeder.isEmpty());
    } finally {
      RandomTestUtils.removeAndAssertEmpty(randomSeeder, prng);
    }
    final byte[] bytesWithNewSeed = new byte[TEST_OUTPUT_SIZE];
    prng.nextBytes(bytesWithNewSeed);
    assertFalse(Arrays.equals(firstBytesWithOldSeed, bytesWithNewSeed),
        "Repeated output after reseeding");
    assertFalse(Arrays.equals(secondBytesWithOldSeed, bytesWithNewSeed),
        "Repeated output after reseeding");
  }
}<|MERGE_RESOLUTION|>--- conflicted
+++ resolved
@@ -14,35 +14,6 @@
 import java8.util.function.Consumer;
 import org.testng.annotations.Test;
 
-<<<<<<< HEAD
-public class RandomSeederThreadTest {
-
-  private static final long TEST_SEED = 0x0123456789ABCDEFL;
-  private static final int TEST_OUTPUT_SIZE = 20;
-
-  @Test public void testConstructors() {
-    TestUtils.testConstructors(RandomSeederThread.class, false, ImmutableMap.of(
-        SeedGenerator.class, new FakeSeedGenerator("testConstructors"),
-        ThreadFactory.class, new RandomSeederThread.DefaultThreadFactory("testConstructors"),
-        long.class, 100_000_000L), new Consumer<RandomSeederThread>() {
-      @Override public void accept(RandomSeederThread randomSeederThread) {
-        randomSeederThread.stopIfEmpty();
-      }
-    });
-  }
-
-  @Test public void testDefaultThreadFactoryConstructors() {
-    TestUtils.testConstructors(RandomSeederThread.DefaultThreadFactory.class, false,
-        ImmutableMap.<Class<?>,Object>of(
-            String.class, "testDefaultThreadFactoryConstructors",
-            int.class, Thread.MAX_PRIORITY), new Consumer<RandomSeederThread.DefaultThreadFactory>() {
-      @Override public void accept(RandomSeederThread.DefaultThreadFactory x) {
-        x.newThread(new Runnable() {
-          @Override public void run() {}
-        });
-      }
-    });
-=======
 public class RandomSeederThreadTest extends SimpleRandomSeederThreadTest {
   @Override @Test public void testConstructors() {
     TestUtils.testConstructors(RandomSeederThread.class, false, ImmutableMap
@@ -53,7 +24,6 @@
 
   @Override protected RandomSeederThread createRandomSeeder(SeedGenerator seedGenerator) {
     return new RandomSeederThread(seedGenerator);
->>>>>>> 37b1247a
   }
 
   @Test(timeOut = 25_000) public void testAddRemoveAndIsEmpty_Random() {
