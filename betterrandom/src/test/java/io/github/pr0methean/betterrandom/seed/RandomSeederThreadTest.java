package io.github.pr0methean.betterrandom.seed;

import static org.testng.Assert.assertEquals;
import static org.testng.Assert.assertFalse;
import static org.testng.Assert.assertTrue;

import com.google.common.collect.ImmutableMap;
import com.google.common.testing.GcFinalization;
<<<<<<< HEAD
=======
import io.github.pr0methean.betterrandom.FlakyRetryAnalyzer;
import io.github.pr0methean.betterrandom.TestUtils;
>>>>>>> d26043a9
import io.github.pr0methean.betterrandom.prng.Pcg64Random;
import io.github.pr0methean.betterrandom.prng.RandomTestUtils;
import java.lang.ref.WeakReference;
import java.util.Arrays;
import java.util.Random;
import java.util.concurrent.ThreadFactory;
import org.testng.annotations.Test;

public class RandomSeederThreadTest {

  private static final long TEST_SEED = 0x0123456789ABCDEFL;
  private static final int TEST_OUTPUT_SIZE = 20;

<<<<<<< HEAD
  @Test(timeOut = 25_000, invocationCount = 1000) public void testAddRemoveAndIsEmpty() throws Exception {
=======
  @Test public void testConstructors() {
    TestUtils.testConstructors(RandomSeederThread.class, false, ImmutableMap.of(
        SeedGenerator.class, new FakeSeedGenerator("testConstructors"),
        ThreadFactory.class, new RandomSeederThread.DefaultThreadFactory("testConstructors"),
        long.class, 100_000_000L), RandomSeederThread::stopIfEmpty);
  }

  @Test public void testDefaultThreadFactoryConstructors() {
    TestUtils.testConstructors(RandomSeederThread.DefaultThreadFactory.class, false, ImmutableMap.of(
        String.class, "testDefaultThreadFactoryConstructors",
        int.class, Thread.MAX_PRIORITY), x -> x.newThread(() -> {}));
  }

  @Test(timeOut = 25_000) public void testAddRemoveAndIsEmpty() throws Exception {
>>>>>>> d26043a9
    final Random prng = new Random(TEST_SEED);
    final byte[] firstBytesWithOldSeed = new byte[TEST_OUTPUT_SIZE];
    final byte[] secondBytesWithOldSeed = new byte[TEST_OUTPUT_SIZE];
    prng.nextBytes(firstBytesWithOldSeed);
    prng.nextBytes(secondBytesWithOldSeed);
    prng.setSeed(TEST_SEED); // Rewind
    final SeedGenerator seedGenerator = new FakeSeedGenerator("testAddRemoveAndIsEmpty");
    final RandomSeederThread randomSeeder = new RandomSeederThread(seedGenerator);
    try {
      assertTrue(randomSeeder.isEmpty());
      randomSeeder.add(prng);
      assertFalse(randomSeeder.isEmpty());
      prng.nextBytes(new byte[TEST_OUTPUT_SIZE]); // Drain the entropy
      RandomTestUtils.sleepUninterruptibly(1_000_000_000); // FIXME: Why does this sleep get interrupted?!
      assertFalse(randomSeeder.isEmpty());
    } finally {
      RandomTestUtils.removeAndAssertEmpty(randomSeeder, prng);
    }
    final byte[] bytesWithNewSeed = new byte[TEST_OUTPUT_SIZE];
    prng.nextBytes(bytesWithNewSeed);
    assertFalse(Arrays.equals(firstBytesWithOldSeed, bytesWithNewSeed), "Repeated output after reseeding");
    assertFalse(Arrays.equals(secondBytesWithOldSeed, bytesWithNewSeed), "Repeated output after reseeding");
  }

  @Test(invocationCount = 1000) public void testResurrection() throws InterruptedException {
    final FakeSeedGenerator seedGenerator = new FakeSeedGenerator("testResurrection");
    seedGenerator.setThrowException(true);
    final RandomSeederThread randomSeeder = new RandomSeederThread(seedGenerator);
    try {
      Random random = new Pcg64Random();
      randomSeeder.add(random);
      try {
        random.nextLong();
        random.nextLong();
        Thread.sleep(100);
        assertFalse(randomSeeder.isRunning());
        assertEquals(seedGenerator.countCalls(), 1);
        seedGenerator.setThrowException(false);
        randomSeeder.remove(random);
        randomSeeder.add(random);
        random.nextBoolean();
        Thread.sleep(100);
        assertTrue(randomSeeder.isRunning());
        assertEquals(seedGenerator.countCalls(), 2);
        random.nextBoolean();
      } finally {
        randomSeeder.remove(random);
      }
    } finally {
      randomSeeder.stopIfEmpty();
    }
  }

  @Test(singleThreaded = true, invocationCount = 1000)
  public void testStopIfEmpty() throws InterruptedException {
    // FIXME: When the commented lines are uncommented, the ref never gets queued!
    final SeedGenerator seedGenerator = new FakeSeedGenerator("testStopIfEmpty");
    final RandomSeederThread randomSeeder = new RandomSeederThread(seedGenerator);
    // ReferenceQueue<Object> queue = new ReferenceQueue<>();
    GcFinalization.awaitClear(addSomethingDeadTo(randomSeeder));
    Thread.sleep(1000); // FIXME: Why is this needed?
    // assertNotNull(queue.remove(10_000));
    randomSeeder.stopIfEmpty();
    assertFalse(randomSeeder.isRunning(), "randomSeeder did not stop");
  }

  /** Making this a subroutine ensures that {@code prng} can be GCed on exit. */
  private WeakReference<Random> addSomethingDeadTo(RandomSeederThread randomSeeder) {
    Random prng = new Random();
    // new PhantomReference<Object>(prng, queue);
    randomSeeder.add(prng);
    randomSeeder.stopIfEmpty();
    assertTrue(randomSeeder.isRunning());
    prng.nextBoolean(); // could replace with Reference.reachabilityFence if JDK8 support wasn't needed
    return new WeakReference<>(prng);
  }

}<|MERGE_RESOLUTION|>--- conflicted
+++ resolved
@@ -6,11 +6,8 @@
 
 import com.google.common.collect.ImmutableMap;
 import com.google.common.testing.GcFinalization;
-<<<<<<< HEAD
-=======
 import io.github.pr0methean.betterrandom.FlakyRetryAnalyzer;
 import io.github.pr0methean.betterrandom.TestUtils;
->>>>>>> d26043a9
 import io.github.pr0methean.betterrandom.prng.Pcg64Random;
 import io.github.pr0methean.betterrandom.prng.RandomTestUtils;
 import java.lang.ref.WeakReference;
@@ -24,9 +21,6 @@
   private static final long TEST_SEED = 0x0123456789ABCDEFL;
   private static final int TEST_OUTPUT_SIZE = 20;
 
-<<<<<<< HEAD
-  @Test(timeOut = 25_000, invocationCount = 1000) public void testAddRemoveAndIsEmpty() throws Exception {
-=======
   @Test public void testConstructors() {
     TestUtils.testConstructors(RandomSeederThread.class, false, ImmutableMap.of(
         SeedGenerator.class, new FakeSeedGenerator("testConstructors"),
@@ -40,8 +34,7 @@
         int.class, Thread.MAX_PRIORITY), x -> x.newThread(() -> {}));
   }
 
-  @Test(timeOut = 25_000) public void testAddRemoveAndIsEmpty() throws Exception {
->>>>>>> d26043a9
+  @Test(timeOut = 25_000, invocationCount = 1000) public void testAddRemoveAndIsEmpty() throws Exception {
     final Random prng = new Random(TEST_SEED);
     final byte[] firstBytesWithOldSeed = new byte[TEST_OUTPUT_SIZE];
     final byte[] secondBytesWithOldSeed = new byte[TEST_OUTPUT_SIZE];
