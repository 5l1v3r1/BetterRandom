--- conflicted
+++ resolved
@@ -200,21 +200,14 @@
   public static SynchronizedDescriptiveStatistics summaryStats(final BaseRandom rng,
       final long maxValue, final int iterations) {
     final SynchronizedDescriptiveStatistics stats = new SynchronizedDescriptiveStatistics();
-<<<<<<< HEAD
-    BaseStream<? extends Number, ?> stream;
-    stream = (maxValue <= Integer.MAX_VALUE) ? rng.ints(iterations, 0, (int) maxValue)
-        : rng.longs(iterations, 0, maxValue);
+    final BaseStream<? extends Number, ?> stream =
+        (maxValue <= Integer.MAX_VALUE) ? rng.ints(iterations, 0, (int) maxValue)
+            : rng.longs(iterations, 0, maxValue);
     stream.spliterator().forEachRemaining(new Consumer<Number>() {
       @Override public void accept(Number number) {
         stats.addValue(number.doubleValue());
       }
     });
-=======
-    final BaseStream<? extends Number, ?> stream =
-        (maxValue <= Integer.MAX_VALUE) ? rng.ints(iterations, 0, (int) maxValue)
-            : rng.longs(iterations, 0, maxValue);
-    stream.spliterator().forEachRemaining(n -> stats.addValue(n.doubleValue()));
->>>>>>> 2108d451
     return stats;
   }
 
