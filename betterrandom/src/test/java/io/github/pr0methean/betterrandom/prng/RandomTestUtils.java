--- conflicted
+++ resolved
@@ -230,19 +230,13 @@
       final long maxValue, final int iterations) {
     final SynchronizedDescriptiveStatistics stats = new SynchronizedDescriptiveStatistics();
     final BaseStream<? extends Number, ?> stream =
-<<<<<<< HEAD
-        (maxValue <= Integer.MAX_VALUE) ? rng.ints(iterations, 0, (int) maxValue)
-            : rng.longs(iterations, 0, maxValue);
+        (maxValue <= Integer.MAX_VALUE) ? rng.ints(iterations, 0, (int) maxValue) :
+            rng.longs(iterations, 0, maxValue);
     stream.spliterator().forEachRemaining(new Consumer<Number>() {
       @Override public void accept(Number number) {
         stats.addValue(number.doubleValue());
       }
     });
-=======
-        (maxValue <= Integer.MAX_VALUE) ? rng.ints(iterations, 0, (int) maxValue) :
-            rng.longs(iterations, 0, maxValue);
-    stream.spliterator().forEachRemaining(n -> stats.addValue(n.doubleValue()));
->>>>>>> 6df10c5b
     return stats;
   }
 
