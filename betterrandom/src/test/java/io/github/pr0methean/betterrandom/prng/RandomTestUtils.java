--- conflicted
+++ resolved
@@ -26,15 +26,11 @@
 import java.util.HashSet;
 import java.util.Random;
 import java.util.concurrent.atomic.AtomicLong;
-<<<<<<< HEAD
+import java8.util.function.Consumer;
 import java8.util.function.Supplier;
 import java8.util.function.ToLongFunction;
 import java8.util.stream.Stream;
-=======
-import java.util.function.Supplier;
-import java.util.stream.BaseStream;
-import java.util.stream.Stream;
->>>>>>> 820883be
+import java8.util.stream.BaseStream;
 import org.apache.commons.math3.stat.descriptive.DescriptiveStatistics;
 import org.apache.commons.math3.stat.descriptive.SynchronizedDescriptiveStatistics;
 import org.testng.Reporter;
@@ -69,11 +65,7 @@
     assertTrue(output.doubleValue() < bound);
     if ((entropyCheckMode == EntropyCheckMode.EXACT) || (entropyCheckMode
         == EntropyCheckMode.UPPER_BOUND)) {
-<<<<<<< HEAD
-      assertGreaterOrEqual(oldEntropy - expectedEntropySpent, prng.getEntropyBits());
-=======
       TestUtils.assertGreaterOrEqual(prng.getEntropyBits(), oldEntropy - expectedEntropySpent);
->>>>>>> 820883be
     }
     if ((entropyCheckMode == EntropyCheckMode.EXACT) || (entropyCheckMode
         == EntropyCheckMode.LOWER_BOUND)) {
@@ -92,39 +84,24 @@
     final AtomicLong entropy = new AtomicLong(prng.getEntropyBits());
     final Stream<? extends Number> streamToUse =
         (expectedCount < 0) ? stream.sequential().limit(20) : stream;
-<<<<<<< HEAD
     final long count = streamToUse.mapToLong(new ToLongFunction<Number>() {
       @Override public long applyAsLong(Number number) {
-        assertGreaterOrEqual(origin, number.doubleValue());
-        assertLess(bound, number.doubleValue());
+        TestUtils.assertGreaterOrEqual(number.doubleValue(), origin);
+        TestUtils.assertLess(number.doubleValue(), bound);
         if (checkEntropyCount && !(streamToUse.isParallel())) {
           long newEntropy = prng.getEntropyBits();
-          assertGreaterOrEqual(entropy.getAndSet(newEntropy) - maxEntropySpentPerNumber,
-              newEntropy);
+          TestUtils.assertGreaterOrEqual(newEntropy,
+              entropy.getAndSet(newEntropy) - maxEntropySpentPerNumber);
         }
         return 1;
-=======
-    final long count = streamToUse.mapToLong((number) -> {
-      TestUtils.assertGreaterOrEqual(number.doubleValue(), origin);
-      TestUtils.assertLess(number.doubleValue(), bound);
-      if (checkEntropyCount && !(streamToUse.isParallel())) {
-        long newEntropy = prng.getEntropyBits();
-        TestUtils.assertGreaterOrEqual(newEntropy,
-            entropy.getAndSet(newEntropy) - maxEntropySpentPerNumber);
->>>>>>> 820883be
       }
     }).sum();
     if (expectedCount >= 0) {
       assertEquals(count, expectedCount);
     }
     if (checkEntropyCount && streamToUse.isParallel()) {
-<<<<<<< HEAD
-      assertGreaterOrEqual(entropy.get() - (maxEntropySpentPerNumber * count),
-          prng.getEntropyBits());
-=======
       TestUtils.assertGreaterOrEqual(prng.getEntropyBits(),
           entropy.get() - (maxEntropySpentPerNumber * count));
->>>>>>> 820883be
     }
   }
 
@@ -230,7 +207,11 @@
     final SynchronizedDescriptiveStatistics stats = new SynchronizedDescriptiveStatistics();
     BaseStream<? extends Number, ?> stream;
     stream = (maxValue <= Integer.MAX_VALUE) ? rng.ints(iterations, 0, (int) maxValue) : rng.longs(iterations, 0, maxValue);
-    stream.spliterator().forEachRemaining(n -> stats.addValue(n.doubleValue()));
+    stream.spliterator().forEachRemaining(new Consumer<Number>() {
+      @Override public void accept(Number number) {
+        stats.addValue(number.doubleValue());
+      }
+    });
     return stats;
   }
 
