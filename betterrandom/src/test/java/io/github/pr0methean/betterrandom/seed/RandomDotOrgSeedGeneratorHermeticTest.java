package io.github.pr0methean.betterrandom.seed;

import io.github.pr0methean.betterrandom.prng.concurrent.SplittableRandomAdapter;
import java.io.ByteArrayOutputStream;
import java.io.IOException;
import java.net.Proxy;
import java.net.URL;
import java.nio.charset.Charset;
import java.util.Arrays;
import java.util.UUID;
import javax.annotation.Nullable;
import javax.net.ssl.HttpsURLConnection;
import javax.xml.bind.DatatypeConverter;
import org.json.simple.parser.ParseException;
import org.mockito.invocation.InvocationOnMock;
import org.mockito.stubbing.Answer;
import org.powermock.api.mockito.PowerMockito;
import org.powermock.api.mockito.mockpolicies.Slf4jMockPolicy;
import org.powermock.core.classloader.annotations.MockPolicy;
import org.powermock.core.classloader.annotations.PowerMockIgnore;
import org.powermock.core.classloader.annotations.PrepareForTest;
import org.powermock.modules.testng.PowerMockTestCase;
import org.testng.Assert;
import org.testng.annotations.AfterMethod;
import org.testng.annotations.BeforeMethod;
import org.testng.annotations.Test;

import static io.github.pr0methean.betterrandom.seed.RandomDotOrgSeedGenerator.MAX_REQUEST_SIZE;
import static io.github.pr0methean.betterrandom.seed.RandomDotOrgSeedGenerator.setProxy;
import static io.github.pr0methean.betterrandom.seed.RandomDotOrgSeedGenerator.setSslSocketFactory;
import static io.github.pr0methean.betterrandom.seed.RandomDotOrgUtils.createProxy;
import static io.github.pr0methean.betterrandom.seed.RandomDotOrgUtils.createSocketFactory;
import static io.github.pr0methean.betterrandom.seed.SeedTestUtils.testGenerator;
import static org.mockito.ArgumentMatchers.any;
import static org.powermock.api.mockito.PowerMockito.spy;
import static org.testng.Assert.assertTrue;
import static org.testng.AssertJUnit.assertEquals;

@PowerMockIgnore({"javax.management.*", "javax.script.*", "jdk.nashorn.*", "javax.net.ssl.*", "javax.security.*"})
@MockPolicy(Slf4jMockPolicy.class)
@PrepareForTest(RandomDotOrgSeedGenerator.class)
@Test(singleThreaded = true)
public class RandomDotOrgSeedGeneratorHermeticTest extends PowerMockTestCase {

  private static final Charset UTF8 = Charset.forName("UTF-8");
  @SuppressWarnings("HardcodedFileSeparator") public static final byte[] RESPONSE_32_JSON =
      ("{\"jsonrpc\":\"2.0\",\"result\":{\"random\":{\"data\":"
          + "[\"gAlhFSSjLy+u5P/Cz92BH4R3NZ0+j8UHNeIR02CChoQ=\"],"
          + "\"completionTime\":\"2018-05-06 19:54:31Z\"},\"bitsUsed\":256,\"bitsLeft\":996831,"
          + "\"requestsLeft\":199912,\"advisoryDelay\":290},\"id\":27341}").getBytes(UTF8);
  @SuppressWarnings("HardcodedLineSeparator") public static final byte[] RESPONSE_32_OLD_API =
      ("19\ne0\ne9\n6b\n85\nbf\na5\n07\na7\ne9\n65\n2e\n90\n42\naa\n02\n2d\nc4\n67\n2a\na3\n32\n"
          + "9d\nbc\nd1\n9b\n2f\n7c\nf3\n60\n30\ne5").getBytes(UTF8);
  @SuppressWarnings({"HardcodedFileSeparator", "SpellCheckingInspection"})
  public static final byte[] RESPONSE_625_JSON =
      ("{\"jsonrpc\":\"2.0\",\"result\":{\"random\":{\"data\":"
          + "[\"Tcx+z1Q4AN4j9IGSNkAPl38/Tfh16WW+1p6Gbbss/wenciNlyaBneI8PyHNB5m3/oKj9M9F+PEbF"
          + "uPNsupWjx5YIHxkSlFJo7emuQJ0NLScDBT+mMKLc58FwEpu0i+tklbm3pXctSuZvJ68In7HZGe29"
          + "5rhwXdRiB4JCEkE214RQlS3bSYGnxGODjvHxiwwR80VLTLUZe6sFlpeY1fcuzn3K+fmO2eVyMdKe"
          + "gL/74nTe6u9R6hGQ7AehX8NP7dEKhUaTVv43NGcXCOX6rdBzo6U82CsQKkNHXa8FhJLDOSlFENhH"
          + "B6eI/WZfImtbxFLFSr6PI8A92472kK1bDqTOlvRPQAjLc1T1yuEW6tsA9z3Wfm0YozojtUYc0xED"
          + "XP2rf89oHsK5wni4w1qkY/VYAdjWv2vZjSXNZ/c/qRli7pk7/hG3oXPoZ5GpLfuv7k+hRgD7Zcr+"
          + "JNbLSlSUtGQtNmK18s/mhrvmmE3brk/wGpdqaBeOs6SFmBZf1iSAFzn9RPjhWfZIBsUY0YSb8RWy"
          + "oBV7acIfXzKRUyE7cfqSGnrsIqcr7FWHXe3kodOF0nzfOsZGzx+sL0/GsRzW/WahlxtleQyatmyP"
          + "/JJ/3c5UiLVY58+hkJdokqtDGe/2F1itMAGPOiCcfUc+O1dtf9YEgLmaYpEupkAvgaGop2/qDh+i"
          + "XcH3ShjCQVsVOmTzw6AharEQYcz8sML+pu12LusAJc61sKZ9TamddrpKljmH2liB6GFs8DD7DyFB"
          + "V/7ORy6SWbejQd2wQ2fz2UAJ1aZME/ODGgYCWXPQOTMNcl+eaF2ubUf7BI2G0w+xP7tbum7GRQ==\"],"
          + "\"completionTime\":\"2018-05-06 19:54:31Z\"},\"bitsUsed\":256,\"bitsLeft\":996831,"
          + "\"requestsLeft\":199912,\"advisoryDelay\":290},\"id\":27341}").getBytes(UTF8);
  @SuppressWarnings("HardcodedLineSeparator") public static final byte[] RESPONSE_625_OLD_API =
      ("de\ne9\n61\n91\n1c\nab\n89\n29\n3b\n87\n93\n3b\n79\n01\naa\n95\n56\n6a\nf0\n2f\n73\n32\n71\n32\n1f\n45\n29\nf7\n0d\n48\n"
          + "cc\n63\n69\n95\nd4\nf6\n8a\n3a\ne2\na9\n51\n54\nc7\nca\nd2\n17\n56\nd8\n1d\n26\na9\n23\n28\nce\nfe\nae\nc3\n8c\nf2\na1\n"
          + "25\n6a\n7b\n5e\nf1\n1b\n25\nff\n93\n12\n49\nde\n79\n53\n85\nc1\nd1\n11\ne8\n6b\nd3\naf\n01\n0d\n83\nf8\n47\nc5\n2e\n44\n"
          + "07\n10\ncf\nb3\ne6\n75\n49\n39\ncf\n7b\n24\naf\n58\n6c\n40\n37\n9e\nc0\nb5\ncf\n3b\n1d\ne6\nb7\n93\n79\n66\n9d\n3c\nbe\n"
          + "0c\nf4\n21\ne4\n69\n1d\n17\n3a\n85\n20\nd2\n34\n3e\nb9\n9d\n3a\n8f\n3c\ne7\n8b\n86\n0d\n08\ne2\n99\n5b\n6a\ncc\n0c\ndf\n"
          + "e2\n54\n18\n9e\n6e\n01\n63\n34\n0e\n50\n9e\n58\n67\n7f\naa\n56\n3e\ne0\naf\n0d\n6e\n30\n1a\n5b\n12\n14\nc8\n2c\n8f\n40\n"
          + "13\ncf\n05\n27\n6f\n81\ne9\n21\na2\n64\nf1\nd3\n17\nd0\n95\nbb\n52\n27\n2d\na7\ndc\n89\ne1\nc8\n84\nd7\n20\ndf\nb2\nc2\n"
          + "fc\n52\n50\nc9\n30\n16\n63\n10\ncb\nf2\nf4\nba\nbb\nac\n62\n5f\n0e\ndc\n24\n1f\n42\n71\nf4\n03\na0\n3e\ndf\neb\n60\n76\n"
          + "51\nd5\n6b\ncd\n50\n38\nd8\n69\n25\nf4\nd7\n77\n65\n14\n37\nd3\nea\n4a\nab\nae\n92\n13\n9d\nad\nfe\n90\n19\nf9\n2b\n83\n"
          + "be\n01\n11\n37\na6\n32\nf6\n13\n25\na1\n79\ncb\n01\n07\ne7\n28\n42\n56\n57\n7b\n01\nc8\n31\nd8\n72\na3\na4\nc2\n30\nbd\n"
          + "0d\nf6\n32\ncd\na5\nfc\nca\n29\n2a\n0a\nfc\n59\n40\n90\nc0\n05\n16\n66\n64\n5b\ne3\n76\nfb\n1d\n34\n4d\nc7\n4c\n06\nc0\n"
          + "40\nf0\n02\nc0\n6f\ne8\n65\ne7\nb2\nee\n31\n39\nf5\n7e\n19\nef\nc1\n8e\n3b\n0c\naa\n48\naf\n6a\n7c\nae\n60\n66\n8d\n87\n"
          + "c4\n27\n15\nb4\n70\ne7\n96\n15\n4a\n41\n03\n74\na9\n05\nc8\n75\n51\nd4\ne3\n8c\n28\nd1\n4f\na2\nb0\nb0\n7f\n08\nd4\ndf\n"
          + "ad\nee\nb8\ne8\ndd\n29\n8b\n51\n36\ne8\nc0\n7c\nd7\n8f\n21\nfe\n64\n6a\n49\n6b\n63\na7\n26\n62\n33\n7c\n29\n35\n33\n9a\n"
          + "d5\n80\na2\n31\nf6\n8c\n21\nb5\n18\n47\n53\n26\n2c\ncf\na4\ned\n4f\n60\n5d\nc0\nbd\nb9\n44\ne4\n13\ne2\n3a\n7b\nb2\n27\n"
          + "9d\n58\nb0\n18\nb6\n5e\na8\n22\n5b\n5a\ne6\n10\nd2\n24\n1f\n22\nbd\nf1\n80\n3e\n36\n06\ne4\nd8\n03\n34\nbd\nff\n1d\nd5\n"
          + "dc\n21\n08\nc2\n84\nc5\n3e\nc4\n1c\n4c\n16\n99\n9d\n22\nf3\nf2\nab\n5a\nd1\n51\n42\n8f\nb8\nf5\nbe\n4e\nd0\n83\n6a\n73\n"
          + "19\nc3\nde\n91\n9f\n1a\n1a\n62\n08\n60\nae\n7c\n67\n25\na4\n99\ne2\n14\n00\n6b\n89\n47\nec\n9d\nd6\neb\nb2\n54\n44\n7f\n"
          + "1b\ndd\n40\ne7\nf1\n93\nd8\nf2\n9d\n67\n39\n9f\ne2\n0c\ndd\n61\n94\n05\n36\n3c\n07\ne8\n17\nc1\n05\n9c\nf3\nfd\n72\n3d\n"
          + "85\n05\n86\n4d\nea\n40\n17\nd1\n9e\ncc\n42\nf5\ndb\n9c\na6\n98\nb9\n93\n4e\n36\nf6\nb5\n94\nb3\n1e\n73\nf6\n2c\n12\nad\n"
          + "71\n93\n1e\n6c\n7c\n23\nd8\nfa\n4c\n24\nc5\nb4\n3a\nd4\ne0\nf8\n9c\n4a\ne6\n15\n97\n5d\n48\na0\n0d")
          .getBytes(UTF8);
  private static final byte[] MAX_SIZE_SEED_CHUNK = new byte[MAX_REQUEST_SIZE];
  private static final byte[] MAX_SIZE_RESPONSE_NEW_API, MAX_SIZE_RESPONSE_OLD_API;
  private static final byte[] EXPECTED_SEED = new byte[MAX_REQUEST_SIZE + 1];
  static {
    new SplittableRandomAdapter().nextBytes(MAX_SIZE_SEED_CHUNK);
    System.arraycopy(MAX_SIZE_SEED_CHUNK, 0, EXPECTED_SEED, 0, MAX_REQUEST_SIZE);
    EXPECTED_SEED[MAX_REQUEST_SIZE] = MAX_SIZE_SEED_CHUNK[0];
    try {
      ByteArrayOutputStream responseBuilder = new ByteArrayOutputStream();
      responseBuilder.write(("{\"jsonrpc\":\"2.0\",\"result\":{\"random\":{\"data\":[\""
          + DatatypeConverter.printBase64Binary(MAX_SIZE_SEED_CHUNK)
          + "\"],"
          + "\"completionTime\":\"2018-05-06 19:54:31Z\"},\"bitsUsed\":256,\"bitsLeft\":996831,"
          + "\"requestsLeft\":199912,\"advisoryDelay\":290},\"id\":27341}"
      ).getBytes(UTF8));
      MAX_SIZE_RESPONSE_NEW_API = responseBuilder.toByteArray();
      responseBuilder = new ByteArrayOutputStream();
      for (int i = 0; i < MAX_REQUEST_SIZE; i++) {
        responseBuilder.write(String.format("%02x\n", MAX_SIZE_SEED_CHUNK[i]).getBytes(UTF8));
      }
      MAX_SIZE_RESPONSE_OLD_API = responseBuilder.toByteArray();
    } catch (IOException e) {
      throw new AssertionError(e);
    }
  }
  @Nullable private String address = null;
<<<<<<< HEAD
  private final Proxy proxy = createTorProxy();
  private boolean usingSmallRequests = false;
=======
  private final Proxy proxy = createProxy();
>>>>>>> cb3a3d04

  private void mockRandomDotOrgResponse(final byte[] response) throws Exception {
    PowerMockito.doAnswer(new Answer<HttpsURLConnection>() {
      @Override public HttpsURLConnection answer(InvocationOnMock invocation) throws Throwable {
        final URL url = invocation.getArgument(0);
        address = url.toString();
        return new FakeHttpsUrlConnection(url, null, response);
      }
    }).when(RandomDotOrgSeedGenerator.class, "openConnection", any(URL.class));
  }

  private static SeedException expectAndGetException(int seedSize) {
    SeedException exception = null;
    try {
      RandomDotOrgSeedGenerator.RANDOM_DOT_ORG_SEED_GENERATOR.generateSeed(seedSize);
      Assert.fail("Should have thrown SeedException");
    } catch (final SeedException expected) {
      exception = expected;
    }
    return exception;
  }

  @BeforeMethod public void setUpMethod() {
    spy(RandomDotOrgSeedGenerator.class);
  }

  @Test public void testSetProxyOldApi() throws Exception {
    setProxy(proxy);
    mockRandomDotOrgResponse(RESPONSE_625_OLD_API);
    RandomDotOrgSeedGenerator.setApiKey(null);
    try {
      testGenerator(RandomDotOrgSeedGenerator.RANDOM_DOT_ORG_SEED_GENERATOR, false);
      assertTrue(address.startsWith("https://www.random.org/integers"));
      assertEquals(proxy, RandomDotOrgSeedGenerator.proxy.get());
    } finally {
      setProxy(null);
    }
  }

  @Test public void testSetProxyJsonApi() throws Exception {
    RandomDotOrgSeedGenerator.setApiKey(UUID.randomUUID());
    setProxy(proxy);
    mockRandomDotOrgResponse(RESPONSE_625_JSON);
    try {
      testGenerator(RandomDotOrgSeedGenerator.RANDOM_DOT_ORG_SEED_GENERATOR, false);
      assertTrue(address.startsWith("https://api.random.org/json-rpc/1/invoke"));
      assertEquals(proxy, RandomDotOrgSeedGenerator.proxy.get());
    } finally {
      setProxy(null);
      RandomDotOrgSeedGenerator.setApiKey(null);
    }
  }

  @Test public void testOverLongResponseOldApi() throws Exception {
    RandomDotOrgSeedGenerator.setApiKey(null);
    mockRandomDotOrgResponse(RESPONSE_625_OLD_API);
    testGenerator(RandomDotOrgSeedGenerator.RANDOM_DOT_ORG_SEED_GENERATOR, false);
  }

  @Test public void testOverLongResponseJson() throws Exception {
    RandomDotOrgSeedGenerator.setApiKey(UUID.randomUUID());
    mockRandomDotOrgResponse(RESPONSE_625_JSON);
    testGenerator(RandomDotOrgSeedGenerator.RANDOM_DOT_ORG_SEED_GENERATOR, false);
  }

  @SuppressWarnings("ThrowableNotThrown") @Test
  public void testOverShortResponseOldApi() throws Exception {
    RandomDotOrgSeedGenerator.setApiKey(null);
    mockRandomDotOrgResponse(RESPONSE_32_OLD_API);
    expectAndGetException(625);
  }

  @SuppressWarnings("ThrowableNotThrown") @Test
  public void testOverShortResponseJsonApi() throws Exception {
    RandomDotOrgSeedGenerator.setApiKey(UUID.randomUUID());
    mockRandomDotOrgResponse(RESPONSE_32_JSON);
    expectAndGetException(625);
  }

  @Test public void testInvalidResponseJsonApi() throws Exception {
    RandomDotOrgSeedGenerator.setApiKey(UUID.randomUUID());
    try {
      mockRandomDotOrgResponse("Not JSON".getBytes(UTF8));
      assertTrue(expectAndGetException(SeedTestUtils.SEED_SIZE).getCause() instanceof ParseException);
    } finally {
      RandomDotOrgSeedGenerator.setApiKey(null);
    }
  }

  @Test public void testInvalidResponseOldApi() throws Exception {
    RandomDotOrgSeedGenerator.setApiKey(null);
    mockRandomDotOrgResponse("Not numbers".getBytes(UTF8));
    assertTrue(expectAndGetException(SeedTestUtils.SEED_SIZE).getCause() instanceof NumberFormatException);
  }

  @Test public void testResponseError() throws Exception {
    RandomDotOrgSeedGenerator.setApiKey(UUID.randomUUID());
    try {
      mockRandomDotOrgResponse(("{\"jsonrpc\":\"2.0\",\"error\":\"Oh noes, an error\",\"result\":{\"random\":{\"data\":"
          + "[\"gAlhFSSjLy+u5P/Cz92BH4R3NZ0+j8UHNeIR02CChoQ=\"]," + "\"completionTime\":\"2018-05-06 19:54:31Z\"},\"bitsUsed\":256,\"bitsLeft\":996831,"
          + "\"requestsLeft\":199912,\"advisoryDelay\":290},\"id\":27341}").getBytes(UTF8));
      assertEquals("Wrong exception message", "Oh noes, an error", expectAndGetException(SeedTestUtils.SEED_SIZE).getMessage());
    } finally {
      RandomDotOrgSeedGenerator.setApiKey(null);
    }
  }

  @SuppressWarnings("ThrowableNotThrown") @Test public void testResponseNoResult()
      throws Exception {
    mockRandomDotOrgResponse("{\"jsonrpc\":\"2.0\"}".getBytes(UTF8));
    expectAndGetException(SeedTestUtils.SEED_SIZE);
  }

  @SuppressWarnings("ThrowableNotThrown") @Test public void testResponseNoRandom()
      throws Exception {
    mockRandomDotOrgResponse(("{\"jsonrpc\":\"2.0\",\"result\":{"
        + "\"completionTime\":\"2018-05-06 19:54:31Z\"},\"bitsUsed\":256,\"bitsLeft\":996831,"
        + "\"requestsLeft\":199912,\"advisoryDelay\":290},\"id\":27341}").getBytes(UTF8));
    expectAndGetException(SeedTestUtils.SEED_SIZE);
  }

  private void testLargeRequest() {
    final int seedLength = MAX_REQUEST_SIZE + 1;
    byte[] seed = RandomDotOrgSeedGenerator.RANDOM_DOT_ORG_SEED_GENERATOR.generateSeed(seedLength);
    Assert.assertEquals(seed.length, seedLength, "Failed to generate seed of length " + seedLength);
    assertTrue(Arrays.equals(seed, EXPECTED_SEED), "Seed output not as expected");
  }

  /**
   * Try to acquire a large number of bytes, more than are cached internally by the seed generator
   * implementation.
   */
  @Test(timeOut = 120000) public void testLargeRequestOldApi() throws Exception {
    RandomDotOrgSeedGenerator.setApiKey(null);
    // Request more bytes than can be gotten in one Web request.
    mockRandomDotOrgResponse(MAX_SIZE_RESPONSE_OLD_API);
    testLargeRequest();
  }

  /**
   * Try to acquire a large number of bytes, more than are cached internally by the seed generator
   * implementation.
   */
  @Test(timeOut = 120000) public void testLargeRequestNewApi() throws Exception {
    RandomDotOrgSeedGenerator.setApiKey(UUID.randomUUID());
    // Request more bytes than can be gotten in one Web request.
    mockRandomDotOrgResponse(MAX_SIZE_RESPONSE_NEW_API);
    testLargeRequest();
  }

  @Test public void testSetSslSocketFactory() {
    setSslSocketFactory(createSocketFactory());
    try {
      testGenerator(RandomDotOrgSeedGenerator.RANDOM_DOT_ORG_SEED_GENERATOR, false);
    } finally {
      setSslSocketFactory(null);
    }
  }

  @AfterMethod public void tearDownMethod() {
    address = null;
  }
}<|MERGE_RESOLUTION|>--- conflicted
+++ resolved
@@ -116,12 +116,8 @@
     }
   }
   @Nullable private String address = null;
-<<<<<<< HEAD
-  private final Proxy proxy = createTorProxy();
+  private final Proxy proxy = createProxy();
   private boolean usingSmallRequests = false;
-=======
-  private final Proxy proxy = createProxy();
->>>>>>> cb3a3d04
 
   private void mockRandomDotOrgResponse(final byte[] response) throws Exception {
     PowerMockito.doAnswer(new Answer<HttpsURLConnection>() {
