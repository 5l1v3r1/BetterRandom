--- conflicted
+++ resolved
@@ -36,17 +36,11 @@
 import org.testng.annotations.BeforeMethod;
 import org.testng.annotations.Test;
 
-<<<<<<< HEAD
 @PowerMockIgnore({"javax.management.*", "javax.script.*", "jdk.nashorn.*", "javax.net.ssl.*", "javax.security.*",
     "javax.xml.*", "com.sun.*"})
 @MockPolicy(Slf4jMockPolicy.class)
 @PrepareForTest(RandomDotOrgSeedGenerator.class)
 @Test(singleThreaded = true)
-=======
-@PowerMockIgnore({"javax.management.*", "javax.script.*", "jdk.nashorn.*", "javax.net.ssl.*",
-    "javax.security.*"}) @MockPolicy(Slf4jMockPolicy.class)
-@PrepareForTest(RandomDotOrgSeedGenerator.class) @Test(singleThreaded = true)
->>>>>>> 6df10c5b
 public class RandomDotOrgSeedGeneratorHermeticTest extends PowerMockTestCase {
 
   private static final Charset UTF8 = Charset.forName("UTF-8");
@@ -127,21 +121,12 @@
     EXPECTED_SEED[MAX_REQUEST_SIZE] = MAX_SIZE_SEED_CHUNK[0];
     try {
       ByteArrayOutputStream responseBuilder = new ByteArrayOutputStream();
-<<<<<<< HEAD
       responseBuilder.write(("{\"jsonrpc\":\"2.0\",\"result\":{\"random\":{\"data\":[\""
           + DatatypeConverter.printBase64Binary(MAX_SIZE_SEED_CHUNK)
           + "\"],"
           + "\"completionTime\":\"2018-05-06 19:54:31Z\"},\"bitsUsed\":256,\"bitsLeft\":996831,"
           + "\"requestsLeft\":199912,\"advisoryDelay\":290},\"id\":27341}"
       ).getBytes(UTF8));
-=======
-      responseBuilder
-          .write("{\"jsonrpc\":\"2.0\",\"result\":{\"random\":{\"data\":[\"".getBytes(UTF8));
-      responseBuilder.write(Base64.getEncoder().encode(MAX_SIZE_SEED_CHUNK));
-      responseBuilder.write(("\"]," +
-          "\"completionTime\":\"2018-05-06 19:54:31Z\"},\"bitsUsed\":256,\"bitsLeft\":996831," +
-          "\"requestsLeft\":199912,\"advisoryDelay\":290},\"id\":27341}").getBytes(UTF8));
->>>>>>> 6df10c5b
       MAX_SIZE_RESPONSE_NEW_API = responseBuilder.toByteArray();
       responseBuilder = new ByteArrayOutputStream();
       for (int i = 0; i < MAX_REQUEST_SIZE; i++) {
