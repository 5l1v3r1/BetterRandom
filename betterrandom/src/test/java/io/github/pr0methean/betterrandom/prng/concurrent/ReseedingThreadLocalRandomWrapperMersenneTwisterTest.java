package io.github.pr0methean.betterrandom.prng.concurrent;

import io.github.pr0methean.betterrandom.TestingDeficiency;
import io.github.pr0methean.betterrandom.prng.BaseRandom;
import io.github.pr0methean.betterrandom.prng.RandomTestUtils;
import io.github.pr0methean.betterrandom.prng.RandomTestUtils.EntropyCheckMode;
import io.github.pr0methean.betterrandom.seed.DevRandomSeedGenerator;
import io.github.pr0methean.betterrandom.seed.RandomSeederThread;
import io.github.pr0methean.betterrandom.seed.SecureRandomSeedGenerator;
import io.github.pr0methean.betterrandom.seed.SeedException;
import io.github.pr0methean.betterrandom.seed.SeedGenerator;
import java.util.Random;
import java8.util.function.LongFunction;
import org.testng.annotations.Test;

@Test(testName = "ReseedingThreadLocalRandomWrapper:MersenneTwisterRandom")
public class ReseedingThreadLocalRandomWrapperMersenneTwisterTest
    extends ThreadLocalRandomWrapperMersenneTwisterTest {

<<<<<<< HEAD
  private final MersenneTwisterRandomColonColonNew mtSupplier
      = new MersenneTwisterRandomColonColonNew(getTestSeedGenerator());
=======
  private final Supplier<? extends BaseRandom> mtSupplier;

  public ReseedingThreadLocalRandomWrapperMersenneTwisterTest() {
    // Must be done first, or else lambda won't be serializable.
    final SeedGenerator seedGenerator = getTestSeedGenerator();

    mtSupplier =
        (Serializable & Supplier<BaseRandom>) () -> new MersenneTwisterRandom(seedGenerator);
  }
>>>>>>> 6df10c5b

  @TestingDeficiency @Override protected SeedGenerator getTestSeedGenerator() {
    // FIXME: Statistical tests often fail when using semiFakeSeedGenerator
    return SecureRandomSeedGenerator.SECURE_RANDOM_SEED_GENERATOR;
  }

  @Override public void testWrapLegacy() throws SeedException {
    ReseedingThreadLocalRandomWrapper.wrapLegacy(new LongFunction<Random>() {
      @Override public Random apply(long seed) {
        return new Random(seed);
      }
    }, getTestSeedGenerator()).nextInt();
  }

  @Override protected EntropyCheckMode getEntropyCheckMode() {
    return EntropyCheckMode.LOWER_BOUND;
  }

  @Override protected Class<? extends BaseRandom> getClassUnderTest() {
    return ReseedingThreadLocalRandomWrapper.class;
  }

  @SuppressWarnings("BusyWait") @Override @Test(groups = "sequential") public void testReseeding() {
    final SeedGenerator testSeedGenerator = getTestSeedGenerator();
    final BaseRandom rng = new ReseedingThreadLocalRandomWrapper(testSeedGenerator, mtSupplier);
    RandomTestUtils.testReseeding(testSeedGenerator, rng, false);
  }

  /**
   * Assertion-free since reseeding may cause divergent output.
   */
  @Override @Test public void testSetSeedLong() {
    createRng().setSeed(0x0123456789ABCDEFL);
  }

  /**
   * Test for crashes only, since setSeed is a no-op.
   */
  @Override @Test public void testSetSeedAfterNextLong() throws SeedException {
    final BaseRandom prng = createRng();
    prng.nextLong();
    prng.setSeed(getTestSeedGenerator().generateSeed(16));
    prng.nextLong();
  }

  /**
   * Test for crashes only, since setSeed is a no-op.
   */
  @Override @Test public void testSetSeedAfterNextInt() throws SeedException {
    final BaseRandom prng = createRng();
    prng.nextInt();
    prng.setSeed(getTestSeedGenerator().generateSeed(16));
    prng.nextInt();
  }

  /**
   * setRandomSeeder doesn't work on this class and shouldn't pretend to.
   */
  @Override @Test(expectedExceptions = UnsupportedOperationException.class)
  public void testRandomSeederThreadIntegration() {
    createRng()
        .setRandomSeeder(new RandomSeederThread(DevRandomSeedGenerator.DEV_RANDOM_SEED_GENERATOR));
  }

  @Override @Test public void testSetSeedGeneratorNoOp() {
    RandomSeederThread randomSeeder = new RandomSeederThread(getTestSeedGenerator());
    ReseedingThreadLocalRandomWrapper prng =
        new ReseedingThreadLocalRandomWrapper(mtSupplier, randomSeeder);
    prng.setRandomSeeder(randomSeeder);
  }

  @Override protected ReseedingThreadLocalRandomWrapper createRng() throws SeedException {
    return new ReseedingThreadLocalRandomWrapper(getTestSeedGenerator(), mtSupplier);
  }
}<|MERGE_RESOLUTION|>--- conflicted
+++ resolved
@@ -17,11 +17,8 @@
 public class ReseedingThreadLocalRandomWrapperMersenneTwisterTest
     extends ThreadLocalRandomWrapperMersenneTwisterTest {
 
-<<<<<<< HEAD
   private final MersenneTwisterRandomColonColonNew mtSupplier
       = new MersenneTwisterRandomColonColonNew(getTestSeedGenerator());
-=======
-  private final Supplier<? extends BaseRandom> mtSupplier;
 
   public ReseedingThreadLocalRandomWrapperMersenneTwisterTest() {
     // Must be done first, or else lambda won't be serializable.
@@ -30,7 +27,6 @@
     mtSupplier =
         (Serializable & Supplier<BaseRandom>) () -> new MersenneTwisterRandom(seedGenerator);
   }
->>>>>>> 6df10c5b
 
   @TestingDeficiency @Override protected SeedGenerator getTestSeedGenerator() {
     // FIXME: Statistical tests often fail when using semiFakeSeedGenerator
