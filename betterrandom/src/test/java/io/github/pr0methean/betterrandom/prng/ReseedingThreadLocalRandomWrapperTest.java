--- conflicted
+++ resolved
@@ -29,17 +29,13 @@
   @Override @Test(enabled = false) public void testReseeding() {
     final BaseRandom rng =
         new ReseedingThreadLocalRandomWrapper(DefaultSeedGenerator.DEFAULT_SEED_GENERATOR,
-<<<<<<< HEAD
             new MersenneTwisterRandomColonColonNew());
-=======
-            (Serializable & Supplier<BaseRandom>) MersenneTwisterRandom::new);
     rng.nextLong();
     try {
       Thread.sleep(1000);
     } catch (InterruptedException e) {
       throw new RuntimeException(e);
     }
->>>>>>> 7c3d7367
     final byte[] oldSeed = rng.getSeed();
     while (rng.getEntropyBits() > Long.SIZE) {
       rng.nextLong();
