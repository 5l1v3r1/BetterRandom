--- conflicted
+++ resolved
@@ -5,16 +5,13 @@
 import io.github.pr0methean.betterrandom.seed.DefaultSeedGenerator;
 import io.github.pr0methean.betterrandom.seed.FailingSeedGenerator;
 import io.github.pr0methean.betterrandom.seed.SeedException;
-<<<<<<< HEAD
 import java.util.Random;
 import java8.util.function.LongFunction;
-=======
 import java.io.Serializable;
 import java.util.Arrays;
 import java.util.Random;
-import java.util.function.Supplier;
+import java8.util.function.Supplier;
 import org.testng.annotations.Test;
->>>>>>> 17b851ca
 
 public class ReseedingThreadLocalRandomWrapperTest extends ThreadLocalRandomWrapperTest {
   
@@ -31,7 +28,7 @@
   @Override @Test public void testReseeding() {
     final BaseRandom rng =
         new ReseedingThreadLocalRandomWrapper(DefaultSeedGenerator.DEFAULT_SEED_GENERATOR,
-            (Serializable & Supplier<BaseRandom>) MersenneTwisterRandom::new);
+            new MersenneTwisterRandomColonColonNew());
     final byte[] oldSeed = rng.getSeed();
     while (rng.getEntropyBits() > Long.SIZE) {
       rng.nextLong();
