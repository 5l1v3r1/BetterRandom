--- conflicted
+++ resolved
@@ -4,25 +4,17 @@
 import static io.github.pr0methean.betterrandom.seed.DefaultSeedGenerator.DEFAULT_SEED_GENERATOR;
 
 import io.github.pr0methean.betterrandom.prng.RandomTestUtils.EntropyCheckMode;
-import io.github.pr0methean.betterrandom.seed.DefaultSeedGenerator;
 import io.github.pr0methean.betterrandom.seed.SeedException;
-<<<<<<< HEAD
+import java.util.Arrays;
 import java.util.Random;
 import java8.util.function.LongFunction;
-=======
-import io.github.pr0methean.betterrandom.util.BinaryUtils;
->>>>>>> 661b1251
-import java.io.Serializable;
-import java.util.Arrays;
-import java.util.Random;
-import java8.util.function.Supplier;
 import org.testng.annotations.Test;
 
 public class ReseedingThreadLocalRandomWrapperTest extends ThreadLocalRandomWrapperTest {
 
   @Override public void testWrapLegacy() throws SeedException {
     ReseedingThreadLocalRandomWrapper
-        .wrapLegacy(new RandomColonColonNewForLong(), DefaultSeedGenerator.DEFAULT_SEED_GENERATOR)
+        .wrapLegacy(new RandomColonColonNewForLong(), DEFAULT_SEED_GENERATOR)
         .nextInt();
   }
 
@@ -36,7 +28,7 @@
 
   @Override @Test public void testReseeding() {
     final BaseRandom rng =
-        new ReseedingThreadLocalRandomWrapper(DefaultSeedGenerator.DEFAULT_SEED_GENERATOR,
+        new ReseedingThreadLocalRandomWrapper(DEFAULT_SEED_GENERATOR,
             new MersenneTwisterRandomColonColonNew());
     rng.nextLong();
     try {
@@ -72,8 +64,7 @@
   }
 
   @Override protected BaseRandom createRng() throws SeedException {
-<<<<<<< HEAD
-    return new ReseedingThreadLocalRandomWrapper(FailingSeedGenerator.FAILING_SEED_GENERATOR,
+    return new ReseedingThreadLocalRandomWrapper(DEFAULT_SEED_GENERATOR,
         new MersenneTwisterRandomColonColonNew());
   }
 
@@ -82,9 +73,5 @@
     @Override public Random apply(long seed) {
       return new Random(seed);
     }
-=======
-    return new ReseedingThreadLocalRandomWrapper(DefaultSeedGenerator.DEFAULT_SEED_GENERATOR,
-        (Serializable & Supplier<BaseRandom>) MersenneTwisterRandom::new);
->>>>>>> 661b1251
   }
 }