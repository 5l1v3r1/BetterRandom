package io.github.pr0methean.betterrandom.prng;

import static io.github.pr0methean.betterrandom.TestUtils.assertGreaterOrEqual;
import static io.github.pr0methean.betterrandom.seed.DefaultSeedGenerator.DEFAULT_SEED_GENERATOR;

import io.github.pr0methean.betterrandom.prng.RandomTestUtils.EntropyCheckMode;
import io.github.pr0methean.betterrandom.seed.SeedException;
import java.util.Arrays;
import java.util.Random;
import java8.util.function.LongFunction;
import org.testng.annotations.Test;

public class ReseedingThreadLocalRandomWrapperTest extends ThreadLocalRandomWrapperTest {

  @Override public void testWrapLegacy() throws SeedException {
    ReseedingThreadLocalRandomWrapper
        .wrapLegacy(new RandomColonColonNewForLong(), DEFAULT_SEED_GENERATOR).nextInt();
  }

  @Override protected EntropyCheckMode getEntropyCheckMode() {
    return EntropyCheckMode.LOWER_BOUND;
  }

  @Override protected Class<? extends BaseRandom> getClassUnderTest() {
    return ReseedingThreadLocalRandomWrapper.class;
  }

  @Override @Test public void testReseeding() {
    final BaseRandom rng = new ReseedingThreadLocalRandomWrapper(DEFAULT_SEED_GENERATOR,
        new MersenneTwisterRandomColonColonNew());
    rng.nextLong();
    try {
      Thread.sleep(1000);
    } catch (InterruptedException e) {
      throw new RuntimeException(e);
    }
    final byte[] oldSeed = rng.getSeed();
    try {
      byte[] newSeed;
      do {
        rng.nextLong();
        Thread.sleep(10);
        newSeed = rng.getSeed();
      } while (Arrays.equals(newSeed, oldSeed));
<<<<<<< HEAD
      assertGreaterOrEqual(rng.getEntropyBits(), newSeed.length * 8L - 1);
    } catch (InterruptedException e) {
=======
      Thread.sleep(10);
      assertGreaterOrEqual(rng.getEntropyBits(), (newSeed.length * 8L) - 1);
    } catch (final InterruptedException e) {
>>>>>>> 7d262bf7
      throw new RuntimeException(e);
    }
  }

  /** Assertion-free since reseeding may cause divergent output. */
  @Test(timeOut = 10000) public void testSetSeedLong() {
    createRng().setSeed(0x0123456789ABCDEFL);
  }

  /** Test for crashes only, since setSeed is a no-op. */
  @Override @Test public void testSetSeed() throws SeedException {
    final BaseRandom prng = createRng();
    prng.nextLong();
    prng.setSeed(DEFAULT_SEED_GENERATOR.generateSeed(16));
    prng.nextLong();
  }

  @Override protected BaseRandom createRng() throws SeedException {
    return new ReseedingThreadLocalRandomWrapper(DEFAULT_SEED_GENERATOR,
        new MersenneTwisterRandomColonColonNew());
  }

  private static class RandomColonColonNewForLong implements LongFunction<Random> {

    @Override public Random apply(long seed) {
      return new Random(seed);
    }
  }
}<|MERGE_RESOLUTION|>--- conflicted
+++ resolved
@@ -42,14 +42,9 @@
         Thread.sleep(10);
         newSeed = rng.getSeed();
       } while (Arrays.equals(newSeed, oldSeed));
-<<<<<<< HEAD
-      assertGreaterOrEqual(rng.getEntropyBits(), newSeed.length * 8L - 1);
-    } catch (InterruptedException e) {
-=======
       Thread.sleep(10);
       assertGreaterOrEqual(rng.getEntropyBits(), (newSeed.length * 8L) - 1);
     } catch (final InterruptedException e) {
->>>>>>> 7d262bf7
       throw new RuntimeException(e);
     }
   }
