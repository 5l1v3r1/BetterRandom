--- conflicted
+++ resolved
@@ -13,12 +13,8 @@
 public class ReseedingThreadLocalRandomWrapperTest extends ThreadLocalRandomWrapperTest {
 
   @Override public void testWrapLegacy() throws SeedException {
-<<<<<<< HEAD
     ReseedingThreadLocalRandomWrapper
-        .wrapLegacy(new RandomColonColonNewForLong(), SEMIFAKE_SEED_GENERATOR).nextInt();
-=======
-    ReseedingThreadLocalRandomWrapper.wrapLegacy(Random::new, getTestSeedGenerator()).nextInt();
->>>>>>> 612acecf
+        .wrapLegacy(new RandomColonColonNewForLong(), getTestSeedGenerator()).nextInt();
   }
 
   @Override protected EntropyCheckMode getEntropyCheckMode() {
@@ -29,15 +25,9 @@
     return ReseedingThreadLocalRandomWrapper.class;
   }
 
-<<<<<<< HEAD
   @Override @Test public void testReseeding() {
-    final BaseRandom rng = new ReseedingThreadLocalRandomWrapper(SEMIFAKE_SEED_GENERATOR,
+    final BaseRandom rng = new ReseedingThreadLocalRandomWrapper(getTestSeedGenerator(),
         new Pcg64RandomColonColonNew());
-=======
-  @SuppressWarnings("BusyWait") @Override @Test public void testReseeding() {
-    final BaseRandom rng = new ReseedingThreadLocalRandomWrapper(getTestSeedGenerator(),
-        (Serializable & Supplier<BaseRandom>) Pcg64Random::new);
->>>>>>> 612acecf
     rng.nextLong();
     try {
       Thread.sleep(1000);
@@ -84,8 +74,7 @@
   }
 
   @Override protected BaseRandom createRng() throws SeedException {
-<<<<<<< HEAD
-    return new ReseedingThreadLocalRandomWrapper(SEMIFAKE_SEED_GENERATOR,
+    return new ReseedingThreadLocalRandomWrapper(getTestSeedGenerator(),
         new Pcg64RandomColonColonNew());
   }
 
@@ -94,9 +83,5 @@
     @Override public Random apply(long seed) {
       return new Random(seed);
     }
-=======
-    return new ReseedingThreadLocalRandomWrapper(getTestSeedGenerator(),
-        (Serializable & Supplier<BaseRandom>) Pcg64Random::new);
->>>>>>> 612acecf
   }
 }