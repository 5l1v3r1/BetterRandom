--- conflicted
+++ resolved
@@ -85,21 +85,15 @@
         }
       };
   protected static final NamedFunction<Random, Double> NEXT_GAUSSIAN =
-<<<<<<< HEAD
       new NamedFunction<Random, Double>("Random::nextGaussian") {
         @Override public Double apply(Random rng) {
           return rng.nextGaussian();
         }
       };
-  private static final NamedFunction<Random,Double> SET_SEED =
+  protected static final NamedFunction<Random,Double> SET_SEED =
       new NamedFunction<Random, Double>("BaseRandom::setSeed(byte[])") {
         @Override
         public Double apply(Random random) {
-=======
-      new NamedFunction<>(Random::nextGaussian, "Random::nextGaussian");
-  protected static final NamedFunction<Random,Double> SET_SEED =
-      new NamedFunction<Random, Double>(random -> {
->>>>>>> 4e69322c
           if (random instanceof BaseRandom) {
             BaseRandom baseRandom = (BaseRandom) random;
             baseRandom.setSeed(
