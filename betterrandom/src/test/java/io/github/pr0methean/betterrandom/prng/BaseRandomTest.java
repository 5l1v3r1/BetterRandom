--- conflicted
+++ resolved
@@ -52,19 +52,14 @@
 
 public abstract class BaseRandomTest {
 
-<<<<<<< HEAD
   protected static final Consumer<BaseRandom> VERIFY_NEXT_INT_NO_CRASH =
       new Consumer<BaseRandom>() {
         @Override public void accept(BaseRandom prng) {
           prng.nextInt();
         }
       };
-  private static final SeedGenerator SEMIFAKE_SEED_GENERATOR
-      = new SemiFakeSeedGenerator(new Random());
-=======
   protected static final SeedGenerator SEMIFAKE_SEED_GENERATOR
       = new SemiFakeSeedGenerator(new SplittableRandomAdapter());
->>>>>>> 621d174d
   /**
    * The square root of 12, rounded from an extended-precision calculation that was done by Wolfram
    * Alpha (and thus at least as accurate as {@code StrictMath.sqrt(12.0)}).
@@ -256,15 +251,11 @@
     final BaseRandom rng = createRng();
     final int iterations = 10_000;
     final SynchronizedDescriptiveStatistics stats = new SynchronizedDescriptiveStatistics();
-<<<<<<< HEAD
     rng.gaussians(iterations).spliterator().forEachRemaining(new DoubleConsumer() {
       @Override public void accept(double v) {
         stats.addValue(v);
       }
     });
-=======
-    rng.gaussians(iterations).spliterator().forEachRemaining((DoubleConsumer) stats::addValue);
->>>>>>> 621d174d
     final double observedSD = stats.getStandardDeviation();
     Reporter.log("Expected SD for Gaussians: 1, observed SD: " + observedSD);
     assertGreaterOrEqual(observedSD, 0.97);
