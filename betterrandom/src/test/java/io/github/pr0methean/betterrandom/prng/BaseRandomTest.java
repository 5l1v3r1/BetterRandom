--- conflicted
+++ resolved
@@ -62,11 +62,7 @@
         }
       };
   protected final SeedGenerator semiFakeSeedGenerator = new SemiFakeSeedGenerator(
-<<<<<<< HEAD
-      new SingleThreadSplittableRandomAdapter(SecureRandomSeedGenerator.SECURE_RANDOM_SEED_GENERATOR));
-=======
-      new SplittableRandomAdapter(SecureRandomSeedGenerator.DEFAULT_INSTANCE));
->>>>>>> f7e94889
+      new SingleThreadSplittableRandomAdapter(SecureRandomSeedGenerator.DEFAULT_INSTANCE));
 
   /**
    * The square root of 12, rounded from an extended-precision calculation that was done by Wolfram
