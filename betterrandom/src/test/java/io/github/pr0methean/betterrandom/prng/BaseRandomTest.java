package io.github.pr0methean.betterrandom.prng;

import static io.github.pr0methean.betterrandom.TestUtils.assertGreaterOrEqual;
import static io.github.pr0methean.betterrandom.TestUtils.assertLessOrEqual;
import static io.github.pr0methean.betterrandom.prng.BaseRandom.ENTROPY_OF_DOUBLE;
import static io.github.pr0methean.betterrandom.prng.BaseRandom.ENTROPY_OF_FLOAT;
import static io.github.pr0methean.betterrandom.prng.RandomTestUtils.assertMonteCarloPiEstimateSane;
import static io.github.pr0methean.betterrandom.prng.RandomTestUtils.checkRangeAndEntropy;
import static io.github.pr0methean.betterrandom.prng.RandomTestUtils.checkStream;
import static io.github.pr0methean.betterrandom.seed.DefaultSeedGenerator.DEFAULT_SEED_GENERATOR;
import static io.github.pr0methean.betterrandom.seed.SecureRandomSeedGenerator.SECURE_RANDOM_SEED_GENERATOR;
import static org.testng.Assert.assertEquals;
import static org.testng.Assert.assertFalse;
import static org.testng.Assert.assertNotEquals;
import static org.testng.Assert.assertTrue;
import static org.testng.Assert.fail;

import com.google.common.collect.ImmutableList;
import com.google.common.collect.ImmutableMap;
import io.github.pr0methean.betterrandom.TestUtils;
import io.github.pr0methean.betterrandom.prng.RandomTestUtils.EntropyCheckMode;
import io.github.pr0methean.betterrandom.seed.RandomSeederThread;
import io.github.pr0methean.betterrandom.seed.SecureRandomSeedGenerator;
import io.github.pr0methean.betterrandom.seed.SeedException;
import io.github.pr0methean.betterrandom.seed.SeedGenerator;
import java.io.IOException;
import java.io.Serializable;
import java.lang.reflect.InvocationTargetException;
import java.nio.ByteBuffer;
import java.security.GeneralSecurityException;
import java.util.Arrays;
import java.util.Collections;
import java.util.HashMap;
import java.util.List;
import java.util.Map;
import java.util.Random;
import java.util.concurrent.ConcurrentSkipListSet;
import java.util.concurrent.CountDownLatch;
import java.util.concurrent.TimeUnit;
import java8.util.concurrent.ForkJoinPool;
import java8.util.concurrent.ForkJoinTask;
import java8.util.function.Consumer;
import java8.util.function.DoubleConsumer;
import java8.util.function.Function;
import java8.util.function.Supplier;
import org.apache.commons.math3.stat.descriptive.SynchronizedDescriptiveStatistics;
import org.testng.Reporter;
import org.testng.annotations.AfterClass;
import org.testng.annotations.BeforeClass;
import org.testng.annotations.Test;

public abstract class BaseRandomTest {

  protected static final Consumer<BaseRandom> VERIFY_NEXT_INT_NO_CRASH =
      new Consumer<BaseRandom>() {
        @Override public void accept(BaseRandom prng) {
          prng.nextInt();
        }
      };
  /**
   * The square root of 12, rounded from an extended-precision calculation that was done by Wolfram
   * Alpha (and thus at least as accurate as {@code StrictMath.sqrt(12.0)}).
   */
  protected static final double SQRT_12 = 3.4641016151377546;
  protected static final long TEST_SEED = 0x0123456789ABCDEFL;
  protected static final NamedFunction<Random, Double> NEXT_LONG =
      new NamedFunction<Random, Double>("Random::nextLong") {
        @Override public Double apply(Random rng) {
          return (double) (rng.nextLong());
        }
      };
  protected static final NamedFunction<Random, Double> NEXT_INT =
      new NamedFunction<Random, Double>("Random::nextInt") {
        @Override public Double apply(Random rng) {
          return Double.valueOf(rng.nextInt());
        }
      };
  protected static final NamedFunction<Random, Double> NEXT_DOUBLE =
      new NamedFunction<Random, Double>("Random::nextDouble") {
        @Override public Double apply(Random rng) {
          return rng.nextDouble();
        }
      };
  protected static final NamedFunction<Random, Double> NEXT_GAUSSIAN =
      new NamedFunction<Random, Double>("Random::nextGaussian") {
        @Override public Double apply(Random rng) {
          return rng.nextGaussian();
        }
      };
  private static final NamedFunction<Random,Double> SET_SEED =
      new NamedFunction<Random, Double>("BaseRandom::setSeed(byte[])") {
        @Override
        public Double apply(Random random) {
          if (random instanceof BaseRandom) {
            BaseRandom baseRandom = (BaseRandom) random;
            baseRandom.setSeed(
                SECURE_RANDOM_SEED_GENERATOR.generateSeed(baseRandom.getNewSeedLength()));
          } else {
            final ByteBuffer buffer = ByteBuffer.allocate(8);
            SECURE_RANDOM_SEED_GENERATOR.generateSeed(buffer.array());
            random.setSeed(buffer.getLong(0));
          }
          return 0.0;
        }
      };

  @SuppressWarnings("StaticCollection") protected static final List<NamedFunction<Random, Double>>
      FUNCTIONS_FOR_THREAD_SAFETY_TEST =
      ImmutableList.of(NEXT_LONG, NEXT_INT, NEXT_DOUBLE, NEXT_GAUSSIAN);
  @SuppressWarnings("StaticCollection") protected static final List<NamedFunction<Random, Double>>
      FUNCTIONS_FOR_THREAD_CRASH_TEST =
      ImmutableList.of(NEXT_LONG, NEXT_INT, NEXT_DOUBLE, NEXT_GAUSSIAN, SET_SEED);
  private static final int TEST_BYTE_ARRAY_LENGTH = 20;
  private static final String HELLO = "Hello";
  private static final String HOW_ARE_YOU = "How are you?";
  private static final String GOODBYE = "Goodbye";
  private static final String[] STRING_ARRAY = {HELLO, HOW_ARE_YOU, GOODBYE};
  @SuppressWarnings("StaticCollection") private static final List<String> STRING_LIST =
      Collections.unmodifiableList(Arrays.asList(STRING_ARRAY));
  private static final int ELEMENTS = 100;
  private static final double UPPER_BOUND_FOR_ROUNDING_TEST =
      Double.longBitsToDouble(Double.doubleToLongBits(1.0) + 3);
  protected final ForkJoinPool pool = new ForkJoinPool(2);
  protected final ConcurrentSkipListSet<Double> sequentialOutput = new ConcurrentSkipListSet<>();
  protected final ConcurrentSkipListSet<Double> parallelOutput = new ConcurrentSkipListSet<>();

  @SafeVarargs
  private static <E> void testGeneratesAll(final Supplier<E> generator, final E... expected) {
    final E[] selected = Arrays.copyOf(expected, ELEMENTS); // Saves passing in a Class<E>
    for (int i = 0; i < ELEMENTS; i++) {
      selected[i] = generator.get();
    }
    assertTrue(Arrays.asList(selected).containsAll(Arrays.asList(expected)));
  }

  protected EntropyCheckMode getEntropyCheckMode() {
    return EntropyCheckMode.EXACT;
  }

  @BeforeClass public void setUp() {
  }

  @Test public void testAllPublicConstructors()
      throws SeedException, IllegalAccessException, InstantiationException,
      InvocationTargetException {
    TestUtils
        .testConstructors(getClassUnderTest(), false, ImmutableMap.copyOf(constructorParams()),
            new Consumer<BaseRandom>() {
              @Override public void accept(BaseRandom baseRandom) {
                baseRandom.nextInt();
              }
            });
  }

  protected Map<Class<?>, Object> constructorParams() {
    final int seedLength = getNewSeedLength(createRng());
    final HashMap<Class<?>, Object> params = new HashMap<>(4);
    params.put(int.class, seedLength);
    params.put(long.class, TEST_SEED);
    params.put(byte[].class, DEFAULT_SEED_GENERATOR.generateSeed(seedLength));
    params.put(SeedGenerator.class, DEFAULT_SEED_GENERATOR);
    return params;
  }

  protected int getNewSeedLength(final BaseRandom basePrng) {
    return basePrng.getNewSeedLength();
  }

  protected abstract Class<? extends BaseRandom> getClassUnderTest();

  /**
   * Test to ensure that two distinct RNGs with the same seed return the same sequence of numbers.
   */
  @Test(timeOut = 15_000) public void testRepeatability() throws SeedException {
    final BaseRandom rng = createRng();
    // Create second RNG using same seed.
    final BaseRandom duplicateRNG = createRng(rng.getSeed());
    assert RandomTestUtils.testEquivalence(rng, duplicateRNG, 1000) : String
        .format("Generated sequences do not match between:%n%s%nand:%n%s", rng.dump(),
            duplicateRNG.dump());
  }

  @Test(timeOut = 15_000, expectedExceptions = IllegalArgumentException.class)
  public void testSeedTooLong() throws GeneralSecurityException, SeedException {
    createRng(DEFAULT_SEED_GENERATOR
        .generateSeed(getNewSeedLength(createRng()) + 1)); // Should throw an exception.
  }

  protected abstract BaseRandom createRng();

  protected abstract BaseRandom createRng(byte[] seed);

  /**
   * Test to ensure that the output from the RNG is broadly as expected.  This will not detect the
   * subtle statistical anomalies that would be picked up by Diehard, but it provides a simple check
   * for major problems with the output.
   */
  @Test(timeOut = 20_000, groups = "non-deterministic") public void testDistribution()
      throws SeedException {
    final BaseRandom rng = createRng();
    assertMonteCarloPiEstimateSane(rng);
  }

  /**
   * Test to ensure that the output from the RNG is broadly as expected.  This will not detect the
   * subtle statistical anomalies that would be picked up by Diehard, but it provides a simple check
   * for major problems with the output.
   */
  @Test(timeOut = 30_000, groups = "non-deterministic") public void testIntegerSummaryStats()
      throws SeedException {
    final BaseRandom rng = createRng();
    // Expected standard deviation for a uniformly distributed population of values in the range 0..n
    // approaches n/sqrt(12).
    // Expected standard deviation for a uniformly distributed population of values in the range 0..n
    // approaches n/sqrt(12).
    for (final long n : new long[]{100, 1L << 32, Long.MAX_VALUE}) {
      final int iterations = 10_000;
      final SynchronizedDescriptiveStatistics stats =
          RandomTestUtils.summaryStats(rng, n, iterations);
      final double observedSD = stats.getStandardDeviation();
      final double expectedSD = n / SQRT_12;
      Reporter.log("Expected SD: " + expectedSD + ", observed SD: " + observedSD);
      assertGreaterOrEqual(observedSD, 0.98 * expectedSD);
      assertLessOrEqual(observedSD, 1.02 * expectedSD);
      assertGreaterOrEqual(stats.getMax(), 0.9 * n);
      assertLessOrEqual(stats.getMax(), n - 1);
      assertGreaterOrEqual(stats.getMin(), 0);
      assertLessOrEqual(stats.getMin(), 0.1 * n);
      assertGreaterOrEqual(stats.getMean(), 0.4 * n);
      assertLessOrEqual(stats.getMean(), 0.6 * n);
      final double median = stats.getPercentile(50);
      assertGreaterOrEqual(median, 0.4 * n);
      assertLessOrEqual(median, 0.6 * n);
    }
  }

  /**
   * Test to ensure that the output from nextGaussian is broadly as expected.
   */
  @Test(timeOut = 20_000, groups = "non-deterministic") public void testNextGaussianStatistically()
      throws SeedException {
    final BaseRandom rng = createRng();
    final int iterations = 10_000;
    final SynchronizedDescriptiveStatistics stats = new SynchronizedDescriptiveStatistics();
    rng.gaussians(iterations).spliterator().forEachRemaining(new DoubleConsumer() {
      @Override public void accept(double v) {
        stats.addValue(v);
      }
    });
    final double observedSD = stats.getStandardDeviation();
    Reporter.log("Expected SD for Gaussians: 1, observed SD: " + observedSD);
    assertGreaterOrEqual(observedSD, 0.97);
    assertLessOrEqual(observedSD, 1.03);
    assertGreaterOrEqual(stats.getMax(), 2.0);
    assertLessOrEqual(stats.getMin(), -2.0);
    assertGreaterOrEqual(stats.getMean(), -0.1);
    assertLessOrEqual(stats.getMean(), 0.1);
    final double median = stats.getPercentile(50);
    assertGreaterOrEqual(median, -0.1);
    assertLessOrEqual(median, 0.1);
  }

  /**
   * Make sure that the RNG does not accept seeds that are too small since this could affect the
   * distribution of the output.
   */
  @Test(timeOut = 15_000, expectedExceptions = IllegalArgumentException.class)
  public void testSeedTooShort() throws SeedException {
    createRng(new byte[]{1, 2, 3}); // One byte too few, should cause an IllegalArgumentException.
  }

  /**
   * RNG must not accept a null seed otherwise it will not be properly initialised.
   */
  @Test(timeOut = 15_000, expectedExceptions = IllegalArgumentException.class)
  public void testNullSeed() throws SeedException {
    createRng(null);
  }

  @Test(timeOut = 15_000) public void testSerializable()
      throws IOException, ClassNotFoundException, SeedException {
    // Serialise an RNG.
    final BaseRandom rng = createRng();
    RandomTestUtils.assertEquivalentWhenSerializedAndDeserialized(rng);
  }

  /** Assertion-free since many implementations have a fallback behavior. */
  @Test(timeOut = 10_000) public void testSetSeedLong() {
    createRng().setSeed(0x0123456789ABCDEFL);
  }

  @Test(timeOut = 15_000) public void testSetSeed() throws SeedException {
    final byte[] seed =
        DEFAULT_SEED_GENERATOR.generateSeed(getNewSeedLength(createRng()));
    final BaseRandom rng = createRng();
    final BaseRandom rng2 = createRng();
    rng.nextLong(); // ensure they won't both be in initial state before reseeding
    rng.setSeed(seed);
    rng2.setSeed(seed);
    assert RandomTestUtils.testEquivalence(rng, rng2, 20)
        : "Output mismatch after reseeding with same seed";
  }

  @Test(timeOut = 15_000) public void testSetSeedZero() throws SeedException {
    int length = getNewSeedLength(createRng());
    final byte[] realSeed =
        DEFAULT_SEED_GENERATOR.generateSeed(length);
    final byte[] zeroSeed = new byte[length];
    final BaseRandom rng = createRng(realSeed);
    final BaseRandom rng2 = createRng(zeroSeed);
    assert !RandomTestUtils.testEquivalence(rng, rng2, 20)
        : "Output with real seed matches output with all-zeroes seed";
  }

  @Test(timeOut = 15_000) public void testEquals() throws SeedException {
<<<<<<< HEAD
    RandomTestUtils.doEqualsSanityChecks(new Supplier<Random>() {
      @Override public Random get() {
        return BaseRandomTest.this.createRng();
      }
    });
  }

  @Test(timeOut = 60_000) public void testHashCode() throws Exception {
    assert RandomTestUtils.testHashCodeDistribution(new Supplier<Random>() {
      @Override public Random get() {
        return BaseRandomTest.this.createRng();
      }
    }) : "Too many hashCode collisions";
=======
    RandomTestUtils.doEqualsSanityChecks(this::createRng);
  }

  @Test(timeOut = 60_000) public void testHashCode() throws Exception {
    assert RandomTestUtils.testHashCodeDistribution(this::createRng)
        : "Too many hashCode collisions";
>>>>>>> 8edca7c9
  }

  /**
   * dump() doesn't have much of a contract, but we should at least expect it to output enough state
   * for two independently-generated instances to give unequal dumps.
   */
  @Test(timeOut = 15_000) public void testDump() throws SeedException {
    final BaseRandom rng = createRng();
    assertNotEquals(rng.dump(), createRng().dump());
    rng.nextLong(); // Kill a mutant where dump doesn't unlock the lock
  }

  @Test public void testReseeding() throws SeedException {
    final byte[] output1 = new byte[20];
    final BaseRandom rng1 = createRng();
    final BaseRandom rng2 = createRng();
    rng1.nextBytes(output1);
    final byte[] output2 = new byte[20];
    rng2.nextBytes(output2);
    final int seedLength = rng1.getNewSeedLength();
    rng1.setSeed(DEFAULT_SEED_GENERATOR.generateSeed(seedLength));
    assertGreaterOrEqual(rng1.getEntropyBits(), seedLength * 8L);
    rng1.nextBytes(output1);
    rng2.nextBytes(output2);
    assertFalse(Arrays.equals(output1, output2));
  }

  @SuppressWarnings("BusyWait") @Test(timeOut = 60_000)
  public void testRandomSeederThreadIntegration() throws Exception {
    final BaseRandom rng = createRng();
    final byte[] oldSeed = rng.getSeed();
    while (rng.getEntropyBits() > Long.SIZE) {
      rng.nextLong();
    }
    rng.setSeedGenerator(DEFAULT_SEED_GENERATOR);
    try {
      int waits = 0;
      byte[] newSeed;
      do {
        rng.nextBoolean();
        Thread.sleep(10);
        waits++;
        newSeed = rng.getSeed();
      } while (Arrays.equals(newSeed, oldSeed) && (waits < 1000));
      if (waits >= 1000) {
        fail(String.format("Timed out waiting for %s to be reseeded!", rng));
      }
      Thread.sleep(100); // entropy update may not be co-atomic with seed update
      assertGreaterOrEqual(rng.getEntropyBits(), (newSeed.length * 8L) - 1);
    } finally {
      rng.setSeedGenerator(null);
    }
  }

  @Test(timeOut = 10_000) public void testWithProbability() {
    final BaseRandom prng = createRng();
    final long originalEntropy = prng.getEntropyBits();
    assertFalse(prng.withProbability(0.0));
    assertTrue(prng.withProbability(1.0));
    assertEquals(originalEntropy, prng.getEntropyBits());
    checkRangeAndEntropy(prng, 1, new Supplier<Number>() {
      @Override public Number get() {
        return prng.withProbability(0.7) ? 0 : 1;
      }
    }, 0, 2, getEntropyCheckMode());
  }

  @Test(timeOut = 20_000, groups = "non-deterministic")
  public void testWithProbabilityStatistically() {
    final BaseRandom prng = createRng();
    int trues = 0;
    for (int i = 0; i < 3000; i++) {
      if (prng.withProbability(0.6)) {
        trues++;
      }
    }
    // Significance test at p=3.15E-6 (unadjusted for the multiple subclasses and environments!)
    assertGreaterOrEqual(trues, 1675);
    assertLessOrEqual(trues, 1925);
    trues = 0;
    for (int i = 0; i < 3000; i++) {
      if (prng.withProbability(0.5)) {
        trues++;
      }
    }
    // Significance test at p=4.54E-6 (unadjusted for the multiple subclasses and environments!)
    assertGreaterOrEqual(trues, 1375);
    assertLessOrEqual(trues, 1625);
  }

  @Test(timeOut = 20_000, groups = "non-deterministic") public void testNextBooleanStatistically() {
    final BaseRandom prng = createRng();
    int trues = 0;
    for (int i = 0; i < 3000; i++) {
      if (prng.nextBoolean()) {
        trues++;
      }
    }
    // Significance test at p=4.54E-6 (unadjusted for the multiple subclasses and environments!)
    assertGreaterOrEqual(trues, 1375);
    assertLessOrEqual(trues, 1625);
  }

  @Test public void testNextBytes() throws Exception {
    final byte[] testBytes = new byte[TEST_BYTE_ARRAY_LENGTH];
    final BaseRandom prng = createRng();
    final long oldEntropy = prng.getEntropyBits();
    prng.nextBytes(testBytes);
    assertFalse(Arrays.equals(testBytes, new byte[TEST_BYTE_ARRAY_LENGTH]));
    final long entropy = prng.getEntropyBits();
    final long expectedEntropy = oldEntropy - (8 * TEST_BYTE_ARRAY_LENGTH);
    switch (getEntropyCheckMode()) {
      case EXACT:
        assertEquals(entropy, expectedEntropy);
        break;
      case LOWER_BOUND:
        assertGreaterOrEqual(entropy, expectedEntropy);
        break;
      case OFF:
        break;
    }
  }

  @Test public void testNextInt1() throws Exception {
    final BaseRandom prng = createRng();
    checkRangeAndEntropy(prng, 31, new Supplier<Number>() {
      @Override public Number get() {
        return prng.nextInt(3 << 29);
      }
    }, 0, 3 << 29, getEntropyCheckMode());
  }

  @Test(expectedExceptions = IllegalArgumentException.class)
  public void testNextInt1InvalidBound() {
    createRng().nextInt(0);
  }

  @Test public void testNextInt() throws Exception {
    final BaseRandom prng = createRng();
    checkRangeAndEntropy(prng, 32, new Supplier<Number>() {
      @Override public Number get() {
        return prng.nextInt();
      }
    }, Integer.MIN_VALUE, Integer.MAX_VALUE + 1L, getEntropyCheckMode());
  }

  @Test public void testNextInt2() throws Exception {
    final BaseRandom prng = createRng();
    checkRangeAndEntropy(prng, 29, new Supplier<Number>() {
      @Override public Number get() {
        return prng.nextInt(1 << 27, 1 << 29);
      }
    }, 1 << 27, 1 << 29, getEntropyCheckMode());
  }

  @Test(expectedExceptions = IllegalArgumentException.class)
  public void testNextInt2InvalidBound() {
    createRng().nextInt(1, 1);
  }

  @Test public void testNextInt2HugeRange() throws Exception {
    final BaseRandom prng = createRng();
    checkRangeAndEntropy(prng, 32, new Supplier<Number>() {
      @Override public Number get() {
        return prng.nextInt(Integer.MIN_VALUE, 1 << 29);
      }
    }, Integer.MIN_VALUE, 1 << 29, getEntropyCheckMode());
  }

  @Test public void testNextLong() throws Exception {
    final BaseRandom prng = createRng();
    checkRangeAndEntropy(prng, 64, new Supplier<Number>() {
      @Override public Number get() {
        return prng.nextLong();
      }
    }, Long.MIN_VALUE, Long.MAX_VALUE + 1.0, getEntropyCheckMode());
  }

  @Test public void testNextLong1() throws Exception {
    final BaseRandom prng = createRng();
    for (int i = 0; i < 20; i++) {
      // check that the bound is exclusive, to kill an off-by-one mutant
      checkRangeAndEntropy(prng, 1, new Supplier<Number>() {
        @Override public Number get() {
          return prng.nextLong(2);
        }
      }, 0, 2, getEntropyCheckMode());
    }
    checkRangeAndEntropy(prng, 42, new Supplier<Number>() {
      @Override public Number get() {
        return prng.nextLong(1L << 42);
      }
    }, 0, 1L << 42, getEntropyCheckMode());
  }

  @Test(expectedExceptions = IllegalArgumentException.class)
  public void testNextLong1InvalidBound() {
    createRng().nextLong(-1);
  }

  @Test public void testNextLong2() throws Exception {
    final BaseRandom prng = createRng();
    checkRangeAndEntropy(prng, 42, new Supplier<Number>() {
      @Override public Number get() {
        return prng.nextLong(1L << 40, 1L << 42);
      }
    }, 1L << 40, 1L << 42, getEntropyCheckMode());
  }

  @Test(expectedExceptions = IllegalArgumentException.class)
  public void testNextLong2InvalidBound() {
    createRng().nextLong(10, 9);
  }

  @Test public void testNextLong2HugeRange() throws Exception {
    final BaseRandom prng = createRng();
    checkRangeAndEntropy(prng, 64, new Supplier<Number>() {
      @Override public Number get() {
        return prng.nextLong(Long.MIN_VALUE, 1 << 62);
      }
    }, Long.MIN_VALUE, 1 << 62, getEntropyCheckMode());
  }

  @Test public void testNextDouble() throws Exception {
    final BaseRandom prng = createRng();
    checkRangeAndEntropy(prng, ENTROPY_OF_DOUBLE, new Supplier<Number>() {
      @Override public Number get() {
        return prng.nextDouble();
      }
    }, 0.0, 1.0, getEntropyCheckMode());
  }

  @Test public void testNextFloat() throws Exception {
    final BaseRandom prng = createRng();
    checkRangeAndEntropy(prng, ENTROPY_OF_FLOAT, new Supplier<Number>() {
      @Override public Number get() {
        return prng.nextFloat();
      }
    }, 0.0, 1.0, getEntropyCheckMode());
  }

  @Test public void testNextDouble1() throws Exception {
    final BaseRandom prng = createRng();
    checkRangeAndEntropy(prng, ENTROPY_OF_DOUBLE, new Supplier<Number>() {
      @Override public Number get() {
        return prng.nextDouble(13.37);
      }
    }, 0.0, 13.37, getEntropyCheckMode());
  }

  @Test(expectedExceptions = IllegalArgumentException.class)
  public void testNextDouble1InvalidBound() {
    createRng().nextDouble(-1.0);
  }

  @Test public void testNextDouble2() throws Exception {
    final BaseRandom prng = createRng();
    checkRangeAndEntropy(prng, ENTROPY_OF_DOUBLE, new Supplier<Number>() {
      @Override public Number get() {
        return prng.nextDouble(-1.0, 13.37);
      }
    }, -1.0, 13.37, getEntropyCheckMode());
    checkRangeAndEntropy(prng, ENTROPY_OF_DOUBLE, new Supplier<Number>() {
      @Override public Number get() {
        return prng.nextDouble(5.0, 13.37);
      }
    }, 5.0, 13.37, getEntropyCheckMode());
    checkRangeAndEntropy(prng, ENTROPY_OF_DOUBLE, new Supplier<Number>() {
      @Override public Number get() {
        return prng.nextDouble(1.0, UPPER_BOUND_FOR_ROUNDING_TEST);
      }
    }, 1.0, UPPER_BOUND_FOR_ROUNDING_TEST, getEntropyCheckMode());
  }

  @Test(expectedExceptions = IllegalArgumentException.class)
  public void testNextDouble2InvalidBound() {
    createRng().nextDouble(3.5, 3.5);
  }

  @Test public void testNextGaussian() throws Exception {
    final BaseRandom prng = createRng();
    // TODO: Find out the actual Shannon entropy of nextGaussian() and adjust the entropy count to
    // it in a wrapper function.
    checkRangeAndEntropy(prng, 2 * ENTROPY_OF_DOUBLE, new Supplier<Number>() {
      @Override public Number get() {
        return prng.nextGaussian() + prng.nextGaussian();
      }
    }, -Double.MAX_VALUE, Double.MAX_VALUE, getEntropyCheckMode());
  }

  @Test public void testNextBoolean() throws Exception {
    final BaseRandom prng = createRng();
    checkRangeAndEntropy(prng, 1, new Supplier<Number>() {
      @Override public Number get() {
        return prng.nextBoolean() ? 0 : 1;
      }
    }, 0, 2, getEntropyCheckMode());
  }

  @Test public void testInts() throws Exception {
    final BaseRandom prng = createRng();
    checkStream(prng, 32, prng.ints().boxed(), -1, Integer.MIN_VALUE, Integer.MAX_VALUE + 1L, true);
  }

  @Test public void testInts1() throws Exception {
    final BaseRandom prng = createRng();
    checkStream(prng, 32, prng.ints(20).boxed(), 20, Integer.MIN_VALUE, Integer.MAX_VALUE + 1L,
        true);
  }

  @Test public void testInts2() throws Exception {
    final BaseRandom prng = createRng();
    checkStream(prng, 29, prng.ints(1 << 27, 1 << 29).boxed(), -1, 1 << 27, 1 << 29, true);
  }

  @Test public void testInts3() throws Exception {
    final BaseRandom prng = createRng();
    checkStream(prng, 29, prng.ints(3, 1 << 27, 1 << 29).boxed(), 3, 1 << 27, 1 << 29, true);
  }

  @Test public void testLongs() throws Exception {
    final BaseRandom prng = createRng();
    checkStream(prng, 64, prng.longs().boxed(), -1, Long.MIN_VALUE, Long.MAX_VALUE + 1.0, true);
  }

  @Test public void testLongs1() throws Exception {
    final BaseRandom prng = createRng();
    checkStream(prng, 64, prng.longs(20).boxed(), 20, Long.MIN_VALUE, Long.MAX_VALUE + 1.0, true);
  }

  @Test public void testLongs2() throws Exception {
    final BaseRandom prng = createRng();
    checkStream(prng, 42, prng.longs(1L << 40, 1L << 42).boxed(), -1, 1L << 40, 1L << 42, true);
  }

  @Test public void testLongs3() throws Exception {
    final BaseRandom prng = createRng();
    checkStream(prng, 42, prng.longs(20, 1L << 40, 1L << 42).boxed(), 20, 1L << 40, 1L << 42, true);
  }

  @Test(timeOut = 1000) public void testLongs3SmallRange() throws Exception {
    final long bound = (1L << 40) + 2;
    final BaseRandom prng = createRng();
    checkStream(prng, 31, prng.longs(20, 1L << 40, bound).boxed(), 20, 1L << 40, bound, true);
  }

  @Test public void testDoubles() throws Exception {
    final BaseRandom prng = createRng();
    checkStream(prng, ENTROPY_OF_DOUBLE, prng.doubles().boxed(), -1, 0.0, 1.0, true);
  }

  @Test public void testDoubles1() throws Exception {
    final BaseRandom prng = createRng();
    checkStream(prng, ENTROPY_OF_DOUBLE, prng.doubles(20).boxed(), 20, 0.0, 1.0, true);
  }

  @Test public void testDoubles2() throws Exception {
    final BaseRandom prng = createRng();
    checkStream(prng, ENTROPY_OF_DOUBLE, prng.doubles(-5.0, 8.0).boxed(), -1, -5.0, 8.0, true);
  }

  @Test public void testDoubles3() throws Exception {
    final BaseRandom prng = createRng();
    checkStream(prng, ENTROPY_OF_DOUBLE, prng.doubles(20, -5.0, 8.0).boxed(), 20, -5.0, 8.0, true);
  }

  @Test public void testDoubles3RoundingCorrection() throws Exception {
    final BaseRandom prng = createRng();
    checkStream(prng, ENTROPY_OF_DOUBLE,
        prng.doubles(20, 1.0, UPPER_BOUND_FOR_ROUNDING_TEST).boxed(), 20, -5.0, 8.0, true);
  }

  @Test public void testGaussians() throws Exception {
    final BaseRandom prng = createRng();
    checkStream(prng, ENTROPY_OF_DOUBLE, prng.gaussians().boxed(), -1, -Double.MAX_VALUE,
        Double.MAX_VALUE, true);
  }

  @Test public void testGaussians1() throws Exception {
    final BaseRandom prng = createRng();
    checkStream(prng, ENTROPY_OF_DOUBLE, prng.gaussians(100).boxed(), 100, -Double.MAX_VALUE,
        Double.MAX_VALUE, true);
  }

  @Test public void testNextElementArray() {
    final BaseRandom prng = createRng();
    testGeneratesAll(new Supplier<String>() {
      @Override public String get() {
        return prng.nextElement(STRING_ARRAY);
      }
    }, STRING_ARRAY);
  }

  @Test public void testNextElementList() {
    final BaseRandom prng = createRng();
    testGeneratesAll(new Supplier<String>() {
      @Override public String get() {
        return prng.nextElement(STRING_LIST);
      }
    }, STRING_ARRAY);
  }

  @Test public void testNextEnum() {
    final BaseRandom prng = createRng();
    testGeneratesAll(new Supplier<TestEnum>() {
      @Override public TestEnum get() {
        return prng.nextEnum(TestEnum.class);
      }
    }, TestEnum.RED, TestEnum.YELLOW, TestEnum.BLUE);
  }

  @Test public void testThreadSafety() {
    testThreadSafety(FUNCTIONS_FOR_THREAD_SAFETY_TEST, FUNCTIONS_FOR_THREAD_SAFETY_TEST);
    testThreadSafetyVsCrashesOnly(FUNCTIONS_FOR_THREAD_CRASH_TEST);
  }

  protected void testThreadSafetyVsCrashesOnly(
      final List<NamedFunction<Random, Double>> functions) {
    final int seedLength = createRng().getNewSeedLength();
    final byte[] seed = DEFAULT_SEED_GENERATOR.generateSeed(seedLength);
    for (final NamedFunction<Random, Double> supplier1 : functions) {
      for (final NamedFunction<Random, Double> supplier2 : functions) {
        if (supplier1 != SET_SEED || supplier2 != SET_SEED) {
          runParallel(supplier1, supplier2, seed, 30);
        }
      }
    }
  }

  @SuppressWarnings({"EqualityOperatorComparesObjects", "ObjectEquality"})
  protected void testThreadSafety(final List<NamedFunction<Random, Double>> functions,
      final List<NamedFunction<Random, Double>> pairwiseFunctions) {
    final int seedLength = createRng().getNewSeedLength();
    final byte[] seed = DEFAULT_SEED_GENERATOR.generateSeed(seedLength);
    for (final NamedFunction<Random, Double> supplier : functions) {
      for (int i = 0; i < 5; i++) {
        // This loop is necessary to control the false pass rate, especially during mutation testing.
        runSequential(supplier, supplier, seed);
        runParallel(supplier, supplier, seed, 10);
        assertEquals(sequentialOutput, parallelOutput,
            "output differs between sequential & parallel calls to " + supplier);
      }
    }

    // Check that each pair won't crash no matter which order they start in
    // (this part is assertion-free because we can't tell whether A-bits-as-long and
    // B-bits-as-double come from the same bit stream as vice-versa).
    for (final NamedFunction<Random, Double> supplier1 : pairwiseFunctions) {
      for (final NamedFunction<Random, Double> supplier2 : pairwiseFunctions) {
        if (supplier1 != supplier2) {
          runParallel(supplier1, supplier2, seed, 10);
        }
      }
    }
  }

  protected void runParallel(final NamedFunction<Random, Double> supplier1,
      final NamedFunction<Random, Double> supplier2, final byte[] seed, int timeoutSec) {
    // See https://www.yegor256.com/2018/03/27/how-to-test-thread-safety.html for why a
    // CountDownLatch is used.
    final CountDownLatch latch = new CountDownLatch(2);
    final Random parallelPrng = createRng(seed);
    parallelOutput.clear();
    pool.execute(new GeneratorForkJoinTask(parallelPrng, parallelOutput, supplier1, latch));
    pool.execute(new GeneratorForkJoinTask(parallelPrng, parallelOutput, supplier2, latch));
    assertTrue(pool.awaitQuiescence(timeoutSec, TimeUnit.SECONDS),
        String.format("Timed out waiting for %s and %s to finish", supplier1, supplier2));
  }

  protected void runSequential(final NamedFunction<Random, Double> supplier1,
      final NamedFunction<Random, Double> supplier2, final byte[] seed) {
    final Random sequentialPrng = createRng(seed);
    sequentialOutput.clear();
    new GeneratorForkJoinTask(sequentialPrng, sequentialOutput, supplier1, new CountDownLatch(1))
        .exec();
    new GeneratorForkJoinTask(sequentialPrng, sequentialOutput, supplier2, new CountDownLatch(1))
        .exec();
  }

  @AfterClass public void classTearDown() {
    System.gc();
    RandomSeederThread.stopAllEmpty();
  }

  private enum TestEnum {
    RED,
    YELLOW,
    BLUE
  }

  /**
   * ForkJoinTask that reads random longs and adds them to the set.
   */
  protected static final class GeneratorForkJoinTask<T> extends ForkJoinTask<Void> {

    private static final long serialVersionUID = 9155874155769888368L;
    private final Random prng;
    private final ConcurrentSkipListSet<T> set;
    private final NamedFunction<Random, T> function;
    private final CountDownLatch latch;

    public GeneratorForkJoinTask(final Random prng, final ConcurrentSkipListSet<T> set,
        final NamedFunction<Random, T> function, CountDownLatch latch) {
      this.prng = prng;
      this.set = set;
      this.function = function;
      this.latch = latch;
    }

    @Override public Void getRawResult() {
      return null;
    }

    @Override protected void setRawResult(final Void value) {
      // No-op.
    }

    @Override protected boolean exec() {
      latch.countDown();
      try {
        latch.await();
      } catch (InterruptedException e) {
        throw new AssertionError("Interrupted", e);
      }
      for (int i = 0; i < 1000; i++) {
        set.add(function.apply(prng));
      }
      return true;
    }
  }

  protected abstract static class NamedFunction<T, R> implements Function<T, R>, Serializable {

    private final String name;

    public NamedFunction(String name) {
      this.name = name;
    }

    @Override public String toString() {
      return name;
    }
  }
}<|MERGE_RESOLUTION|>--- conflicted
+++ resolved
@@ -313,7 +313,6 @@
   }
 
   @Test(timeOut = 15_000) public void testEquals() throws SeedException {
-<<<<<<< HEAD
     RandomTestUtils.doEqualsSanityChecks(new Supplier<Random>() {
       @Override public Random get() {
         return BaseRandomTest.this.createRng();
@@ -327,14 +326,6 @@
         return BaseRandomTest.this.createRng();
       }
     }) : "Too many hashCode collisions";
-=======
-    RandomTestUtils.doEqualsSanityChecks(this::createRng);
-  }
-
-  @Test(timeOut = 60_000) public void testHashCode() throws Exception {
-    assert RandomTestUtils.testHashCodeDistribution(this::createRng)
-        : "Too many hashCode collisions";
->>>>>>> 8edca7c9
   }
 
   /**
