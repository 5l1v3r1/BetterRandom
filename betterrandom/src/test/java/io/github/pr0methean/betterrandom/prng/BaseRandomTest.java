package io.github.pr0methean.betterrandom.prng;

import static io.github.pr0methean.betterrandom.TestUtils.assertGreaterOrEqual;
import static io.github.pr0methean.betterrandom.TestUtils.assertLessOrEqual;
import static io.github.pr0methean.betterrandom.prng.BaseRandom.ENTROPY_OF_DOUBLE;
import static io.github.pr0methean.betterrandom.prng.BaseRandom.ENTROPY_OF_FLOAT;
import static io.github.pr0methean.betterrandom.prng.RandomTestUtils.assertMonteCarloPiEstimateSane;
import static io.github.pr0methean.betterrandom.prng.RandomTestUtils.checkRangeAndEntropy;
import static io.github.pr0methean.betterrandom.prng.RandomTestUtils.checkStream;
import static org.testng.Assert.assertEquals;
import static org.testng.Assert.assertFalse;
import static org.testng.Assert.assertNotEquals;
import static org.testng.Assert.assertTrue;

import com.google.common.collect.ImmutableList;
import com.google.common.collect.ImmutableMap;
import io.github.pr0methean.betterrandom.CloneViaSerialization;
import io.github.pr0methean.betterrandom.TestUtils;
import io.github.pr0methean.betterrandom.prng.RandomTestUtils.EntropyCheckMode;
import io.github.pr0methean.betterrandom.prng.adapter.SplittableRandomAdapter;
import io.github.pr0methean.betterrandom.seed.FakeSeedGenerator;
import io.github.pr0methean.betterrandom.seed.RandomSeederThread;
import io.github.pr0methean.betterrandom.seed.SecureRandomSeedGenerator;
import io.github.pr0methean.betterrandom.seed.SeedException;
import io.github.pr0methean.betterrandom.seed.SeedGenerator;
import io.github.pr0methean.betterrandom.seed.SemiFakeSeedGenerator;
import io.github.pr0methean.betterrandom.util.BinaryUtils;
import java.io.Serializable;
import java.lang.reflect.InvocationTargetException;
import java.security.GeneralSecurityException;
import java.util.Arrays;
import java.util.Collections;
import java.util.HashMap;
import java.util.List;
import java.util.Map;
import java.util.Random;
import java.util.SortedSet;
import java.util.TreeSet;
import java.util.concurrent.ConcurrentSkipListSet;
import java.util.concurrent.CountDownLatch;
import java.util.concurrent.TimeUnit;
import java8.util.concurrent.ForkJoinPool;
import java8.util.concurrent.ForkJoinTask;
import java8.util.function.Consumer;
import java8.util.function.DoubleConsumer;
import java8.util.function.Function;
import java8.util.function.Supplier;
import org.apache.commons.math3.stat.descriptive.SynchronizedDescriptiveStatistics;
import org.powermock.modules.testng.PowerMockTestCase;
import org.testng.Reporter;
import org.testng.annotations.AfterClass;
import org.testng.annotations.Test;

public abstract class BaseRandomTest extends PowerMockTestCase {

  protected static final Consumer<BaseRandom> VERIFY_NEXT_INT_NO_CRASH =
      new Consumer<BaseRandom>() {
        @Override public void accept(BaseRandom prng) {
          prng.nextInt();
        }
      };
  protected final SeedGenerator semiFakeSeedGenerator
      = new SemiFakeSeedGenerator(new SplittableRandomAdapter(SecureRandomSeedGenerator.SECURE_RANDOM_SEED_GENERATOR));

  /**
   * The square root of 12, rounded from an extended-precision calculation that was done by Wolfram
   * Alpha (and thus at least as accurate as {@code StrictMath.sqrt(12.0)}).
   */
  protected static final double SQRT_12 = 3.4641016151377546;
  protected static final long TEST_SEED = 0x0123456789ABCDEFL;
  protected static final NamedFunction<Random, Double> NEXT_LONG =
      new NamedFunction<Random, Double>("Random::nextLong") {
        @Override public Double apply(Random rng) {
          return (double) (rng.nextLong());
        }
      };
  protected static final NamedFunction<Random, Double> NEXT_INT =
      new NamedFunction<Random, Double>("Random::nextInt") {
        @Override public Double apply(Random rng) {
          return Double.valueOf(rng.nextInt());
        }
      };
  protected static final NamedFunction<Random, Double> NEXT_DOUBLE =
      new NamedFunction<Random, Double>("Random::nextDouble") {
        @Override public Double apply(Random rng) {
          return rng.nextDouble();
        }
      };
  protected static final NamedFunction<Random, Double> NEXT_GAUSSIAN =
<<<<<<< HEAD
      new NamedFunction<Random, Double>("Random::nextGaussian") {
        @Override public Double apply(Random rng) {
          return rng.nextGaussian();
        }
      };
  protected final NamedFunction<Random,Double> setSeed =
      new NamedFunction<Random, Double>("BaseRandom::setSeed(byte[])") {
        @Override
        public Double apply(Random random) {
          if (random instanceof BaseRandom) {
            BaseRandom baseRandom = (BaseRandom) random;
            baseRandom.setSeed(
                semiFakeSeedGenerator.generateSeed(baseRandom.getNewSeedLength()));
          } else {
            final ByteBuffer buffer = ByteBuffer.allocate(8);
            semiFakeSeedGenerator.generateSeed(buffer.array());
            random.setSeed(buffer.getLong(0));
          }
          return 0.0;
        }
      };
=======
      new NamedFunction<>(Random::nextGaussian, "Random::nextGaussian");
  protected final NamedFunction<Random,Double> setSeed = new NamedFunction<>(random -> {
    if (random instanceof BaseRandom) {
      BaseRandom baseRandom = (BaseRandom) random;
      baseRandom.setSeed(semiFakeSeedGenerator.generateSeed(baseRandom.getNewSeedLength()));
    } else {
      random.setSeed(BinaryUtils.convertBytesToLong(semiFakeSeedGenerator.generateSeed(8)));
    }
    return 0.0;
  }, "BaseRandom::setSeed(byte[])");
>>>>>>> e9f0816c

  @SuppressWarnings("StaticCollection") protected final List<NamedFunction<Random, Double>>
      functionsForThreadSafetyTest =
      ImmutableList.of(NEXT_LONG, NEXT_INT, NEXT_DOUBLE, NEXT_GAUSSIAN);
  @SuppressWarnings("StaticCollection") protected final List<NamedFunction<Random, Double>>
      functionsForThreadCrashTest =
      ImmutableList.of(NEXT_LONG, NEXT_INT, NEXT_DOUBLE, NEXT_GAUSSIAN, setSeed);
  private static final int TEST_BYTE_ARRAY_LENGTH = 20;
  private static final String HELLO = "Hello";
  private static final String HOW_ARE_YOU = "How are you?";
  private static final String GOODBYE = "Goodbye";
  private static final String[] STRING_ARRAY = {HELLO, HOW_ARE_YOU, GOODBYE};
  @SuppressWarnings("StaticCollection") private static final List<String> STRING_LIST =
      Collections.unmodifiableList(Arrays.asList(STRING_ARRAY));
  private static final int ELEMENTS = 100;
  private static final double UPPER_BOUND_FOR_ROUNDING_TEST =
      Double.longBitsToDouble(Double.doubleToLongBits(1.0) + 3);
  protected final ForkJoinPool pool = new ForkJoinPool(2);

  @SafeVarargs
  private static <E> void testGeneratesAll(final Supplier<E> generator, final E... expected) {
    final E[] selected = Arrays.copyOf(expected, ELEMENTS); // Saves passing in a Class<E>
    for (int i = 0; i < ELEMENTS; i++) {
      selected[i] = generator.get();
    }
    assertTrue(Arrays.asList(selected).containsAll(Arrays.asList(expected)));
  }

  protected SeedGenerator getTestSeedGenerator() {
    return semiFakeSeedGenerator;
  }

  protected EntropyCheckMode getEntropyCheckMode() {
    return EntropyCheckMode.EXACT;
  }

  @Test(timeOut = 120_000) public void testAllPublicConstructors()
      throws SeedException, IllegalAccessException, InstantiationException,
      InvocationTargetException {
    TestUtils
        .testConstructors(getClassUnderTest(), false, ImmutableMap.copyOf(constructorParams()),
            new Consumer<BaseRandom>() {
              @Override public void accept(BaseRandom baseRandom) {
                baseRandom.nextInt();
              }
            });
  }

  protected Map<Class<?>, Object> constructorParams() {
    final int seedLength = getNewSeedLength(createRng());
    final HashMap<Class<?>, Object> params = new HashMap<>(4);
    params.put(int.class, seedLength);
    params.put(long.class, TEST_SEED);
    params.put(byte[].class, new byte[seedLength]);
    params.put(SeedGenerator.class, semiFakeSeedGenerator);
    return params;
  }

  protected int getNewSeedLength(final BaseRandom basePrng) {
    return basePrng.getNewSeedLength();
  }

  protected abstract Class<? extends BaseRandom> getClassUnderTest();

  /**
   * Test to ensure that two distinct RNGs with the same seed return the same sequence of numbers.
   */
  @Test(timeOut = 15_000) public void testRepeatability() throws SeedException {
    final BaseRandom rng = createRng();
    // Create second RNG using same seed.
    final BaseRandom duplicateRNG = createRng(rng.getSeed());
    RandomTestUtils.assertEquivalent(rng, duplicateRNG, 100, "Output mismatch");
  }

  /**
   * Test that nextGaussian never returns a stale cached value.
   */
  @Test(timeOut = 15_000) public void testRepeatabilityNextGaussian() throws SeedException {
    final BaseRandom rng = createRng();
    byte[] seed = getTestSeedGenerator().generateSeed(getNewSeedLength(rng));
    rng.nextGaussian();
    rng.setSeed(seed);
    // Create second RNG using same seed.
    final BaseRandom duplicateRNG = createRng(seed);
    // Do not inline this; dump() must be evaluated before nextGaussian
    String failureMessage = String.format("Mismatch in output between %n%s%n and %n%s%n",
        rng.dump(), duplicateRNG.dump());
    assertEquals(rng.nextGaussian(), duplicateRNG.nextGaussian(), failureMessage);
  }

  @Test(timeOut = 15_000, expectedExceptions = IllegalArgumentException.class)
  public void testSeedTooLong() throws GeneralSecurityException, SeedException {
    createRng(getTestSeedGenerator()
        .generateSeed(getNewSeedLength(createRng()) + 1)); // Should throw an exception.
  }

  protected abstract BaseRandom createRng();

  protected abstract BaseRandom createRng(byte[] seed);

  /**
   * Test to ensure that the output from the RNG is broadly as expected.  This will not detect the
   * subtle statistical anomalies that would be picked up by Diehard, but it provides a simple check
   * for major problems with the output.
   */
  @Test(timeOut = 20_000, groups = "non-deterministic") public void testDistribution()
      throws SeedException {
    final BaseRandom rng = createRng();
    assertMonteCarloPiEstimateSane(rng);
  }

  /**
   * Test to ensure that the output from the RNG is broadly as expected.  This will not detect the
   * subtle statistical anomalies that would be picked up by Diehard, but it provides a simple check
   * for major problems with the output.
   */
  @Test(timeOut = 30_000, groups = "non-deterministic") public void testIntegerSummaryStats()
      throws SeedException {
    final BaseRandom rng = createRng();
    // Expected standard deviation for a uniformly distributed population of values in the range 0..n
    // approaches n/sqrt(12).
    // Expected standard deviation for a uniformly distributed population of values in the range 0..n
    // approaches n/sqrt(12).
    for (final long n : new long[]{100, 1L << 32, Long.MAX_VALUE}) {
      final int iterations = 10_000;
      final SynchronizedDescriptiveStatistics stats =
          RandomTestUtils.summaryStats(rng, n, iterations);
      final double observedSD = stats.getStandardDeviation();
      final double expectedSD = n / SQRT_12;
      Reporter.log("Expected SD: " + expectedSD + ", observed SD: " + observedSD);
      assertGreaterOrEqual(observedSD, 0.97 * expectedSD);
      assertLessOrEqual(observedSD, 1.03 * expectedSD);
      assertGreaterOrEqual(stats.getMax(), 0.9 * n);
      assertLessOrEqual(stats.getMax(), n - 1);
      assertGreaterOrEqual(stats.getMin(), 0);
      assertLessOrEqual(stats.getMin(), 0.1 * n);
      assertGreaterOrEqual(stats.getMean(), 0.4 * n);
      assertLessOrEqual(stats.getMean(), 0.6 * n);
      final double median = stats.getPercentile(50);
      assertGreaterOrEqual(median, 0.4 * n);
      assertLessOrEqual(median, 0.6 * n);
    }
  }

  /**
   * Test to ensure that the output from nextGaussian is broadly as expected.
   */
  @Test(timeOut = 40_000, groups = "non-deterministic") public void testNextGaussianStatistically()
      throws SeedException {
    final BaseRandom rng = createRng();
    final int iterations = 20_000;
    final SynchronizedDescriptiveStatistics stats = new SynchronizedDescriptiveStatistics();
    rng.gaussians(iterations).spliterator().forEachRemaining(new DoubleConsumer() {
      @Override public void accept(double v) {
        stats.addValue(v);
      }
    });
    final double observedSD = stats.getStandardDeviation();
    Reporter.log("Expected SD for Gaussians: 1, observed SD: " + observedSD);
    assertGreaterOrEqual(observedSD, 0.965);
    assertLessOrEqual(observedSD, 1.035);
    assertGreaterOrEqual(stats.getMax(), 2.0);
    assertLessOrEqual(stats.getMin(), -2.0);
    assertGreaterOrEqual(stats.getMean(), -0.1);
    assertLessOrEqual(stats.getMean(), 0.1);
    final double median = stats.getPercentile(50);
    assertGreaterOrEqual(median, -0.1);
    assertLessOrEqual(median, 0.1);
  }

  /**
   * Make sure that the RNG does not accept seeds that are too small since this could affect the
   * distribution of the output.
   */
  @Test(timeOut = 15_000, expectedExceptions = IllegalArgumentException.class)
  public void testSeedTooShort() throws SeedException {
    createRng(new byte[]{1, 2, 3}); // One byte too few, should cause an IllegalArgumentException.
  }

  /**
   * RNG must not accept a null seed otherwise it will not be properly initialised.
   */
  @Test(timeOut = 15_000, expectedExceptions = IllegalArgumentException.class)
  public void testNullSeed() throws SeedException {
    createRng(null);
  }

  @Test(timeOut = 15_000) public void testSerializable()
      throws SeedException {
    // Serialise an RNG.
    final BaseRandom rng = createRng();
    RandomTestUtils.assertEquivalentWhenSerializedAndDeserialized(rng);
    // Can't use a SemiFakeSeedGenerator, because Random.equals() breaks equality check
    final SeedGenerator seedGenerator = new FakeSeedGenerator(
        getClass().getSimpleName() + "::testSerializable #" + rng.nextInt());
    rng.setSeedGenerator(seedGenerator);
    try {
      final BaseRandom rng2 = CloneViaSerialization.clone(rng);
      assertEquals(seedGenerator, rng2.getSeedGenerator());
      rng2.setSeedGenerator(null);
    } finally {
      RandomTestUtils.removeAndAssertEmpty(seedGenerator, rng);
    }
  }

  /** Assertion-free since many implementations have a fallback behavior. */
  @Test(timeOut = 60_000) public void testSetSeedLong() {
    createRng().setSeed(0x0123456789ABCDEFL);
  }

  @Test(timeOut = 15_000) public void testSetSeedAfterNextLong() throws SeedException {
    final byte[] seed =
        getTestSeedGenerator().generateSeed(getNewSeedLength(createRng()));
    final BaseRandom rng = createRng();
    final BaseRandom rng2 = createRng();
    final BaseRandom rng3 = createRng(seed);
    rng.nextLong(); // ensure rng & rng2 won't both be in initial state before reseeding
    rng.setSeed(seed);
    rng2.setSeed(seed);
    RandomTestUtils.assertEquivalent(rng, rng2, 64,
        "Output mismatch after reseeding with same seed");
    rng.setSeed(seed);
    RandomTestUtils.assertEquivalent(rng, rng3, 64,
        "Output mismatch vs a new PRNG with same seed");
  }

  @Test(timeOut = 15_000) public void testSetSeedAfterNextInt() throws SeedException {
    final byte[] seed =
        getTestSeedGenerator().generateSeed(getNewSeedLength(createRng()));
    final BaseRandom rng = createRng();
    final BaseRandom rng2 = createRng();
    final BaseRandom rng3 = createRng(seed);
    rng.nextInt(); // ensure rng & rng2 won't both be in initial state before reseeding
    rng.setSeed(seed);
    rng2.setSeed(seed);
    RandomTestUtils.assertEquivalent(rng, rng2, 64,
        "Output mismatch after reseeding with same seed");
    rng.setSeed(seed);
    RandomTestUtils.assertEquivalent(rng, rng3, 64,
        "Output mismatch vs a new PRNG with same seed");
  }

  @Test(timeOut = 15_000) public void testSetSeedZero() throws SeedException {
    int length = getNewSeedLength(createRng());
    final byte[] zeroSeed = new byte[length];
    final byte[] realSeed = new byte[length];
    do {
      getTestSeedGenerator().generateSeed(realSeed);
    } while (Arrays.equals(realSeed, zeroSeed));
    final BaseRandom rng = createRng(realSeed);
    final BaseRandom rng2 = createRng(zeroSeed);
    RandomTestUtils.assertDistinct(rng, rng2, 20,
        "Output with real seed matches output with all-zeroes seed");
  }

  @Test(timeOut = 15_000) public void testEquals() throws SeedException {
    RandomTestUtils.doEqualsSanityChecks(new Supplier<Random>() {
      @Override public Random get() {
        return BaseRandomTest.this.createRng();
      }
    });
  }

  @Test(timeOut = 60_000) public void testHashCode() throws Exception {
    assert RandomTestUtils.testHashCodeDistribution(new Supplier<Random>() {
      @Override public Random get() {
        return BaseRandomTest.this.createRng();
      }
    }) : "Too many hashCode collisions";
  }

  /**
   * dump() doesn't have much of a contract, but we should at least expect it to output enough state
   * for two independently-generated instances to give unequal dumps.
   */
  @Test(timeOut = 15_000) public void testDump() throws SeedException {
    final BaseRandom rng = createRng();
    assertNotEquals(rng.dump(), createRng().dump());
    rng.nextLong(); // Kill a mutant where dump doesn't unlock the lock
  }

  @Test public void testReseeding() throws SeedException {
    final byte[] output1 = new byte[20];
    final BaseRandom rng1 = createRng();
    final BaseRandom rng2 = createRng();
    rng1.nextBytes(output1);
    final byte[] output2 = new byte[20];
    rng2.nextBytes(output2);
    final int seedLength = rng1.getNewSeedLength();
    rng1.setSeed(getTestSeedGenerator().generateSeed(seedLength));
    assertGreaterOrEqual(rng1.getEntropyBits(), seedLength * 8L);
    rng1.nextBytes(output1);
    rng2.nextBytes(output2);
    assertFalse(Arrays.equals(output1, output2));
  }

  /**
   * This also tests {@link BaseRandom#getSeedGenerator()} and
   * {@link BaseRandom#setSeedGenerator(SeedGenerator)}.
   *
   * @throws Exception
   */
  @SuppressWarnings("BusyWait") @Test(timeOut = 60_000)
  public void testRandomSeederThreadIntegration() throws Exception {
    final SeedGenerator seedGenerator = new SemiFakeSeedGenerator(new Random());
    final BaseRandom rng = createRng();
    RandomTestUtils.testReseeding(seedGenerator, rng, true);
  }

  @Test(timeOut = 10_000) public void testWithProbability() {
    final BaseRandom prng = createRng();
    final long originalEntropy = prng.getEntropyBits();
    assertFalse(prng.withProbability(0.0));
    assertTrue(prng.withProbability(1.0));
    assertEquals(originalEntropy, prng.getEntropyBits());
    checkRangeAndEntropy(prng, 1, new Supplier<Number>() {
      @Override public Number get() {
        return prng.withProbability(0.7) ? 0 : 1;
      }
    }, 0, 2, getEntropyCheckMode());
  }

  @Test(timeOut = 20_000, groups = "non-deterministic")
  public void testWithProbabilityStatistically() {
    final BaseRandom prng = createRng();
    int trues = 0;
    for (int i = 0; i < 3000; i++) {
      if (prng.withProbability(0.6)) {
        trues++;
      }
    }
    // Significance test at p=3.15E-6 (unadjusted for the multiple subclasses and environments!)
    assertGreaterOrEqual(trues, 1675);
    assertLessOrEqual(trues, 1925);
    trues = 0;
    for (int i = 0; i < 3000; i++) {
      if (prng.withProbability(0.5)) {
        trues++;
      }
    }
    // Significance test at p=4.54E-6 (unadjusted for the multiple subclasses and environments!)
    assertGreaterOrEqual(trues, 1375);
    assertLessOrEqual(trues, 1625);
  }

  @Test(timeOut = 20_000, groups = "non-deterministic") public void testNextBooleanStatistically() {
    final BaseRandom prng = createRng();
    int trues = 0;
    for (int i = 0; i < 3000; i++) {
      if (prng.nextBoolean()) {
        trues++;
      }
    }
    // Significance test at p=4.54E-6 (unadjusted for the multiple subclasses and environments!)
    assertGreaterOrEqual(trues, 1375);
    assertLessOrEqual(trues, 1625);
  }

  @Test public void testNextBytes() {
    final byte[] testBytes = new byte[TEST_BYTE_ARRAY_LENGTH];
    final BaseRandom prng = createRng();
    final long oldEntropy = prng.getEntropyBits();
    prng.nextBytes(testBytes);
    assertFalse(Arrays.equals(testBytes, new byte[TEST_BYTE_ARRAY_LENGTH]));
    final long entropy = prng.getEntropyBits();
    final long expectedEntropy = oldEntropy - (8 * TEST_BYTE_ARRAY_LENGTH);
    switch (getEntropyCheckMode()) {
      case EXACT:
        assertEquals(entropy, expectedEntropy);
        break;
      case LOWER_BOUND:
        assertGreaterOrEqual(entropy, expectedEntropy);
        break;
      case OFF:
        break;
    }
  }

  @Test public void testNextInt1() {
    final BaseRandom prng = createRng();
    checkRangeAndEntropy(prng, 31, new Supplier<Number>() {
      @Override public Number get() {
        return prng.nextInt(3 << 29);
      }
    }, 0, 3 << 29, getEntropyCheckMode());
  }

  @Test(expectedExceptions = IllegalArgumentException.class)
  public void testNextInt1InvalidBound() {
    createRng().nextInt(0);
  }

  @Test public void testNextInt() {
    final BaseRandom prng = createRng();
    checkRangeAndEntropy(prng, 32, new Supplier<Number>() {
      @Override public Number get() {
        return prng.nextInt();
      }
    }, Integer.MIN_VALUE, Integer.MAX_VALUE + 1L, getEntropyCheckMode());
  }

  @Test public void testNextInt2() {
    final BaseRandom prng = createRng();
    checkRangeAndEntropy(prng, 29, new Supplier<Number>() {
      @Override public Number get() {
        return prng.nextInt(1 << 27, 1 << 29);
      }
    }, 1 << 27, 1 << 29, getEntropyCheckMode());
  }

  @Test(expectedExceptions = IllegalArgumentException.class)
  public void testNextInt2InvalidBound() {
    createRng().nextInt(1, 1);
  }

  @Test public void testNextInt2HugeRange() {
    final BaseRandom prng = createRng();
    checkRangeAndEntropy(prng, 32, new Supplier<Number>() {
      @Override public Number get() {
        return prng.nextInt(Integer.MIN_VALUE, 1 << 29);
      }
    }, Integer.MIN_VALUE, 1 << 29, getEntropyCheckMode());
  }

  @Test public void testNextLong() {
    final BaseRandom prng = createRng();
    checkRangeAndEntropy(prng, 64, new Supplier<Number>() {
      @Override public Number get() {
        return prng.nextLong();
      }
    }, Long.MIN_VALUE, Long.MAX_VALUE + 1.0, getEntropyCheckMode());
  }

  @Test public void testNextLong1() {
    final BaseRandom prng = createRng();
    for (int i = 0; i < 20; i++) {
      // check that the bound is exclusive, to kill an off-by-one mutant
      checkRangeAndEntropy(prng, 1, new Supplier<Number>() {
        @Override public Number get() {
          return prng.nextLong(2);
        }
      }, 0, 2, getEntropyCheckMode());
    }
    checkRangeAndEntropy(prng, 42, new Supplier<Number>() {
      @Override public Number get() {
        return prng.nextLong(1L << 42);
      }
    }, 0, 1L << 42, getEntropyCheckMode());
  }

  @Test(expectedExceptions = IllegalArgumentException.class)
  public void testNextLong1InvalidBound() {
    createRng().nextLong(-1);
  }

  @Test public void testNextLong2() {
    final BaseRandom prng = createRng();
    checkRangeAndEntropy(prng, 42, new Supplier<Number>() {
      @Override public Number get() {
        return prng.nextLong(1L << 40, 1L << 42);
      }
    }, 1L << 40, 1L << 42, getEntropyCheckMode());
  }

  @Test(expectedExceptions = IllegalArgumentException.class)
  public void testNextLong2InvalidBound() {
    createRng().nextLong(10, 9);
  }

  @Test public void testNextLong2HugeRange() {
    final BaseRandom prng = createRng();
    checkRangeAndEntropy(prng, 64, new Supplier<Number>() {
      @Override public Number get() {
        return prng.nextLong(Long.MIN_VALUE, 1 << 62);
      }
    }, Long.MIN_VALUE, 1 << 62, getEntropyCheckMode());
  }

  @Test public void testNextDouble() {
    final BaseRandom prng = createRng();
    checkRangeAndEntropy(prng, ENTROPY_OF_DOUBLE, new Supplier<Number>() {
      @Override public Number get() {
        return prng.nextDouble();
      }
    }, 0.0, 1.0, getEntropyCheckMode());
  }

  @Test public void testNextFloat() {
    final BaseRandom prng = createRng();
    checkRangeAndEntropy(prng, ENTROPY_OF_FLOAT, new Supplier<Number>() {
      @Override public Number get() {
        return prng.nextFloat();
      }
    }, 0.0, 1.0, getEntropyCheckMode());
  }

  @Test public void testNextDouble1() {
    final BaseRandom prng = createRng();
    checkRangeAndEntropy(prng, ENTROPY_OF_DOUBLE, new Supplier<Number>() {
      @Override public Number get() {
        return prng.nextDouble(13.37);
      }
    }, 0.0, 13.37, getEntropyCheckMode());
  }

  @Test(expectedExceptions = IllegalArgumentException.class)
  public void testNextDouble1InvalidBound() {
    createRng().nextDouble(-1.0);
  }

  @Test public void testNextDouble2() {
    final BaseRandom prng = createRng();
    checkRangeAndEntropy(prng, ENTROPY_OF_DOUBLE, new Supplier<Number>() {
      @Override public Number get() {
        return prng.nextDouble(-1.0, 13.37);
      }
    }, -1.0, 13.37, getEntropyCheckMode());
    checkRangeAndEntropy(prng, ENTROPY_OF_DOUBLE, new Supplier<Number>() {
      @Override public Number get() {
        return prng.nextDouble(5.0, 13.37);
      }
    }, 5.0, 13.37, getEntropyCheckMode());
    checkRangeAndEntropy(prng, ENTROPY_OF_DOUBLE, new Supplier<Number>() {
      @Override public Number get() {
        return prng.nextDouble(1.0, UPPER_BOUND_FOR_ROUNDING_TEST);
      }
    }, 1.0, UPPER_BOUND_FOR_ROUNDING_TEST, getEntropyCheckMode());
  }

  @Test(expectedExceptions = IllegalArgumentException.class)
  public void testNextDouble2InvalidBound() {
    createRng().nextDouble(3.5, 3.5);
  }

  @Test public void testNextGaussian() {
    final BaseRandom prng = createRng();
    // TODO: Find out the actual Shannon entropy of nextGaussian() and adjust the entropy count to
    // it in a wrapper function.
    checkRangeAndEntropy(prng, 2 * ENTROPY_OF_DOUBLE, new Supplier<Number>() {
      @Override public Number get() {
        return prng.nextGaussian() + prng.nextGaussian();
      }
    }, -Double.MAX_VALUE, Double.MAX_VALUE, getEntropyCheckMode());
  }

  @Test public void testNextBoolean() {
    final BaseRandom prng = createRng();
    checkRangeAndEntropy(prng, 1, new Supplier<Number>() {
      @Override public Number get() {
        return prng.nextBoolean() ? 0 : 1;
      }
    }, 0, 2, getEntropyCheckMode());
  }

  @Test public void testInts() {
    final BaseRandom prng = createRng();
    checkStream(prng, 32, prng.ints().boxed(), -1, Integer.MIN_VALUE, Integer.MAX_VALUE + 1L, true);
  }

  @Test public void testInts1() {
    final BaseRandom prng = createRng();
    checkStream(prng, 32, prng.ints(20).boxed(), 20, Integer.MIN_VALUE, Integer.MAX_VALUE + 1L,
        true);
  }

  @Test public void testInts2() {
    final BaseRandom prng = createRng();
    checkStream(prng, 29, prng.ints(1 << 27, 1 << 29).boxed(), -1, 1 << 27, 1 << 29, true);
  }

  @Test public void testInts3() {
    final BaseRandom prng = createRng();
    checkStream(prng, 29, prng.ints(3, 1 << 27, 1 << 29).boxed(), 3, 1 << 27, 1 << 29, true);
  }

  @Test public void testLongs() {
    final BaseRandom prng = createRng();
    checkStream(prng, 64, prng.longs().boxed(), -1, Long.MIN_VALUE, Long.MAX_VALUE + 1.0, true);
  }

  @Test public void testLongs1() {
    final BaseRandom prng = createRng();
    checkStream(prng, 64, prng.longs(20).boxed(), 20, Long.MIN_VALUE, Long.MAX_VALUE + 1.0, true);
  }

  @Test public void testLongs2() {
    final BaseRandom prng = createRng();
    checkStream(prng, 42, prng.longs(1L << 40, 1L << 42).boxed(), -1, 1L << 40, 1L << 42, true);
  }

  @Test public void testLongs3() {
    final BaseRandom prng = createRng();
    checkStream(prng, 42, prng.longs(20, 1L << 40, 1L << 42).boxed(), 20, 1L << 40, 1L << 42, true);
  }

  @Test(timeOut = 10_000) public void testLongs3SmallRange() {
    final long bound = (1L << 40) + 2;
    final BaseRandom prng = createRng();
    checkStream(prng, 31, prng.longs(20, 1L << 40, bound).boxed(), 20, 1L << 40, bound, true);
  }

  @Test public void testDoubles() {
    final BaseRandom prng = createRng();
    checkStream(prng, ENTROPY_OF_DOUBLE, prng.doubles().boxed(), -1, 0.0, 1.0, true);
  }

  @Test public void testDoubles1() {
    final BaseRandom prng = createRng();
    checkStream(prng, ENTROPY_OF_DOUBLE, prng.doubles(20).boxed(), 20, 0.0, 1.0, true);
  }

  @Test public void testDoubles2() {
    final BaseRandom prng = createRng();
    checkStream(prng, ENTROPY_OF_DOUBLE, prng.doubles(-5.0, 8.0).boxed(), -1, -5.0, 8.0, true);
  }

  @Test public void testDoubles3() {
    final BaseRandom prng = createRng();
    checkStream(prng, ENTROPY_OF_DOUBLE, prng.doubles(20, -5.0, 8.0).boxed(), 20, -5.0, 8.0, true);
  }

  @Test public void testDoubles3RoundingCorrection() {
    final BaseRandom prng = createRng();
    checkStream(prng, ENTROPY_OF_DOUBLE,
        prng.doubles(20, 1.0, UPPER_BOUND_FOR_ROUNDING_TEST).boxed(), 20, -5.0, 8.0, true);
  }

  @Test public void testGaussians() {
    final BaseRandom prng = createRng();
    checkStream(prng, ENTROPY_OF_DOUBLE, prng.gaussians().boxed(), -1, -Double.MAX_VALUE,
        Double.MAX_VALUE, true);
  }

  @Test public void testGaussians1() {
    final BaseRandom prng = createRng();
    checkStream(prng, ENTROPY_OF_DOUBLE, prng.gaussians(100).boxed(), 100, -Double.MAX_VALUE,
        Double.MAX_VALUE, true);
  }

  @Test public void testNextElementArray() {
    final BaseRandom prng = createRng();
    testGeneratesAll(new Supplier<String>() {
      @Override public String get() {
        return prng.nextElement(STRING_ARRAY);
      }
    }, STRING_ARRAY);
  }

  @Test public void testNextElementList() {
    final BaseRandom prng = createRng();
    testGeneratesAll(new Supplier<String>() {
      @Override public String get() {
        return prng.nextElement(STRING_LIST);
      }
    }, STRING_ARRAY);
  }

  @Test public void testNextEnum() {
    final BaseRandom prng = createRng();
    testGeneratesAll(new Supplier<TestEnum>() {
      @Override public TestEnum get() {
        return prng.nextEnum(TestEnum.class);
      }
    }, TestEnum.RED, TestEnum.YELLOW, TestEnum.BLUE);
  }

  @Test public void testGetNewSeedLength() {
    assertTrue(createRng().getNewSeedLength() > 0);
  }

  @Test(timeOut = 90_000) public void testThreadSafety() {
    testThreadSafety(functionsForThreadSafetyTest, functionsForThreadSafetyTest);
  }

  @Test(timeOut = 90_000) public void testThreadSafetySetSeed() {
    testThreadSafetyVsCrashesOnly(30,
        Collections.singletonList(setSeed),
        functionsForThreadCrashTest);
  }

  protected void testThreadSafetyVsCrashesOnly(final int timeoutSec,
      final List<NamedFunction<Random, Double>> functions) {
    testThreadSafetyVsCrashesOnly(timeoutSec, functions, functions);
  }

  protected void testThreadSafetyVsCrashesOnly(final int timeoutSec,
      final List<NamedFunction<Random, Double>> functionsThread1,
      final List<NamedFunction<Random, Double>> functionsThread2) {
    final int seedLength = createRng().getNewSeedLength();
    final byte[] seed = getTestSeedGenerator().generateSeed(seedLength);
    for (final NamedFunction<Random, Double> supplier1 : functionsThread1) {
      for (final NamedFunction<Random, Double> supplier2 : functionsThread2) {
        runParallel(supplier1, supplier2, seed, timeoutSec,
            (supplier1 == setSeed || supplier2 == setSeed) ? 200 : 1000);
      }
    }
  }

  @SuppressWarnings({"EqualityOperatorComparesObjects", "ObjectEquality"})
  protected void testThreadSafety(final List<NamedFunction<Random, Double>> functions,
      final List<NamedFunction<Random, Double>> pairwiseFunctions) {
    final int seedLength = createRng().getNewSeedLength();
    final byte[] seed = getTestSeedGenerator().generateSeed(seedLength);
    for (final NamedFunction<Random, Double> supplier : functions) {
      for (int i = 0; i < 5; i++) {
        // This loop is necessary to control the false pass rate, especially during mutation testing.
        SortedSet<Double> sequentialOutput = runSequential(supplier, supplier, seed);
        SortedSet<Double> parallelOutput = runParallel(supplier, supplier, seed, 10, 1000);
        assertEquals(sequentialOutput, parallelOutput,
            "output differs between sequential & parallel calls to " + supplier);
      }
    }

    // Check that each pair won't crash no matter which order they start in
    // (this part is assertion-free because we can't tell whether A-bits-as-long and
    // B-bits-as-double come from the same bit stream as vice-versa).
    for (final NamedFunction<Random, Double> supplier1 : pairwiseFunctions) {
      for (final NamedFunction<Random, Double> supplier2 : pairwiseFunctions) {
        if (supplier1 != supplier2) {
          runParallel(supplier1, supplier2, seed, 10, 1000);
        }
      }
    }
  }

  protected SortedSet<Double> runParallel(final NamedFunction<Random, Double> supplier1,
      final NamedFunction<Random, Double> supplier2, final byte[] seed, int timeoutSec,
      int iterations) {
    // See https://www.yegor256.com/2018/03/27/how-to-test-thread-safety.html for why a
    // CountDownLatch is used.
    final CountDownLatch latch = new CountDownLatch(2);
    final Random parallelPrng = createRng(seed);
    final SortedSet<Double> output = new ConcurrentSkipListSet<>();
    pool.execute(new GeneratorForkJoinTask(parallelPrng, output, supplier1, latch, iterations));
    pool.execute(new GeneratorForkJoinTask(parallelPrng, output, supplier2, latch, iterations));
    assertTrue(pool.awaitQuiescence(timeoutSec, TimeUnit.SECONDS),
        String.format("Timed out waiting for %s and %s to finish", supplier1, supplier2));
    return output;
  }

  protected SortedSet<Double> runSequential(final NamedFunction<Random, Double> supplier1,
      final NamedFunction<Random, Double> supplier2, final byte[] seed) {
    final Random sequentialPrng = createRng(seed);
    final SortedSet<Double> output = new TreeSet<>();
    new GeneratorForkJoinTask(sequentialPrng, output, supplier1, new CountDownLatch(1),
        1000)
        .exec();
    new GeneratorForkJoinTask(sequentialPrng, output, supplier2, new CountDownLatch(1),
        1000)
        .exec();
    return output;
  }

  @AfterClass public void classTearDown() {
    RandomSeederThread.clear(getTestSeedGenerator());
    System.gc();
    RandomSeederThread.stopAllEmpty();
  }

  private enum TestEnum {
    RED,
    YELLOW,
    BLUE
  }

  /**
   * ForkJoinTask that reads random longs and adds them to the set.
   */
  protected static final class GeneratorForkJoinTask<T> extends ForkJoinTask<Void> {

    private static final long serialVersionUID = 9155874155769888368L;
    private final Random prng;
    private final SortedSet<T> set;
    private final NamedFunction<Random, T> function;
    private final CountDownLatch latch;
    private final int iterations;

    public GeneratorForkJoinTask(final Random prng, final SortedSet<T> set,
        final NamedFunction<Random, T> function, CountDownLatch latch, int iterations) {
      this.prng = prng;
      this.set = set;
      this.function = function;
      this.latch = latch;
      this.iterations = iterations;
    }

    @Override public Void getRawResult() {
      return null;
    }

    @Override protected void setRawResult(final Void value) {
      // No-op.
    }

    @Override protected boolean exec() {
      latch.countDown();
      try {
        latch.await();
      } catch (InterruptedException e) {
        throw new AssertionError("Interrupted", e);
      }
      for (int i = 0; i < iterations; i++) {
        set.add(function.apply(prng));
      }
      return true;
    }
  }

  protected abstract static class NamedFunction<T, R> implements Function<T, R>, Serializable {

    private final String name;

    public NamedFunction(String name) {
      this.name = name;
    }

    @Override public String toString() {
      return name;
    }
  }
}<|MERGE_RESOLUTION|>--- conflicted
+++ resolved
@@ -87,7 +87,6 @@
         }
       };
   protected static final NamedFunction<Random, Double> NEXT_GAUSSIAN =
-<<<<<<< HEAD
       new NamedFunction<Random, Double>("Random::nextGaussian") {
         @Override public Double apply(Random rng) {
           return rng.nextGaussian();
@@ -102,25 +101,11 @@
             baseRandom.setSeed(
                 semiFakeSeedGenerator.generateSeed(baseRandom.getNewSeedLength()));
           } else {
-            final ByteBuffer buffer = ByteBuffer.allocate(8);
-            semiFakeSeedGenerator.generateSeed(buffer.array());
-            random.setSeed(buffer.getLong(0));
+            random.setSeed(BinaryUtils.convertBytesToLong(semiFakeSeedGenerator.generateSeed(8)));
           }
           return 0.0;
         }
       };
-=======
-      new NamedFunction<>(Random::nextGaussian, "Random::nextGaussian");
-  protected final NamedFunction<Random,Double> setSeed = new NamedFunction<>(random -> {
-    if (random instanceof BaseRandom) {
-      BaseRandom baseRandom = (BaseRandom) random;
-      baseRandom.setSeed(semiFakeSeedGenerator.generateSeed(baseRandom.getNewSeedLength()));
-    } else {
-      random.setSeed(BinaryUtils.convertBytesToLong(semiFakeSeedGenerator.generateSeed(8)));
-    }
-    return 0.0;
-  }, "BaseRandom::setSeed(byte[])");
->>>>>>> e9f0816c
 
   @SuppressWarnings("StaticCollection") protected final List<NamedFunction<Random, Double>>
       functionsForThreadSafetyTest =
