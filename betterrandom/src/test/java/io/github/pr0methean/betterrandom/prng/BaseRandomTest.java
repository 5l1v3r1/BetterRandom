--- conflicted
+++ resolved
@@ -271,25 +271,15 @@
 
   @Test
   public void testLongs2() throws Exception {
-<<<<<<< HEAD
-    BaseRandom prng = createRng();
-    checkStream(prng, 42, prng.longs(1 << 40, 1 << 42), -1, 1 << 40, 1 << 42, alwaysCheckEntropy());
-=======
-    final BaseRandom prng = createRng();
-    checkStream(prng, 42, prng.longs(1L << 40, 1L << 42), -1, 1 << 8, 1 << 10,
-        alwaysCheckEntropy());
->>>>>>> eeefed81
+    final BaseRandom prng = createRng();
+    checkStream(prng, 42, prng.longs(1L << 40, 1L << 42), -1, 1 << 40, 1 << 42,
+        alwaysCheckEntropy());
   }
 
   @Test
   public void testLongs3() throws Exception {
-<<<<<<< HEAD
-    BaseRandom prng = createRng();
-    checkStream(prng, 42, prng.longs(20, 1 << 40, 1 << 42), 20, 1 << 40, 1 << 42,
-=======
-    final BaseRandom prng = createRng();
-    checkStream(prng, 42, prng.longs(20, 1L << 40, 1L << 42), 20, 1 << 8, 1 << 10,
->>>>>>> eeefed81
+    final BaseRandom prng = createRng();
+    checkStream(prng, 42, prng.longs(20, 1L << 40, 1L << 42), 20, 1 << 40, 1 << 42,
         alwaysCheckEntropy());
   }
 
