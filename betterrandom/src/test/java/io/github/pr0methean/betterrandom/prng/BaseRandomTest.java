package io.github.pr0methean.betterrandom.prng;

import static io.github.pr0methean.betterrandom.TestUtils.assertGreaterOrEqual;
import static io.github.pr0methean.betterrandom.TestUtils.assertLessOrEqual;
import static io.github.pr0methean.betterrandom.prng.BaseRandom.ENTROPY_OF_DOUBLE;
import static io.github.pr0methean.betterrandom.prng.BaseRandom.ENTROPY_OF_FLOAT;
import static io.github.pr0methean.betterrandom.prng.RandomTestUtils.assertMonteCarloPiEstimateSane;
import static io.github.pr0methean.betterrandom.prng.RandomTestUtils.checkRangeAndEntropy;
import static io.github.pr0methean.betterrandom.prng.RandomTestUtils.checkStream;
import static org.testng.Assert.assertEquals;
import static org.testng.Assert.assertFalse;
import static org.testng.Assert.assertNotEquals;
import static org.testng.Assert.assertTrue;
import static org.testng.Assert.fail;

import com.google.common.collect.ImmutableList;
import com.google.common.collect.ImmutableMap;
import io.github.pr0methean.betterrandom.TestUtils;
import io.github.pr0methean.betterrandom.prng.RandomTestUtils.EntropyCheckMode;
import io.github.pr0methean.betterrandom.seed.DefaultSeedGenerator;
import io.github.pr0methean.betterrandom.seed.RandomSeederThread;
import io.github.pr0methean.betterrandom.seed.SeedException;
import io.github.pr0methean.betterrandom.seed.SeedGenerator;
import java.io.IOException;
import java.io.Serializable;
import java.lang.reflect.InvocationTargetException;
import java.security.GeneralSecurityException;
import java.util.Arrays;
import java.util.Collections;
import java.util.HashMap;
import java.util.List;
import java.util.Map;
import java.util.Random;
import java.util.concurrent.ConcurrentSkipListSet;
import java.util.concurrent.TimeUnit;
import java8.util.concurrent.ForkJoinPool;
import java8.util.concurrent.ForkJoinTask;
import java8.util.function.Consumer;
import java8.util.function.DoubleConsumer;
import java8.util.function.Function;
import java8.util.function.Supplier;
import org.apache.commons.math3.stat.descriptive.SynchronizedDescriptiveStatistics;
import org.testng.Reporter;
import org.testng.annotations.AfterClass;
import org.testng.annotations.BeforeClass;
import org.testng.annotations.Test;

public abstract class BaseRandomTest {

  protected static final Consumer<BaseRandom> VERIFY_NEXT_INT_NO_CRASH =
      new Consumer<BaseRandom>() {
        @Override public void accept(BaseRandom prng) {
          prng.nextInt();
        }
      };
  /**
   * The square root of 12, rounded from an extended-precision calculation that was done by Wolfram
   * Alpha (and thus at least as accurate as {@code StrictMath.sqrt(12.0)}).
   */
  protected static final double SQRT_12 = 3.4641016151377546;
  protected static final long TEST_SEED = 0x0123456789ABCDEFL;
  protected static final NamedFunction<Random, Double> NEXT_LONG =
      new NamedFunction<Random, Double>("Random::nextLong") {
        @Override public Double apply(Random rng) {
          return (double) (rng.nextLong());
        }
      };
  protected static final NamedFunction<Random, Double> NEXT_INT =
      new NamedFunction<Random, Double>("Random::nextInt") {
        @Override public Double apply(Random rng) {
          return Double.valueOf(rng.nextInt());
        }
      };
  protected static final NamedFunction<Random, Double> NEXT_DOUBLE =
      new NamedFunction<Random, Double>("Random::nextDouble") {
        @Override public Double apply(Random rng) {
          return rng.nextDouble();
        }
      };
  protected static final NamedFunction<Random, Double> NEXT_GAUSSIAN =
<<<<<<< HEAD
      new NamedFunction<Random, Double>("Random::nextGaussian") {
        @Override public Double apply(Random rng) {
          return rng.nextGaussian();
        }
      };
  protected static final List<NamedFunction<Random, Double>> FUNCTIONS_FOR_THREAD_SAFETY_TEST =
=======
      new NamedFunction<>(Random::nextGaussian, "Random::nextGaussian");
  @SuppressWarnings("StaticCollection") protected static final List<NamedFunction<Random, Double>>
      FUNCTIONS_FOR_THREAD_SAFETY_TEST =
>>>>>>> 2108d451
      ImmutableList.of(NEXT_LONG, NEXT_INT, NEXT_DOUBLE, NEXT_GAUSSIAN);
  private static final int TEST_BYTE_ARRAY_LENGTH = 20;
  private static final String HELLO = "Hello";
  private static final String HOW_ARE_YOU = "How are you?";
  private static final String GOODBYE = "Goodbye";
  private static final String[] STRING_ARRAY = {HELLO, HOW_ARE_YOU, GOODBYE};
  @SuppressWarnings("StaticCollection") private static final List<String> STRING_LIST =
      Collections.unmodifiableList(Arrays.asList(STRING_ARRAY));
  private static final int ELEMENTS = 100;
  private static final double UPPER_BOUND_FOR_ROUNDING_TEST =
      Double.longBitsToDouble(Double.doubleToLongBits(1.0) + 3);
  protected final ForkJoinPool pool = new ForkJoinPool(2);
  protected final ConcurrentSkipListSet<Double> sequentialOutput = new ConcurrentSkipListSet<>();
  protected final ConcurrentSkipListSet<Double> parallelOutput = new ConcurrentSkipListSet<>();

  @SafeVarargs
  private static <E> void testGeneratesAll(final Supplier<E> generator, final E... expected) {
    final E[] selected = Arrays.copyOf(expected, ELEMENTS); // Saves passing in a Class<E>
    for (int i = 0; i < ELEMENTS; i++) {
      selected[i] = generator.get();
    }
    assertTrue(Arrays.asList(selected).containsAll(Arrays.asList(expected)));
  }

  protected EntropyCheckMode getEntropyCheckMode() {
    return EntropyCheckMode.EXACT;
  }

  @BeforeClass public void setUp() {
    RandomSeederThread.setLoggingEnabled(false);
  }

  @Test public void testAllPublicConstructors()
      throws SeedException, IllegalAccessException, InstantiationException,
      InvocationTargetException {
    TestUtils
        .testConstructors(getClassUnderTest(), false, ImmutableMap.copyOf(constructorParams()),
            new Consumer<BaseRandom>() {
              @Override public void accept(BaseRandom baseRandom) {
                baseRandom.nextInt();
              }
            });
  }

  protected Map<Class<?>, Object> constructorParams() {
    final int seedLength = getNewSeedLength(createRng());
    final HashMap<Class<?>, Object> params = new HashMap<>(4);
    params.put(int.class, seedLength);
    params.put(long.class, TEST_SEED);
    params.put(byte[].class, DefaultSeedGenerator.DEFAULT_SEED_GENERATOR.generateSeed(seedLength));
    params.put(SeedGenerator.class, DefaultSeedGenerator.DEFAULT_SEED_GENERATOR);
    return params;
  }

  protected int getNewSeedLength(final BaseRandom basePrng) {
    return basePrng.getNewSeedLength();
  }

  protected abstract Class<? extends BaseRandom> getClassUnderTest();

  /**
   * Test to ensure that two distinct RNGs with the same seed return the same sequence of numbers.
   */
  @Test(timeOut = 15000) public void testRepeatability() throws SeedException {
    final BaseRandom rng = createRng();
    // Create second RNG using same seed.
    final BaseRandom duplicateRNG = createRng(rng.getSeed());
    assert RandomTestUtils.testEquivalence(rng, duplicateRNG, 1000) : String
        .format("Generated sequences do not match between:%n%s%nand:%n%s", rng.dump(),
            duplicateRNG.dump());
  }

  @Test(timeOut = 15000, expectedExceptions = IllegalArgumentException.class)
  public void testSeedTooLong() throws GeneralSecurityException, SeedException {
    createRng(DefaultSeedGenerator.DEFAULT_SEED_GENERATOR
        .generateSeed(getNewSeedLength(createRng()) + 1)); // Should throw an exception.
  }

  protected abstract BaseRandom createRng();

  protected abstract BaseRandom createRng(byte[] seed);

  /**
   * Test to ensure that the output from the RNG is broadly as expected.  This will not detect the
   * subtle statistical anomalies that would be picked up by Diehard, but it provides a simple check
   * for major problems with the output.
   */
  @Test(timeOut = 20000, groups = "non-deterministic") public void testDistribution()
      throws SeedException {
    final BaseRandom rng = createRng();
    assertMonteCarloPiEstimateSane(rng);
  }

  /**
   * Test to ensure that the output from the RNG is broadly as expected.  This will not detect the
   * subtle statistical anomalies that would be picked up by Diehard, but it provides a simple check
   * for major problems with the output.
   */
  @Test(timeOut = 30_000, groups = "non-deterministic") public void testIntegerSummaryStats()
      throws SeedException {
    final BaseRandom rng = createRng();
    // Expected standard deviation for a uniformly distributed population of values in the range 0..n
    // approaches n/sqrt(12).
    // Expected standard deviation for a uniformly distributed population of values in the range 0..n
    // approaches n/sqrt(12).
    for (final long n : new long[]{100, 1L << 32, Long.MAX_VALUE}) {
      final int iterations = 10000;
      final SynchronizedDescriptiveStatistics stats =
          RandomTestUtils.summaryStats(rng, n, iterations);
      final double observedSD = stats.getStandardDeviation();
      final double expectedSD = n / SQRT_12;
      Reporter.log("Expected SD: " + expectedSD + ", observed SD: " + observedSD);
      assertGreaterOrEqual(observedSD, 0.98 * expectedSD);
      assertLessOrEqual(observedSD, 1.02 * expectedSD);
      assertGreaterOrEqual(stats.getMax(), 0.9 * n);
      assertLessOrEqual(stats.getMax(), n - 1);
      assertGreaterOrEqual(stats.getMin(), 0);
      assertLessOrEqual(stats.getMin(), 0.1 * n);
      assertGreaterOrEqual(stats.getMean(), 0.4 * n);
      assertLessOrEqual(stats.getMean(), 0.6 * n);
      final double median = stats.getPercentile(50);
      assertGreaterOrEqual(median, 0.4 * n);
      assertLessOrEqual(median, 0.6 * n);
    }
  }

  /**
   * Test to ensure that the output from nextGaussian is broadly as expected.
   */
  @Test(timeOut = 20_000, groups = "non-deterministic") public void testNextGaussianStatistically()
      throws SeedException {
    final BaseRandom rng = createRng();
    final int iterations = 10000;
    final SynchronizedDescriptiveStatistics stats = new SynchronizedDescriptiveStatistics();
    rng.gaussians(iterations).spliterator().forEachRemaining(new DoubleConsumer() {
      @Override public void accept(double v) {
        stats.addValue(v);
      }
    });
    final double observedSD = stats.getStandardDeviation();
    Reporter.log("Expected SD for Gaussians: 1, observed SD: " + observedSD);
    assertGreaterOrEqual(observedSD, 0.97);
    assertLessOrEqual(observedSD, 1.03);
    assertGreaterOrEqual(stats.getMax(), 2.0);
    assertLessOrEqual(stats.getMin(), -2.0);
    assertGreaterOrEqual(stats.getMean(), -0.1);
    assertLessOrEqual(stats.getMean(), 0.1);
    final double median = stats.getPercentile(50);
    assertGreaterOrEqual(median, -0.1);
    assertLessOrEqual(median, 0.1);
  }

  /**
   * Make sure that the RNG does not accept seeds that are too small since this could affect the
   * distribution of the output.
   */
  @Test(timeOut = 15000, expectedExceptions = IllegalArgumentException.class)
  public void testSeedTooShort() throws SeedException {
    createRng(new byte[]{1, 2, 3}); // One byte too few, should cause an IllegalArgumentException.
  }

  /**
   * RNG must not accept a null seed otherwise it will not be properly initialised.
   */
  @Test(timeOut = 15000, expectedExceptions = IllegalArgumentException.class)
  public void testNullSeed() throws SeedException {
    createRng(null);
  }

  @Test(timeOut = 15000) public void testSerializable()
      throws IOException, ClassNotFoundException, SeedException {
    // Serialise an RNG.
    final BaseRandom rng = createRng();
    RandomTestUtils.assertEquivalentWhenSerializedAndDeserialized(rng);
  }

  /** Assertion-free since many implementations have a fallback behavior. */
  @Test(timeOut = 10000) public void testSetSeedLong() {
    createRng().setSeed(0x0123456789ABCDEFL);
  }

  @Test(timeOut = 15000) public void testSetSeed() throws SeedException {
    final byte[] seed =
        DefaultSeedGenerator.DEFAULT_SEED_GENERATOR.generateSeed(getNewSeedLength(createRng()));
    final BaseRandom rng = createRng();
    final BaseRandom rng2 = createRng();
    rng.nextLong(); // ensure they won't both be in initial state before reseeding
    rng.setSeed(seed);
    rng2.setSeed(seed);
    assert RandomTestUtils.testEquivalence(rng, rng2, 20)
        : "Output mismatch after reseeding with same seed";
  }

  @Test(timeOut = 15000) public void testEquals() throws SeedException {
    RandomTestUtils.doEqualsSanityChecks(new Supplier<Random>() {
      @Override public Random get() {
        return BaseRandomTest.this.createRng();
      }
    });
  }

  @Test(timeOut = 60000) public void testHashCode() throws Exception {
    assert RandomTestUtils.testHashCodeDistribution(new Supplier<Random>() {
      @Override public Random get() {
        return BaseRandomTest.this.createRng();
      }
    }) : "Too many hashCode collisions";
  }

  /**
   * dump() doesn't have much of a contract, but we should at least expect it to output enough state
   * for two independently-generated instances to give unequal dumps.
   */
  @Test(timeOut = 15000) public void testDump() throws SeedException {
    final BaseRandom rng = createRng();
    assertNotEquals(rng.dump(), createRng().dump());
    rng.nextLong(); // Kill a mutant where dump doesn't unlock the lock
  }

  @Test public void testReseeding() throws SeedException {
    final byte[] output1 = new byte[20];
    final BaseRandom rng1 = createRng();
    final BaseRandom rng2 = createRng();
    rng1.nextBytes(output1);
    final byte[] output2 = new byte[20];
    rng2.nextBytes(output2);
    final int seedLength = rng1.getNewSeedLength();
    rng1.setSeed(DefaultSeedGenerator.DEFAULT_SEED_GENERATOR.generateSeed(seedLength));
    assertGreaterOrEqual(rng1.getEntropyBits(), seedLength * 8L);
    rng1.nextBytes(output1);
    rng2.nextBytes(output2);
    assertFalse(Arrays.equals(output1, output2));
  }

  @SuppressWarnings("BusyWait") @Test(timeOut = 60000)
  public void testRandomSeederThreadIntegration() throws Exception {
    final BaseRandom rng = createRng();
    final byte[] oldSeed = rng.getSeed();
    while (rng.getEntropyBits() > Long.SIZE) {
      rng.nextLong();
    }
    rng.setSeedGenerator(DefaultSeedGenerator.DEFAULT_SEED_GENERATOR);
    try {
      int waits = 0;
      byte[] newSeed;
      do {
        rng.nextBoolean();
        Thread.sleep(10);
        waits++;
        newSeed = rng.getSeed();
      } while (Arrays.equals(newSeed, oldSeed) && (waits < 1000));
      if (waits >= 1000) {
        fail(String.format("Timed out waiting for %s to be reseeded!", rng));
      }
      Thread.sleep(100); // entropy update may not be co-atomic with seed update
      assertGreaterOrEqual(rng.getEntropyBits(), (newSeed.length * 8L) - 1);
    } finally {
      rng.setSeedGenerator(null);
    }
  }

  @Test(timeOut = 3000) public void testWithProbability() {
    final BaseRandom prng = createRng();
    final long originalEntropy = prng.getEntropyBits();
    assertFalse(prng.withProbability(0.0));
    assertTrue(prng.withProbability(1.0));
    assertEquals(originalEntropy, prng.getEntropyBits());
    checkRangeAndEntropy(prng, 1, new Supplier<Number>() {
      @Override public Number get() {
        return prng.withProbability(0.7) ? 0 : 1;
      }
    }, 0, 2, getEntropyCheckMode());
  }

  @Test(timeOut = 20_000, groups = "non-deterministic")
  public void testWithProbabilityStatistically() {
    final BaseRandom prng = createRng();
    int trues = 0;
    for (int i = 0; i < 3000; i++) {
      if (prng.withProbability(0.6)) {
        trues++;
      }
    }
    // Significance test at p=3.15E-6 (unadjusted for the multiple subclasses and environments!)
    assertGreaterOrEqual(trues, 1675);
    assertLessOrEqual(trues, 1925);
    trues = 0;
    for (int i = 0; i < 3000; i++) {
      if (prng.withProbability(0.5)) {
        trues++;
      }
    }
    // Significance test at p=4.54E-6 (unadjusted for the multiple subclasses and environments!)
    assertGreaterOrEqual(trues, 1375);
    assertLessOrEqual(trues, 1625);
  }

  @Test(timeOut = 20_000, groups = "non-deterministic") public void testNextBooleanStatistically() {
    final BaseRandom prng = createRng();
    int trues = 0;
    for (int i = 0; i < 3000; i++) {
      if (prng.nextBoolean()) {
        trues++;
      }
    }
    // Significance test at p=4.54E-6 (unadjusted for the multiple subclasses and environments!)
    assertGreaterOrEqual(trues, 1375);
    assertLessOrEqual(trues, 1625);
  }

  @Test public void testNextBytes() throws Exception {
    final byte[] testBytes = new byte[TEST_BYTE_ARRAY_LENGTH];
    final BaseRandom prng = createRng();
    final long oldEntropy = prng.getEntropyBits();
    prng.nextBytes(testBytes);
    assertFalse(Arrays.equals(testBytes, new byte[TEST_BYTE_ARRAY_LENGTH]));
    final long entropy = prng.getEntropyBits();
    final long expectedEntropy = oldEntropy - (8 * TEST_BYTE_ARRAY_LENGTH);
    switch (getEntropyCheckMode()) {
      case EXACT:
        assertEquals(entropy, expectedEntropy);
        break;
      case LOWER_BOUND:
        assertGreaterOrEqual(entropy, expectedEntropy);
        break;
      case OFF:
        break;
    }
  }

  @Test public void testNextInt1() throws Exception {
    final BaseRandom prng = createRng();
    checkRangeAndEntropy(prng, 31, new Supplier<Number>() {
      @Override public Number get() {
        return prng.nextInt(3 << 29);
      }
    }, 0, 3 << 29, getEntropyCheckMode());
  }

  @Test(expectedExceptions = IllegalArgumentException.class)
  public void testNextInt1InvalidBound() {
    createRng().nextInt(0);
  }

  @Test public void testNextInt() throws Exception {
    final BaseRandom prng = createRng();
    checkRangeAndEntropy(prng, 32, new Supplier<Number>() {
      @Override public Number get() {
        return prng.nextInt();
      }
    }, Integer.MIN_VALUE, Integer.MAX_VALUE + 1L, getEntropyCheckMode());
  }

  @Test public void testNextInt2() throws Exception {
    final BaseRandom prng = createRng();
    checkRangeAndEntropy(prng, 29, new Supplier<Number>() {
      @Override public Number get() {
        return prng.nextInt(1 << 27, 1 << 29);
      }
    }, 1 << 27, 1 << 29, getEntropyCheckMode());
  }

  @Test(expectedExceptions = IllegalArgumentException.class)
  public void testNextInt2InvalidBound() {
    createRng().nextInt(1, 1);
  }

  @Test public void testNextInt2HugeRange() throws Exception {
    final BaseRandom prng = createRng();
    checkRangeAndEntropy(prng, 32, new Supplier<Number>() {
      @Override public Number get() {
        return prng.nextInt(Integer.MIN_VALUE, 1 << 29);
      }
    }, Integer.MIN_VALUE, 1 << 29, getEntropyCheckMode());
  }

  @Test public void testNextLong() throws Exception {
    final BaseRandom prng = createRng();
    checkRangeAndEntropy(prng, 64, new Supplier<Number>() {
      @Override public Number get() {
        return prng.nextLong();
      }
    }, Long.MIN_VALUE, Long.MAX_VALUE + 1.0, getEntropyCheckMode());
  }

  @Test public void testNextLong1() throws Exception {
    final BaseRandom prng = createRng();
    for (int i = 0; i < 20; i++) {
      // check that the bound is exclusive, to kill an off-by-one mutant
      checkRangeAndEntropy(prng, 1, new Supplier<Number>() {
        @Override public Number get() {
          return prng.nextLong(2);
        }
      }, 0, 2, getEntropyCheckMode());
    }
    checkRangeAndEntropy(prng, 42, new Supplier<Number>() {
      @Override public Number get() {
        return prng.nextLong(1L << 42);
      }
    }, 0, 1L << 42, getEntropyCheckMode());
  }

  @Test(expectedExceptions = IllegalArgumentException.class)
  public void testNextLong1InvalidBound() {
    createRng().nextLong(-1);
  }

  @Test public void testNextLong2() throws Exception {
    final BaseRandom prng = createRng();
    checkRangeAndEntropy(prng, 42, new Supplier<Number>() {
      @Override public Number get() {
        return prng.nextLong(1L << 40, 1L << 42);
      }
    }, 1L << 40, 1L << 42, getEntropyCheckMode());
  }

  @Test(expectedExceptions = IllegalArgumentException.class)
  public void testNextLong2InvalidBound() {
    createRng().nextLong(10, 9);
  }

  @Test public void testNextLong2HugeRange() throws Exception {
    final BaseRandom prng = createRng();
    checkRangeAndEntropy(prng, 64, new Supplier<Number>() {
      @Override public Number get() {
        return prng.nextLong(Long.MIN_VALUE, 1 << 62);
      }
    }, Long.MIN_VALUE, 1 << 62, getEntropyCheckMode());
  }

  @Test public void testNextDouble() throws Exception {
    final BaseRandom prng = createRng();
    checkRangeAndEntropy(prng, ENTROPY_OF_DOUBLE, new Supplier<Number>() {
      @Override public Number get() {
        return prng.nextDouble();
      }
    }, 0.0, 1.0, getEntropyCheckMode());
  }

  @Test public void testNextFloat() throws Exception {
    final BaseRandom prng = createRng();
    checkRangeAndEntropy(prng, ENTROPY_OF_FLOAT, new Supplier<Number>() {
      @Override public Number get() {
        return prng.nextFloat();
      }
    }, 0.0, 1.0, getEntropyCheckMode());
  }

  @Test public void testNextDouble1() throws Exception {
    final BaseRandom prng = createRng();
    checkRangeAndEntropy(prng, ENTROPY_OF_DOUBLE, new Supplier<Number>() {
      @Override public Number get() {
        return prng.nextDouble(13.37);
      }
    }, 0.0, 13.37, getEntropyCheckMode());
  }

  @Test(expectedExceptions = IllegalArgumentException.class)
  public void testNextDouble1InvalidBound() {
    createRng().nextDouble(-1.0);
  }

  @Test public void testNextDouble2() throws Exception {
    final BaseRandom prng = createRng();
    checkRangeAndEntropy(prng, ENTROPY_OF_DOUBLE, new Supplier<Number>() {
      @Override public Number get() {
        return prng.nextDouble(-1.0, 13.37);
      }
    }, -1.0, 13.37, getEntropyCheckMode());
    checkRangeAndEntropy(prng, ENTROPY_OF_DOUBLE, new Supplier<Number>() {
      @Override public Number get() {
        return prng.nextDouble(5.0, 13.37);
      }
    }, 5.0, 13.37, getEntropyCheckMode());
    checkRangeAndEntropy(prng, ENTROPY_OF_DOUBLE, new Supplier<Number>() {
      @Override public Number get() {
        return prng.nextDouble(1.0, UPPER_BOUND_FOR_ROUNDING_TEST);
      }
    }, 1.0, UPPER_BOUND_FOR_ROUNDING_TEST, getEntropyCheckMode());
  }

  @Test(expectedExceptions = IllegalArgumentException.class)
  public void testNextDouble2InvalidBound() {
    createRng().nextDouble(3.5, 3.5);
  }

  @Test public void testNextGaussian() throws Exception {
    final BaseRandom prng = createRng();
    // TODO: Find out the actual Shannon entropy of nextGaussian() and adjust the entropy count to
    // it in a wrapper function.
    checkRangeAndEntropy(prng, 2 * ENTROPY_OF_DOUBLE, new Supplier<Number>() {
      @Override public Number get() {
        return prng.nextGaussian() + prng.nextGaussian();
      }
    }, -Double.MAX_VALUE, Double.MAX_VALUE, getEntropyCheckMode());
  }

  @Test public void testNextBoolean() throws Exception {
    final BaseRandom prng = createRng();
    checkRangeAndEntropy(prng, 1, new Supplier<Number>() {
      @Override public Number get() {
        return prng.nextBoolean() ? 0 : 1;
      }
    }, 0, 2, getEntropyCheckMode());
  }

  @Test public void testInts() throws Exception {
    final BaseRandom prng = createRng();
    checkStream(prng, 32, prng.ints().boxed(), -1, Integer.MIN_VALUE, Integer.MAX_VALUE + 1L, true);
  }

  @Test public void testInts1() throws Exception {
    final BaseRandom prng = createRng();
    checkStream(prng, 32, prng.ints(20).boxed(), 20, Integer.MIN_VALUE, Integer.MAX_VALUE + 1L,
        true);
  }

  @Test public void testInts2() throws Exception {
    final BaseRandom prng = createRng();
    checkStream(prng, 29, prng.ints(1 << 27, 1 << 29).boxed(), -1, 1 << 27, 1 << 29, true);
  }

  @Test public void testInts3() throws Exception {
    final BaseRandom prng = createRng();
    checkStream(prng, 29, prng.ints(3, 1 << 27, 1 << 29).boxed(), 3, 1 << 27, 1 << 29, true);
  }

  @Test public void testLongs() throws Exception {
    final BaseRandom prng = createRng();
    checkStream(prng, 64, prng.longs().boxed(), -1, Long.MIN_VALUE, Long.MAX_VALUE + 1.0, true);
  }

  @Test public void testLongs1() throws Exception {
    final BaseRandom prng = createRng();
    checkStream(prng, 64, prng.longs(20).boxed(), 20, Long.MIN_VALUE, Long.MAX_VALUE + 1.0, true);
  }

  @Test public void testLongs2() throws Exception {
    final BaseRandom prng = createRng();
    checkStream(prng, 42, prng.longs(1L << 40, 1L << 42).boxed(), -1, 1L << 40, 1L << 42, true);
  }

  @Test public void testLongs3() throws Exception {
    final BaseRandom prng = createRng();
    checkStream(prng, 42, prng.longs(20, 1L << 40, 1L << 42).boxed(), 20, 1L << 40, 1L << 42, true);
  }

  @Test(timeOut = 1000) public void testLongs3SmallRange() throws Exception {
    final long bound = (1L << 40) + 2;
    final BaseRandom prng = createRng();
    checkStream(prng, 31, prng.longs(20, 1L << 40, bound).boxed(), 20, 1L << 40, bound, true);
  }

  @Test public void testDoubles() throws Exception {
    final BaseRandom prng = createRng();
    checkStream(prng, ENTROPY_OF_DOUBLE, prng.doubles().boxed(), -1, 0.0, 1.0, true);
  }

  @Test public void testDoubles1() throws Exception {
    final BaseRandom prng = createRng();
    checkStream(prng, ENTROPY_OF_DOUBLE, prng.doubles(20).boxed(), 20, 0.0, 1.0, true);
  }

  @Test public void testDoubles2() throws Exception {
    final BaseRandom prng = createRng();
    checkStream(prng, ENTROPY_OF_DOUBLE, prng.doubles(-5.0, 8.0).boxed(), -1, -5.0, 8.0, true);
  }

  @Test public void testDoubles3() throws Exception {
    final BaseRandom prng = createRng();
    checkStream(prng, ENTROPY_OF_DOUBLE, prng.doubles(20, -5.0, 8.0).boxed(), 20, -5.0, 8.0, true);
  }

  @Test public void testDoubles3RoundingCorrection() throws Exception {
    final BaseRandom prng = createRng();
    checkStream(prng, ENTROPY_OF_DOUBLE,
        prng.doubles(20, 1.0, UPPER_BOUND_FOR_ROUNDING_TEST).boxed(), 20, -5.0, 8.0, true);
  }

  @Test public void testGaussians() throws Exception {
    final BaseRandom prng = createRng();
    checkStream(prng, ENTROPY_OF_DOUBLE, prng.gaussians().boxed(), -1, -Double.MAX_VALUE,
        Double.MAX_VALUE, true);
  }

  @Test public void testGaussians1() throws Exception {
    final BaseRandom prng = createRng();
    checkStream(prng, ENTROPY_OF_DOUBLE, prng.gaussians(100).boxed(), 100, -Double.MAX_VALUE,
        Double.MAX_VALUE, true);
  }

  @Test public void testNextElementArray() {
    final BaseRandom prng = createRng();
    testGeneratesAll(new Supplier<String>() {
      @Override public String get() {
        return prng.nextElement(STRING_ARRAY);
      }
    }, STRING_ARRAY);
  }

  @Test public void testNextElementList() {
    final BaseRandom prng = createRng();
    testGeneratesAll(new Supplier<String>() {
      @Override public String get() {
        return prng.nextElement(STRING_LIST);
      }
    }, STRING_ARRAY);
  }

  @Test public void testNextEnum() {
    final BaseRandom prng = createRng();
    testGeneratesAll(new Supplier<TestEnum>() {
      @Override public TestEnum get() {
        return prng.nextEnum(TestEnum.class);
      }
    }, TestEnum.RED, TestEnum.YELLOW, TestEnum.BLUE);
  }

  @Test public void testThreadSafety() {
    testThreadSafety(FUNCTIONS_FOR_THREAD_SAFETY_TEST, FUNCTIONS_FOR_THREAD_SAFETY_TEST);
  }

  protected void testThreadSafetyVsCrashesOnly(
      final List<NamedFunction<Random, Double>> functions) {
    final int seedLength = createRng().getNewSeedLength();
    final byte[] seed = DefaultSeedGenerator.DEFAULT_SEED_GENERATOR.generateSeed(seedLength);
    for (final NamedFunction<Random, Double> supplier1 : functions) {
      for (final NamedFunction<Random, Double> supplier2 : functions) {
        runParallel(supplier1, supplier2, seed);
      }
    }
  }

  @SuppressWarnings({"EqualityOperatorComparesObjects", "ObjectEquality"})
  protected void testThreadSafety(final List<NamedFunction<Random, Double>> functions,
      final List<NamedFunction<Random, Double>> pairwiseFunctions) {
    final int seedLength = createRng().getNewSeedLength();
    final byte[] seed = DefaultSeedGenerator.DEFAULT_SEED_GENERATOR.generateSeed(seedLength);
    for (final NamedFunction<Random, Double> supplier : functions) {
      for (int i = 0; i < 5; i++) {
        // This loop is necessary to control the false pass rate, especially during mutation testing.
        runSequential(supplier, supplier, seed);
        runParallel(supplier, supplier, seed);
        assertEquals(sequentialOutput, parallelOutput,
            "output differs between sequential & parallel calls to " + supplier);
      }
    }

    // Check that each pair won't crash no matter which order they start in
    // (this part is assertion-free because we can't tell whether A-bits-as-long and
    // B-bits-as-double come from the same bit stream as vice-versa).
    for (final NamedFunction<Random, Double> supplier1 : pairwiseFunctions) {
      for (final NamedFunction<Random, Double> supplier2 : pairwiseFunctions) {
        if (supplier1 != supplier2) {
          runParallel(supplier2, supplier1, seed);
        }
      }
    }
  }

  protected void runParallel(final NamedFunction<Random, Double> supplier1,
      final NamedFunction<Random, Double> supplier2, final byte[] seed) {
    final Random parallelPrng = createRng(seed);
    parallelOutput.clear();
    pool.execute(new GeneratorForkJoinTask(parallelPrng, parallelOutput, supplier1));
    pool.execute(new GeneratorForkJoinTask(parallelPrng, parallelOutput, supplier2));
    assertTrue(pool.awaitQuiescence(10, TimeUnit.SECONDS),
        String.format("Timed out waiting for %s and %s to finish", supplier1, supplier2));
  }

  protected void runSequential(final NamedFunction<Random, Double> supplier1,
      final NamedFunction<Random, Double> supplier2, final byte[] seed) {
    final Random sequentialPrng = createRng(seed);
    sequentialOutput.clear();
    new GeneratorForkJoinTask(sequentialPrng, sequentialOutput, supplier1).exec();
    new GeneratorForkJoinTask(sequentialPrng, sequentialOutput, supplier2).exec();
  }

  @AfterClass public void classTearDown() {
    System.gc();
    RandomSeederThread.stopAllEmpty();
  }

  private enum TestEnum {
    RED,
    YELLOW,
    BLUE
  }

  /**
   * ForkJoinTask that reads random longs and adds them to the set.
   */
  protected static final class GeneratorForkJoinTask<T> extends ForkJoinTask<Void> {

    private static final long serialVersionUID = 9155874155769888368L;
    private final Random prng;
    private final ConcurrentSkipListSet<T> set;
    private final NamedFunction<Random, T> function;

    public GeneratorForkJoinTask(final Random prng, final ConcurrentSkipListSet<T> set,
        final NamedFunction<Random, T> function) {
      this.prng = prng;
      this.set = set;
      this.function = function;
    }

    @Override public Void getRawResult() {
      return null;
    }

    @Override protected void setRawResult(final Void value) {
      // No-op.
    }

    @Override protected boolean exec() {
      for (int i = 0; i < 1000; i++) {
        set.add(function.apply(prng));
      }
      return true;
    }
  }

<<<<<<< HEAD
  protected static abstract class NamedFunction<T, R> implements Function<T, R> {
=======
  protected static final class NamedFunction<T, R> implements Function<T, R>, Serializable {
>>>>>>> 2108d451

    private final String name;

    public NamedFunction(String name) {
      this.name = name;
    }

    @Override public String toString() {
      return name;
    }
  }
}<|MERGE_RESOLUTION|>--- conflicted
+++ resolved
@@ -78,18 +78,14 @@
         }
       };
   protected static final NamedFunction<Random, Double> NEXT_GAUSSIAN =
-<<<<<<< HEAD
       new NamedFunction<Random, Double>("Random::nextGaussian") {
         @Override public Double apply(Random rng) {
           return rng.nextGaussian();
         }
       };
-  protected static final List<NamedFunction<Random, Double>> FUNCTIONS_FOR_THREAD_SAFETY_TEST =
-=======
-      new NamedFunction<>(Random::nextGaussian, "Random::nextGaussian");
+
   @SuppressWarnings("StaticCollection") protected static final List<NamedFunction<Random, Double>>
       FUNCTIONS_FOR_THREAD_SAFETY_TEST =
->>>>>>> 2108d451
       ImmutableList.of(NEXT_LONG, NEXT_INT, NEXT_DOUBLE, NEXT_GAUSSIAN);
   private static final int TEST_BYTE_ARRAY_LENGTH = 20;
   private static final String HELLO = "Hello";
@@ -812,11 +808,7 @@
     }
   }
 
-<<<<<<< HEAD
-  protected static abstract class NamedFunction<T, R> implements Function<T, R> {
-=======
-  protected static final class NamedFunction<T, R> implements Function<T, R>, Serializable {
->>>>>>> 2108d451
+  protected static abstract class NamedFunction<T, R> implements Function<T, R>, Serializable {
 
     private final String name;
 
