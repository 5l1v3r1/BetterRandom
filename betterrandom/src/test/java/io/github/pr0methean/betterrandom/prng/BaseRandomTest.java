package io.github.pr0methean.betterrandom.prng;

import static io.github.pr0methean.betterrandom.TestUtils.assertGreaterOrEqual;
import static io.github.pr0methean.betterrandom.TestUtils.assertLessOrEqual;
import static io.github.pr0methean.betterrandom.prng.BaseRandom.ENTROPY_OF_DOUBLE;
import static io.github.pr0methean.betterrandom.prng.BaseRandom.ENTROPY_OF_FLOAT;
import static io.github.pr0methean.betterrandom.prng.RandomTestUtils.assertMonteCarloPiEstimateSane;
import static io.github.pr0methean.betterrandom.prng.RandomTestUtils.checkRangeAndEntropy;
import static io.github.pr0methean.betterrandom.prng.RandomTestUtils.checkStream;
import static org.testng.Assert.assertEquals;
import static org.testng.Assert.assertFalse;
import static org.testng.Assert.assertNotEquals;
import static org.testng.Assert.assertTrue;

import com.google.common.collect.ImmutableList;
import com.google.common.collect.ImmutableMap;
import io.github.pr0methean.betterrandom.TestUtils;
import io.github.pr0methean.betterrandom.prng.RandomTestUtils.EntropyCheckMode;
import io.github.pr0methean.betterrandom.seed.DefaultSeedGenerator;
import io.github.pr0methean.betterrandom.seed.RandomSeederThread;
import io.github.pr0methean.betterrandom.seed.SeedException;
import io.github.pr0methean.betterrandom.seed.SeedGenerator;
import java.io.IOException;
import java.lang.reflect.InvocationTargetException;
import java.security.GeneralSecurityException;
import java.util.Arrays;
import java.util.Collections;
import java.util.HashMap;
import java.util.List;
import java.util.Map;
import java.util.Random;
import java.util.concurrent.ConcurrentSkipListSet;
import java.util.concurrent.TimeUnit;
import java8.util.concurrent.ForkJoinPool;
import java8.util.concurrent.ForkJoinTask;
import java8.util.function.Consumer;
import java8.util.function.DoubleConsumer;
import java8.util.function.Function;
import java8.util.function.Supplier;
import org.apache.commons.math3.stat.descriptive.SynchronizedDescriptiveStatistics;
import org.testng.Reporter;
import org.testng.annotations.AfterClass;
import org.testng.annotations.BeforeClass;
import org.testng.annotations.Test;

public abstract class BaseRandomTest {

  protected static final Consumer<BaseRandom> VERIFY_NEXT_INT_NO_CRASH =
      new Consumer<BaseRandom>() {
        @Override public void accept(BaseRandom prng) {
          prng.nextInt();
        }
      };
  /**
   * The square root of 12, rounded from an extended-precision calculation that was done by Wolfram
   * Alpha (and thus at least as accurate as {@code StrictMath.sqrt(12.0)}).
   */
  protected static final double SQRT_12 = 3.4641016151377546;
  protected static final long TEST_SEED = 0x0123456789ABCDEFL;
  protected static final NamedFunction<Random, Double> NEXT_LONG =
      new NamedFunction<Random, Double>("Random::nextLong") {
        @Override public Double apply(Random rng) {
          return (double) (rng.nextLong());
        }
      };
  protected static final NamedFunction<Random, Double> NEXT_INT =
      new NamedFunction<Random, Double>("Random::nextInt") {
        @Override public Double apply(Random rng) {
          return Double.valueOf(rng.nextInt());
        }
      };
  protected static final NamedFunction<Random, Double> NEXT_DOUBLE =
      new NamedFunction<Random, Double>("Random::nextDouble") {
        @Override public Double apply(Random rng) {
          return rng.nextDouble();
        }
      };
  protected static final NamedFunction<Random, Double> NEXT_GAUSSIAN =
      new NamedFunction<Random, Double>("Random::nextGaussian") {
        @Override public Double apply(Random rng) {
          return rng.nextGaussian();
        }
      };
  protected static final List<NamedFunction<Random, Double>> FUNCTIONS_FOR_THREAD_SAFETY_TEST =
      ImmutableList.of(NEXT_LONG, NEXT_INT, NEXT_DOUBLE, NEXT_GAUSSIAN);
  private static final int FLAKY_TEST_RETRIES = 2;
  private static final int TEST_BYTE_ARRAY_LENGTH = 20;
  private static final String HELLO = "Hello";
  private static final String HOW_ARE_YOU = "How are you?";
  private static final String GOODBYE = "Goodbye";
  private static final String[] STRING_ARRAY = {HELLO, HOW_ARE_YOU, GOODBYE};
  @SuppressWarnings("StaticCollection") private static final List<String> STRING_LIST =
      Collections.unmodifiableList(Arrays.asList(STRING_ARRAY));
  private static final int ELEMENTS = 100;
  private static final double UPPER_BOUND_FOR_ROUNDING_TEST =
      Double.longBitsToDouble(Double.doubleToLongBits(1.0) + 3);
  protected final ForkJoinPool pool = new ForkJoinPool(2);
  protected final ConcurrentSkipListSet<Double> sequentialOutput = new ConcurrentSkipListSet<>();
  protected final ConcurrentSkipListSet<Double> parallelOutput = new ConcurrentSkipListSet<>();

  @SafeVarargs
  private static <E> void testGeneratesAll(final Supplier<E> generator, final E... expected) {
    final E[] selected = Arrays.copyOf(expected, ELEMENTS); // Saves passing in a Class<E>
    for (int i = 0; i < ELEMENTS; i++) {
      selected[i] = generator.get();
    }
    assertTrue(Arrays.asList(selected).containsAll(Arrays.asList(expected)));
  }

  @BeforeClass public void setUp() {
    RandomSeederThread.setLoggingEnabled(false);
  }

  @Test public void testAllPublicConstructors()
      throws SeedException, IllegalAccessException, InstantiationException,
      InvocationTargetException {
    TestUtils
        .testAllPublicConstructors(getClassUnderTest(), ImmutableMap.copyOf(constructorParams()),
            new Consumer<BaseRandom>() {
              @Override public void accept(BaseRandom baseRandom) {
                baseRandom.nextInt();
              }
            });
  }

  protected Map<Class<?>, Object> constructorParams() {
    int seedLength = getNewSeedLength(createRng());
    HashMap<Class<?>, Object> params = new HashMap<>();
    params.put(int.class, seedLength);
    params.put(long.class, TEST_SEED);
    params.put(byte[].class, DefaultSeedGenerator.DEFAULT_SEED_GENERATOR.generateSeed(seedLength));
    params.put(SeedGenerator.class, DefaultSeedGenerator.DEFAULT_SEED_GENERATOR);
    return params;
  }

  protected int getNewSeedLength(final BaseRandom basePrng) {
    return basePrng.getNewSeedLength();
  }

  protected abstract Class<? extends BaseRandom> getClassUnderTest();

  /**
   * Test to ensure that two distinct RNGs with the same seed return the same sequence of numbers.
   */
  @Test(timeOut = 15000) public void testRepeatability() throws SeedException {
    final BaseRandom rng = createRng();
    // Create second RNG using same seed.
    final BaseRandom duplicateRNG = createRng(rng.getSeed());
    assert RandomTestUtils.testEquivalence(rng, duplicateRNG, 1000) : String
        .format("Generated sequences do not match between:%n%s%nand:%n%s", rng.dump(),
            duplicateRNG.dump());
  }

  @Test(timeOut = 15000, expectedExceptions = IllegalArgumentException.class)
  public void testSeedTooLong() throws GeneralSecurityException, SeedException {
    createRng(DefaultSeedGenerator.DEFAULT_SEED_GENERATOR
        .generateSeed(getNewSeedLength(createRng()) + 1)); // Should throw an exception.
  }

  protected abstract BaseRandom createRng();

  protected abstract BaseRandom createRng(byte[] seed);

  /**
   * Test to ensure that the output from the RNG is broadly as expected.  This will not detect the
   * subtle statistical anomalies that would be picked up by Diehard, but it provides a simple check
   * for major problems with the output.
   */
  @Test(timeOut = 20000, groups = "non-deterministic") public void testDistribution()
      throws SeedException {
    final BaseRandom rng = createRng();
    assertMonteCarloPiEstimateSane(rng);
  }

  /**
   * Test to ensure that the output from the RNG is broadly as expected.  This will not detect the
   * subtle statistical anomalies that would be picked up by Diehard, but it provides a simple check
   * for major problems with the output.
   */
  @Test(timeOut = 30_000, groups = "non-deterministic") public void testIntegerSummaryStats()
      throws SeedException {
    final BaseRandom rng = createRng();
    // Expected standard deviation for a uniformly distributed population of values in the range 0..n
    // approaches n/sqrt(12).
    // Expected standard deviation for a uniformly distributed population of values in the range 0..n
    // approaches n/sqrt(12).
    for (long n : new long[]{100, 1L << 32, Long.MAX_VALUE}) {
      final int iterations = 10000;
      final SynchronizedDescriptiveStatistics stats =
          RandomTestUtils.summaryStats(rng, n, iterations);
      final double observedSD = stats.getStandardDeviation();
      final double expectedSD = n / SQRT_12;
      Reporter.log("Expected SD: " + expectedSD + ", observed SD: " + observedSD);
      assertGreaterOrEqual(observedSD, 0.98 * expectedSD);
      assertLessOrEqual(observedSD, 1.02 * expectedSD);
      assertGreaterOrEqual(stats.getMax(), 0.9 * n);
      assertLessOrEqual(stats.getMax(), n - 1);
      assertGreaterOrEqual(stats.getMin(), 0);
      assertLessOrEqual(stats.getMin(), 0.1 * n);
      assertGreaterOrEqual(stats.getMean(), 0.4 * n);
      assertLessOrEqual(stats.getMean(), 0.6 * n);
      final double median = stats.getPercentile(50);
      assertGreaterOrEqual(median, 0.4 * n);
      assertLessOrEqual(median, 0.6 * n);
    }
  }

  /**
   * Test to ensure that the output from nextGaussian is broadly as expected.
   */
  @Test(timeOut = 20_000, groups = "non-deterministic") public void testNextGaussianStatistically()
      throws SeedException {
    final BaseRandom rng = createRng();
    final int iterations = 10000;
    final SynchronizedDescriptiveStatistics stats = new SynchronizedDescriptiveStatistics();
    rng.gaussians(iterations).spliterator().forEachRemaining(new DoubleConsumer() {
      @Override public void accept(double v) {
        stats.addValue(v);
      }
    });
    
    final double observedSD = stats.getStandardDeviation();
    Reporter.log("Expected SD for Gaussians: 1, observed SD: " + observedSD);
    assertGreaterOrEqual(observedSD, 0.97);
    assertLessOrEqual(observedSD, 1.03);
    assertGreaterOrEqual(stats.getMax(), 2.0);
    assertLessOrEqual(stats.getMin(), -2.0);
    assertGreaterOrEqual(stats.getMean(), -0.05);
    assertLessOrEqual(stats.getMean(), 0.05);
    final double median = stats.getPercentile(50);
    assertGreaterOrEqual(median, -0.05);
    assertLessOrEqual(median, 0.05);
  }

  /**
   * Make sure that the RNG does not accept seeds that are too small since this could affect the
   * distribution of the output.
   */
  @Test(timeOut = 15000, expectedExceptions = IllegalArgumentException.class)
  public void testSeedTooShort() throws SeedException {
    createRng(new byte[]{1, 2, 3}); // One byte too few, should cause an IllegalArgumentException.
  }

  /**
   * RNG must not accept a null seed otherwise it will not be properly initialised.
   */
  @SuppressWarnings("argument.type.incompatible")
  @Test(timeOut = 15000, expectedExceptions = IllegalArgumentException.class)
  public void testNullSeed() throws SeedException {
    createRng(null);
  }

  @Test(timeOut = 15000) public void testSerializable()
      throws IOException, ClassNotFoundException, SeedException {
    // Serialise an RNG.
    final BaseRandom rng = createRng();
    RandomTestUtils.assertEquivalentWhenSerializedAndDeserialized(rng);
  }

  @Test(timeOut = 15000) public void testSetSeed() throws SeedException {
    final byte[] seed =
        DefaultSeedGenerator.DEFAULT_SEED_GENERATOR.generateSeed(getNewSeedLength(createRng()));
    final BaseRandom rng = createRng();
    final BaseRandom rng2 = createRng();
    rng.nextLong(); // ensure they won't both be in initial state before reseeding
    rng.setSeed(seed);
    rng2.setSeed(seed);
    assert RandomTestUtils.testEquivalence(rng, rng2, 20)
        : "Output mismatch after reseeding with same seed";
  }

  @Test(timeOut = 15000) public void testEquals() throws SeedException {
    RandomTestUtils.doEqualsSanityChecks(new Supplier<Random>() {
      @Override public Random get() {
        return BaseRandomTest.this.createRng();
      }
    });
  }

  @Test(timeOut = 60000) public void testHashCode() throws Exception {
    assert RandomTestUtils.testHashCodeDistribution(new Supplier<Random>() {
      @Override public Random get() {
        return BaseRandomTest.this.createRng();
      }
    }) : "Too many hashCode collisions";
  }

  /**
   * dump() doesn't have much of a contract, but we should at least expect it to output enough state
   * for two independently-generated instances to give unequal dumps.
   */
  @Test(timeOut = 15000) public void testDump() throws SeedException {
    final BaseRandom rng = createRng();
    assertNotEquals(rng.dump(), createRng().dump());
    rng.nextLong(); // Kill a mutant where dump doesn't unlock the lock
  }

  @Test public void testReseeding() throws SeedException {
    final byte[] output1 = new byte[20];
    final BaseRandom rng1 = createRng();
    final BaseRandom rng2 = createRng();
    rng1.nextBytes(output1);
    final byte[] output2 = new byte[20];
    rng2.nextBytes(output2);
    final int seedLength = rng1.getNewSeedLength();
    rng1.setSeed(DefaultSeedGenerator.DEFAULT_SEED_GENERATOR.generateSeed(seedLength));
    assertGreaterOrEqual(rng1.getEntropyBits(), seedLength * 8L);
    rng1.nextBytes(output1);
    rng2.nextBytes(output2);
    assertFalse(Arrays.equals(output1, output2));
  }

  @Test(timeOut = 60000) public void testRandomSeederThreadIntegration() throws Exception {
    final BaseRandom rng = createRng();
    final byte[] oldSeed = rng.getSeed();
    while (rng.getEntropyBits() > Long.SIZE) {
      rng.nextLong();
    }
    rng.setSeedGenerator(DefaultSeedGenerator.DEFAULT_SEED_GENERATOR);
    try {
      byte[] newSeed;
      do {
        rng.nextBoolean();
        Thread.sleep(100);
        newSeed = rng.getSeed();
      } while (Arrays.equals(newSeed, oldSeed));
      assertGreaterOrEqual(rng.getEntropyBits(), newSeed.length * 8L - 1);
    } finally {
      rng.setSeedGenerator(null);
    }
  }

  @Test(timeOut = 3000) public void testWithProbability() {
    final BaseRandom prng = createRng();
    final long originalEntropy = prng.getEntropyBits();
    assertFalse(prng.withProbability(0.0));
    assertTrue(prng.withProbability(1.0));
    assertEquals(originalEntropy, prng.getEntropyBits());
    checkRangeAndEntropy(prng, 1, new Supplier<Number>() {
      @Override public Number get() {
        return prng.withProbability(0.7) ? 0 : 1;
      }
    }, 0, 2, true);
  }

  @Test(timeOut = 20_000, groups = "non-deterministic")
  public void testWithProbabilityStatistically() {
    final BaseRandom prng = createRng();
    int trues = 0;
    for (int i = 0; i < 3000; i++) {
      if (prng.withProbability(0.6)) {
        trues++;
      }
    }
    // Significance test at p=3.15E-6 (unadjusted for the multiple subclasses and environments!)
    assertGreaterOrEqual(trues, 1675);
    assertLessOrEqual(trues, 1925);
    trues = 0;
    for (int i = 0; i < 3000; i++) {
      if (prng.withProbability(0.5)) {
        trues++;
      }
    }
    // Significance test at p=4.54E-6 (unadjusted for the multiple subclasses and environments!)
    assertGreaterOrEqual(trues, 1375);
    assertLessOrEqual(trues, 1625);
  }

  @Test(timeOut = 20_000, groups = "non-deterministic") public void testNextBooleanStatistically() {
    final BaseRandom prng = createRng();
    int trues = 0;
    for (int i = 0; i < 3000; i++) {
      if (prng.nextBoolean()) {
        trues++;
      }
    }
    // Significance test at p=4.54E-6 (unadjusted for the multiple subclasses and environments!)
    assertGreaterOrEqual(trues, 1375);
    assertLessOrEqual(trues, 1625);
  }

  @Test public void testNextBytes() throws Exception {
    final byte[] testBytes = new byte[TEST_BYTE_ARRAY_LENGTH];
    final BaseRandom prng = createRng();
    final long oldEntropy = prng.getEntropyBits();
    prng.nextBytes(testBytes);
    assertFalse(Arrays.equals(testBytes, new byte[TEST_BYTE_ARRAY_LENGTH]));
    assertEquals(prng.getEntropyBits(), oldEntropy - (8 * TEST_BYTE_ARRAY_LENGTH));
  }

  @Test public void testNextInt1() throws Exception {
    final BaseRandom prng = createRng();
    checkRangeAndEntropy(prng, 31, new Supplier<Number>() {
      @Override public Number get() {
        return prng.nextInt(3 << 29);
      }
    }, 0, 3 << 29, true);
  }

  @Test(expectedExceptions = IllegalArgumentException.class)
  public void testNextInt1InvalidBound() {
    createRng().nextInt(0);
  }

  @Test public void testNextInt() throws Exception {
    final BaseRandom prng = createRng();
    checkRangeAndEntropy(prng, 32, new Supplier<Number>() {
      @Override public Number get() {
        return prng.nextInt();
      }
    }, Integer.MIN_VALUE, Integer.MAX_VALUE + 1L, true);
  }

  @Test public void testNextInt2() throws Exception {
    final BaseRandom prng = createRng();
    checkRangeAndEntropy(prng, 29, new Supplier<Number>() {
      @Override public Number get() {
        return prng.nextInt(1 << 27, 1 << 29);
      }
    }, 1 << 27, 1 << 29, true);
  }

  @Test(expectedExceptions = IllegalArgumentException.class)
  public void testNextInt2InvalidBound() {
    createRng().nextInt(1, 1);
  }

  @Test public void testNextInt2HugeRange() throws Exception {
    final BaseRandom prng = createRng();
    checkRangeAndEntropy(prng, 32, new Supplier<Number>() {
      @Override public Number get() {
        return prng.nextInt(Integer.MIN_VALUE, 1 << 29);
      }
    }, Integer.MIN_VALUE, 1 << 29, true);
  }

  @Test public void testNextLong() throws Exception {
    final BaseRandom prng = createRng();
    checkRangeAndEntropy(prng, 64, new Supplier<Number>() {
      @Override public Number get() {
        return prng.nextLong();
      }
    }, Long.MIN_VALUE, Long.MAX_VALUE + 1.0, true);
  }

  @Test public void testNextLong1() throws Exception {
    final BaseRandom prng = createRng();
    for (int i=0; i<20; i++) {
      // check that the bound is exclusive, to kill an off-by-one mutant
      checkRangeAndEntropy(prng, 1, new Supplier<Number>() {
        @Override public Number get() {
          return prng.nextLong(2);
        }
      }, 0, 2, true);
    }
    checkRangeAndEntropy(prng, 42, new Supplier<Number>() {
      @Override public Number get() {
        return prng.nextLong(1L << 42);
      }
    }, 0, 1L << 42, true);
  }

  @Test(expectedExceptions = IllegalArgumentException.class)
  public void testNextLong1InvalidBound() {
    createRng().nextLong(-1);
  }

  @Test public void testNextLong2() throws Exception {
    final BaseRandom prng = createRng();
    checkRangeAndEntropy(prng, 42, new Supplier<Number>() {
      @Override public Number get() {
        return prng.nextLong(1L << 40, 1L << 42);
      }
    }, 1L << 40, 1L << 42, true);
  }

  @Test(expectedExceptions = IllegalArgumentException.class)
  public void testNextLong2InvalidBound() {
    createRng().nextLong(10, 9);
  }

  @Test public void testNextLong2HugeRange() throws Exception {
    final BaseRandom prng = createRng();
<<<<<<< HEAD
    checkRangeAndEntropy(prng, 64, new Supplier<Number>() {
      @Override public Number get() {
        return prng.nextLong(Long.MIN_VALUE, 1 << 29);
      }
    }, Long.MIN_VALUE, 1 << 29, true);
=======
    checkRangeAndEntropy(prng, 64, () -> prng.nextLong(Long.MIN_VALUE, 1L << 62), Long.MIN_VALUE,
        1L << 62, true);
>>>>>>> 7c3d7367
  }

  @Test public void testNextDouble() throws Exception {
    final BaseRandom prng = createRng();
    checkRangeAndEntropy(prng, ENTROPY_OF_DOUBLE, new Supplier<Number>() {
      @Override public Number get() {
        return prng.nextDouble();
      }
    }, 0.0, 1.0, true);
  }

  @Test public void testNextFloat() throws Exception {
    final BaseRandom prng = createRng();
    checkRangeAndEntropy(prng, ENTROPY_OF_FLOAT, new Supplier<Number>() {
      @Override public Number get() {
        return prng.nextFloat();
      }
    }, 0.0, 1.0, true);
  }

  @Test public void testNextDouble1() throws Exception {
    final BaseRandom prng = createRng();
    checkRangeAndEntropy(prng, ENTROPY_OF_DOUBLE, new Supplier<Number>() {
      @Override public Number get() {
        return prng.nextDouble(13.37);
      }
    }, 0.0, 13.37, true);
  }

  @Test(expectedExceptions = IllegalArgumentException.class)
  public void testNextDouble1InvalidBound() {
    createRng().nextDouble(-1.0);
  }

  @Test public void testNextDouble2() throws Exception {
    final BaseRandom prng = createRng();
<<<<<<< HEAD
    checkRangeAndEntropy(prng, ENTROPY_OF_DOUBLE, new Supplier<Number>() {
      @Override public Number get() {
        return prng.nextDouble(-1.0, 13.37);
      }
    }, -1.0, 13.37, true);
=======
    checkRangeAndEntropy(prng, ENTROPY_OF_DOUBLE, () -> prng.nextDouble(-1.0, 13.37), -1.0, 13.37,
        true);
    checkRangeAndEntropy(prng, ENTROPY_OF_DOUBLE, () -> prng.nextDouble(5.0, 13.37), 5.0, 13.37,
        true);
    checkRangeAndEntropy(prng, ENTROPY_OF_DOUBLE,
        () -> prng.nextDouble(1.0, UPPER_BOUND_FOR_ROUNDING_TEST), 1.0,
        UPPER_BOUND_FOR_ROUNDING_TEST, true);
>>>>>>> 7c3d7367
  }

  @Test(expectedExceptions = IllegalArgumentException.class)
  public void testNextDouble2InvalidBound() {
    createRng().nextDouble(3.5, 3.5);
  }

  @Test public void testNextGaussian() throws Exception {
    final BaseRandom prng = createRng();
    // TODO: Find out the actual Shannon entropy of nextGaussian() and adjust the entropy count to
    // it in a wrapper function.
    checkRangeAndEntropy(prng, 2 * ENTROPY_OF_DOUBLE, new Supplier<Number>() {
      @Override public Number get() {
        return prng.nextGaussian() + prng.nextGaussian();
      }
    }, -Double.MAX_VALUE, Double.MAX_VALUE, EntropyCheckMode.EXACT);
  }

  @Test public void testNextBoolean() throws Exception {
    final BaseRandom prng = createRng();
    checkRangeAndEntropy(prng, 1, new Supplier<Number>() {
      @Override public Number get() {
        return prng.nextBoolean() ? 0 : 1;
      }
    }, 0, 2, true);
  }

  @Test public void testInts() throws Exception {
    final BaseRandom prng = createRng();
    checkStream(prng, 32, prng.ints().boxed(), -1, Integer.MIN_VALUE, Integer.MAX_VALUE + 1L, true);
  }

  @Test public void testInts1() throws Exception {
    final BaseRandom prng = createRng();
    checkStream(prng, 32, prng.ints(20).boxed(), 20, Integer.MIN_VALUE, Integer.MAX_VALUE + 1L,
        true);
  }

  @Test public void testInts2() throws Exception {
    final BaseRandom prng = createRng();
    checkStream(prng, 29, prng.ints(1 << 27, 1 << 29).boxed(), -1, 1 << 27, 1 << 29, true);
  }

  @Test public void testInts3() throws Exception {
    final BaseRandom prng = createRng();
    checkStream(prng, 29, prng.ints(3, 1 << 27, 1 << 29).boxed(), 3, 1 << 27, 1 << 29, true);
  }

  @Test public void testLongs() throws Exception {
    final BaseRandom prng = createRng();
    checkStream(prng, 64, prng.longs().boxed(), -1, Long.MIN_VALUE, Long.MAX_VALUE + 1.0, true);
  }

  @Test public void testLongs1() throws Exception {
    final BaseRandom prng = createRng();
    checkStream(prng, 64, prng.longs(20).boxed(), 20, Long.MIN_VALUE, Long.MAX_VALUE + 1.0, true);
  }

  @Test public void testLongs2() throws Exception {
    final BaseRandom prng = createRng();
    checkStream(prng, 42, prng.longs(1L << 40, 1L << 42).boxed(), -1, 1L << 40, 1L << 42, true);
  }

  @Test public void testLongs3() throws Exception {
    final BaseRandom prng = createRng();
    checkStream(prng, 42, prng.longs(20, 1L << 40, 1L << 42).boxed(), 20, 1L << 40, 1L << 42, true);
  }

  @Test(timeOut = 1000) public void testLongs3_smallRange() throws Exception {
    final long bound = (1L << 40) + 2;
    final BaseRandom prng = createRng();
    checkStream(prng, 31, prng.longs(20, 1L << 40, bound).boxed(), 20, 1L << 40, bound, true);
  }

  @Test public void testDoubles() throws Exception {
    final BaseRandom prng = createRng();
    checkStream(prng, ENTROPY_OF_DOUBLE, prng.doubles().boxed(), -1, 0.0, 1.0, true);
  }

  @Test public void testDoubles1() throws Exception {
    final BaseRandom prng = createRng();
    checkStream(prng, ENTROPY_OF_DOUBLE, prng.doubles(20).boxed(), 20, 0.0, 1.0, true);
  }

  @Test public void testDoubles2() throws Exception {
    final BaseRandom prng = createRng();
    checkStream(prng, ENTROPY_OF_DOUBLE, prng.doubles(-5.0, 8.0).boxed(), -1, -5.0, 8.0, true);
  }

  @Test public void testDoubles3() throws Exception {
    final BaseRandom prng = createRng();
    checkStream(prng, ENTROPY_OF_DOUBLE, prng.doubles(20, -5.0, 8.0).boxed(), 20, -5.0, 8.0, true);
  }

  @Test public void testDoubles3RoundingCorrection() throws Exception {
    final BaseRandom prng = createRng();
    checkStream(prng, ENTROPY_OF_DOUBLE,
        prng.doubles(20, 1.0, UPPER_BOUND_FOR_ROUNDING_TEST).boxed(), 20, -5.0, 8.0, true);
  }

  @Test public void testGaussians() throws Exception {
    final BaseRandom prng = createRng();
    checkStream(prng, ENTROPY_OF_DOUBLE, prng.gaussians().boxed(), -1, -Double.MAX_VALUE,
        Double.MAX_VALUE, true);
  }

  @Test public void testGaussians1() throws Exception {
    final BaseRandom prng = createRng();
    checkStream(prng, ENTROPY_OF_DOUBLE, prng.gaussians(100).boxed(), 100, -Double.MAX_VALUE,
        Double.MAX_VALUE, true);
  }

  @Test public void testNextElementArray() {
    final BaseRandom prng = createRng();
    testGeneratesAll(new Supplier<String>() {
      @Override public String get() {
        return prng.nextElement(STRING_ARRAY);
      }
    }, STRING_ARRAY);
  }

  @Test public void testNextElementList() {
    final BaseRandom prng = createRng();
    testGeneratesAll(new Supplier<String>() {
      @Override public String get() {
        return prng.nextElement(STRING_LIST);
      }
    }, STRING_ARRAY);
  }

  @Test public void testNextEnum() {
    final BaseRandom prng = createRng();
    testGeneratesAll(new Supplier<TestEnum>() {
      @Override public TestEnum get() {
        return prng.nextEnum(TestEnum.class);
      }
    }, TestEnum.RED, TestEnum.YELLOW, TestEnum.BLUE);
  }

  @Test public void testThreadSafety() {
    testThreadSafety(FUNCTIONS_FOR_THREAD_SAFETY_TEST, FUNCTIONS_FOR_THREAD_SAFETY_TEST);
  }

  protected void testThreadSafetyVsCrashesOnly(List<NamedFunction<Random, Double>> functions) {
    int seedLength = createRng().getNewSeedLength();
    byte[] seed = DefaultSeedGenerator.DEFAULT_SEED_GENERATOR.generateSeed(seedLength);
    for (NamedFunction<Random, Double> supplier1 : functions) {
      for (NamedFunction<Random, Double> supplier2 : functions) {
        runParallel(supplier1, supplier2, seed);
      }
    }
  }

  protected void testThreadSafety(List<NamedFunction<Random, Double>> functions,
      List<NamedFunction<Random, Double>> pairwiseFunctions) {
    int seedLength = createRng().getNewSeedLength();
    byte[] seed = DefaultSeedGenerator.DEFAULT_SEED_GENERATOR.generateSeed(seedLength);
    for (NamedFunction<Random, Double> supplier : functions) {
      for (int i = 0; i < 5; i++) {
        // This loop is necessary to control the false pass rate, especially during mutation testing.
        runSequential(supplier, supplier, seed);
        runParallel(supplier, supplier, seed);
        assertEquals(sequentialOutput, parallelOutput,
            "output differs between sequential/parallel calls to " + supplier);
      }
    }

    // Check that each pair won't crash no matter which order they start in
    // (this part is assertion-free because we can't tell whether A-bits-as-long and
    // B-bits-as-double come from the same bit stream as vice-versa).
    for (NamedFunction<Random, Double> supplier1 : pairwiseFunctions) {
      for (NamedFunction<Random, Double> supplier2 : pairwiseFunctions) {
        if (supplier1 != supplier2) {
          runParallel(supplier2, supplier1, seed);
        }
      }
    }
  }

  protected void runParallel(NamedFunction<Random, Double> supplier1,
      NamedFunction<Random, Double> supplier2, byte[] seed) {
    Random parallelPrng = createRng(seed);
    parallelOutput.clear();
    pool.execute(new GeneratorForkJoinTask(parallelPrng, parallelOutput, supplier1));
    pool.execute(new GeneratorForkJoinTask(parallelPrng, parallelOutput, supplier2));
    assertTrue(pool.awaitQuiescence(10, TimeUnit.SECONDS),
        String.format("Timed out waiting for %s and %s to finish", supplier1, supplier2));
  }

  protected void runSequential(NamedFunction<Random, Double> supplier1,
      NamedFunction<Random, Double> supplier2, byte[] seed) {
    Random sequentialPrng = createRng(seed);
    sequentialOutput.clear();
    new GeneratorForkJoinTask(sequentialPrng, sequentialOutput, supplier1).exec();
    new GeneratorForkJoinTask(sequentialPrng, sequentialOutput, supplier2).exec();
  }

  @AfterClass public void classTearDown() {
    System.gc();
    RandomSeederThread.stopAllEmpty();
  }

  private enum TestEnum {
    RED,
    YELLOW,
    BLUE
  }

  /**
   * ForkJoinTask that reads random longs and adds them to the set.
   */
  protected static final class GeneratorForkJoinTask<T> extends ForkJoinTask<Void> {

    private final Random prng;
    private final ConcurrentSkipListSet<T> set;
    private final Function<Random, T> function;

    public GeneratorForkJoinTask(Random prng, ConcurrentSkipListSet<T> set,
        Function<Random, T> function) {
      this.prng = prng;
      this.set = set;
      this.function = function;
    }

    @Override public Void getRawResult() {
      return null;
    }

    @Override protected void setRawResult(Void value) {
      // No-op.
    }

    @Override protected boolean exec() {
      for (int i = 0; i < 1000; i++) {
        set.add(function.apply(prng));
      }
      return true;
    }
  }

  protected static abstract class NamedFunction<T, R> implements Function<T, R> {

    private final String name;

    public NamedFunction(String name) {
      this.name = name;
    }

    @Override public String toString() {
      return name;
    }
  }
}<|MERGE_RESOLUTION|>--- conflicted
+++ resolved
@@ -481,16 +481,11 @@
 
   @Test public void testNextLong2HugeRange() throws Exception {
     final BaseRandom prng = createRng();
-<<<<<<< HEAD
     checkRangeAndEntropy(prng, 64, new Supplier<Number>() {
       @Override public Number get() {
-        return prng.nextLong(Long.MIN_VALUE, 1 << 29);
-      }
-    }, Long.MIN_VALUE, 1 << 29, true);
-=======
-    checkRangeAndEntropy(prng, 64, () -> prng.nextLong(Long.MIN_VALUE, 1L << 62), Long.MIN_VALUE,
-        1L << 62, true);
->>>>>>> 7c3d7367
+        return prng.nextLong(Long.MIN_VALUE, 1 << 62);
+      }
+    }, Long.MIN_VALUE, 1 << 62, true);
   }
 
   @Test public void testNextDouble() throws Exception {
@@ -527,21 +522,21 @@
 
   @Test public void testNextDouble2() throws Exception {
     final BaseRandom prng = createRng();
-<<<<<<< HEAD
     checkRangeAndEntropy(prng, ENTROPY_OF_DOUBLE, new Supplier<Number>() {
       @Override public Number get() {
         return prng.nextDouble(-1.0, 13.37);
       }
     }, -1.0, 13.37, true);
-=======
-    checkRangeAndEntropy(prng, ENTROPY_OF_DOUBLE, () -> prng.nextDouble(-1.0, 13.37), -1.0, 13.37,
-        true);
-    checkRangeAndEntropy(prng, ENTROPY_OF_DOUBLE, () -> prng.nextDouble(5.0, 13.37), 5.0, 13.37,
-        true);
+    checkRangeAndEntropy(prng, ENTROPY_OF_DOUBLE, new Supplier<Number>() {
+      @Override public Number get() {
+        return prng.nextDouble(5.0, 13.37);
+      }
+    }, 5.0, 13.37, true);
     checkRangeAndEntropy(prng, ENTROPY_OF_DOUBLE,
-        () -> prng.nextDouble(1.0, UPPER_BOUND_FOR_ROUNDING_TEST), 1.0,
-        UPPER_BOUND_FOR_ROUNDING_TEST, true);
->>>>>>> 7c3d7367
+      @Override public Number get() {
+        return prng.nextDouble(1.0, UPPER_BOUND_FOR_ROUNDING_TEST);
+      }
+    }, 1.0, UPPER_BOUND_FOR_ROUNDING_TEST, true);
   }
 
   @Test(expectedExceptions = IllegalArgumentException.class)
