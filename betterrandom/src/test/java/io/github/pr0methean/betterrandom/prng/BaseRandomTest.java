package io.github.pr0methean.betterrandom.prng;

import static io.github.pr0methean.betterrandom.TestUtils.assertGreaterOrEqual;
import static io.github.pr0methean.betterrandom.TestUtils.assertLessOrEqual;
import static io.github.pr0methean.betterrandom.prng.BaseRandom.ENTROPY_OF_DOUBLE;
import static io.github.pr0methean.betterrandom.prng.BaseRandom.ENTROPY_OF_FLOAT;
import static io.github.pr0methean.betterrandom.prng.RandomTestUtils.assertMonteCarloPiEstimateSane;
import static io.github.pr0methean.betterrandom.prng.RandomTestUtils.checkRangeAndEntropy;
import static io.github.pr0methean.betterrandom.prng.RandomTestUtils.checkStream;
import static org.testng.Assert.assertEquals;
import static org.testng.Assert.assertFalse;
import static org.testng.Assert.assertNotEquals;
import static org.testng.Assert.assertTrue;

import com.google.common.collect.ImmutableList;
import com.google.common.collect.ImmutableMap;
import io.github.pr0methean.betterrandom.TestUtils;
import io.github.pr0methean.betterrandom.prng.RandomTestUtils.EntropyCheckMode;
import io.github.pr0methean.betterrandom.seed.DefaultSeedGenerator;
import io.github.pr0methean.betterrandom.seed.RandomSeederThread;
import io.github.pr0methean.betterrandom.seed.SeedException;
import io.github.pr0methean.betterrandom.seed.SeedGenerator;
import java.io.IOException;
import java.lang.reflect.InvocationTargetException;
import java.security.GeneralSecurityException;
import java.util.Arrays;
import java.util.Collections;
import java.util.HashMap;
import java.util.List;
import java.util.Map;
import java.util.Random;
<<<<<<< HEAD
import java8.util.function.Consumer;
import java8.util.function.Supplier;
=======
import java.util.concurrent.ConcurrentSkipListSet;
import java.util.concurrent.ForkJoinPool;
import java.util.concurrent.ForkJoinTask;
import java.util.concurrent.TimeUnit;
import java.util.function.Function;
import java.util.function.Supplier;
import org.apache.commons.math3.stat.descriptive.DescriptiveStatistics;
import org.apache.commons.math3.stat.descriptive.SynchronizedDescriptiveStatistics;
>>>>>>> 820883be
import org.testng.Reporter;
import org.testng.annotations.AfterClass;
import org.testng.annotations.Test;

public abstract class BaseRandomTest {

<<<<<<< HEAD
  protected static final Consumer<BaseRandom> VERIFY_NEXT_INT_NO_CRASH =
      new Consumer<BaseRandom>() {
        @Override public void accept(BaseRandom prng) {
          prng.nextInt();
        }
      };
=======
  @BeforeClass public void setUp() {
    RandomSeederThread.setLoggingEnabled(false);
  }
>>>>>>> 820883be

  /**
   * The square root of 12, rounded from an extended-precision calculation that was done by Wolfram
   * Alpha (and thus at least as accurate as {@code StrictMath.sqrt(12.0)}).
   */
  protected static final double SQRT_12 = 3.4641016151377546;
  protected static final long TEST_SEED = 0x0123456789ABCDEFL;
  private static final int FLAKY_TEST_RETRIES = 2;
  private static final int TEST_BYTE_ARRAY_LENGTH = 20;
  private static final String HELLO = "Hello";
  private static final String HOW_ARE_YOU = "How are you?";
  private static final String GOODBYE = "Goodbye";
  private static final String[] STRING_ARRAY = {HELLO, HOW_ARE_YOU, GOODBYE};
  @SuppressWarnings("StaticCollection") private static final List<String> STRING_LIST =
      Collections.unmodifiableList(Arrays.asList(STRING_ARRAY));
  private static final int ELEMENTS = 100;
  private static final double UPPER_BOUND_FOR_ROUNDING_TEST =
      Double.longBitsToDouble(Double.doubleToLongBits(1.0) + 4);

  @SafeVarargs
  private static <E> void testGeneratesAll(final Supplier<E> generator, final E... expected) {
    final E[] selected = Arrays.copyOf(expected, ELEMENTS); // Saves passing in a Class<E>
    for (int i = 0; i < ELEMENTS; i++) {
      selected[i] = generator.get();
    }
    assertTrue(Arrays.asList(selected).containsAll(Arrays.asList(expected)));
  }

  @Test public void testAllPublicConstructors()
      throws SeedException, IllegalAccessException, InstantiationException,
      InvocationTargetException {
    TestUtils
        .testAllPublicConstructors(getClassUnderTest(), ImmutableMap.copyOf(constructorParams()),
            new Consumer<BaseRandom>() {
              @Override public void accept(BaseRandom baseRandom) {
                baseRandom.nextInt();
              }
            });
  }

  protected Map<Class<?>, Object> constructorParams() {
    int seedLength = getNewSeedLength(createRng());
    HashMap<Class<?>, Object> params = new HashMap<>();
    params.put(int.class, seedLength);
    params.put(long.class, TEST_SEED);
    params.put(byte[].class, DefaultSeedGenerator.DEFAULT_SEED_GENERATOR.generateSeed(seedLength));
    params.put(SeedGenerator.class, DefaultSeedGenerator.DEFAULT_SEED_GENERATOR);
    return params;
  }

  protected int getNewSeedLength(final BaseRandom basePrng) {
    return basePrng.getNewSeedLength();
  }

  protected abstract Class<? extends BaseRandom> getClassUnderTest();

  /**
   * Test to ensure that two distinct RNGs with the same seed return the same sequence of numbers.
   */
  @Test(timeOut = 15000) public void testRepeatability() throws SeedException {
    final BaseRandom rng = createRng();
    // Create second RNG using same seed.
    final BaseRandom duplicateRNG = createRng(rng.getSeed());
    assert RandomTestUtils.testEquivalence(rng, duplicateRNG, 1000) : String
        .format("Generated sequences do not match between:%n%s%nand:%n%s", rng.dump(),
            duplicateRNG.dump());
  }

  @Test(timeOut = 15000, expectedExceptions = IllegalArgumentException.class)
  public void testSeedTooLong() throws GeneralSecurityException, SeedException {
    createRng(DefaultSeedGenerator.DEFAULT_SEED_GENERATOR
        .generateSeed(getNewSeedLength(createRng()) + 1)); // Should throw an exception.
  }

  protected abstract BaseRandom createRng();

  protected abstract BaseRandom createRng(byte[] seed);

  /**
   * Test to ensure that the output from the RNG is broadly as expected.  This will not detect the
   * subtle statistical anomalies that would be picked up by Diehard, but it provides a simple check
   * for major problems with the output.
   */
  @Test(timeOut = 20000, groups = "non-deterministic") public void testDistribution()
      throws SeedException {
    final BaseRandom rng = createRng();
    assertMonteCarloPiEstimateSane(rng);
  }

  /**
   * Test to ensure that the output from the RNG is broadly as expected.  This will not detect the
   * subtle statistical anomalies that would be picked up by Diehard, but it provides a simple check
   * for major problems with the output.
   */
  @Test(timeOut = 30_000, groups = "non-deterministic") public void testIntegerSummaryStats()
      throws SeedException {
    final BaseRandom rng = createRng();
    // Expected standard deviation for a uniformly distributed population of values in the range 0..n
    // approaches n/sqrt(12).
    // Expected standard deviation for a uniformly distributed population of values in the range 0..n
    // approaches n/sqrt(12).
    for (long n : new long[] {100, 1L << 32, Long.MAX_VALUE}) {
      final int iterations = 10000;
      final SynchronizedDescriptiveStatistics
          stats = RandomTestUtils.summaryStats(rng, n, iterations);
      final double observedSD = stats.getStandardDeviation();
      final double expectedSD = n / SQRT_12;
      Reporter.log("Expected SD: " + expectedSD + ", observed SD: " + observedSD);
      assertGreaterOrEqual(observedSD, 0.98 * expectedSD);
      assertLessOrEqual(observedSD, 1.02 * expectedSD);
      assertGreaterOrEqual(stats.getMax(), 0.9 * n);
      assertLessOrEqual(stats.getMax(), n - 1);
      assertGreaterOrEqual(stats.getMin(), 0);
      assertLessOrEqual(stats.getMin(), 0.1 * n);
      assertGreaterOrEqual(stats.getMean(), 0.4 * n);
      assertLessOrEqual(stats.getMean(), 0.6 * n);
      final double median = stats.getPercentile(50);
      assertGreaterOrEqual(median, 0.4 * n);
      assertLessOrEqual(median, 0.6 * n);
    }
  }

  /**
   * Test to ensure that the output from nextGaussian is broadly as expected.
   */
  @Test(timeOut = 20_000, groups = "non-deterministic") public void testNextGaussianStatistically()
      throws SeedException {
    final BaseRandom rng = createRng();
    final int iterations = 10000;
    final SynchronizedDescriptiveStatistics stats = new SynchronizedDescriptiveStatistics();
    for (int i=0; i<iterations; i++) {
      stats.addValue(rng.nextGaussian());
    }
    final double observedSD = stats.getStandardDeviation();
    Reporter.log("Expected SD for Gaussians: 1, observed SD: " + observedSD);
    assertGreaterOrEqual(observedSD, 0.97);
    assertLessOrEqual(observedSD, 1.03);
    assertGreaterOrEqual(stats.getMax(), 2.0);
    assertLessOrEqual(stats.getMin(), -2.0);
    assertGreaterOrEqual(stats.getMean(), -0.05);
    assertLessOrEqual(stats.getMean(), 0.05);
    final double median = stats.getPercentile(50);
    assertGreaterOrEqual(median, -0.05);
    assertLessOrEqual(median, 0.05);
  }

  /**
   * Make sure that the RNG does not accept seeds that are too small since this could affect the
   * distribution of the output.
   */
  @Test(timeOut = 15000, expectedExceptions = IllegalArgumentException.class)
  public void testSeedTooShort() throws SeedException {
    createRng(new byte[]{1, 2, 3}); // One byte too few, should cause an IllegalArgumentException.
  }

  /**
   * RNG must not accept a null seed otherwise it will not be properly initialised.
   */
  @SuppressWarnings("argument.type.incompatible")
  @Test(timeOut = 15000, expectedExceptions = IllegalArgumentException.class)
  public void testNullSeed() throws SeedException {
    createRng(null);
  }

  @Test(timeOut = 15000) public void testSerializable()
      throws IOException, ClassNotFoundException, SeedException {
    // Serialise an RNG.
    final BaseRandom rng = createRng();
    RandomTestUtils.assertEquivalentWhenSerializedAndDeserialized(rng);
  }

  @Test(timeOut = 15000) public void testSetSeed() throws SeedException {
    final byte[] seed =
        DefaultSeedGenerator.DEFAULT_SEED_GENERATOR.generateSeed(getNewSeedLength(createRng()));
    final BaseRandom rng = createRng();
    final BaseRandom rng2 = createRng();
    rng.nextLong(); // ensure they won't both be in initial state before reseeding
    rng.setSeed(seed);
    rng2.setSeed(seed);
    assert RandomTestUtils.testEquivalence(rng, rng2, 20)
        : "Output mismatch after reseeding with same seed";
  }

  @Test(timeOut = 15000) public void testEquals() throws SeedException {
    RandomTestUtils.doEqualsSanityChecks(new Supplier<Random>() {
      @Override public Random get() {
        return BaseRandomTest.this.createRng();
      }
    });
  }

  @Test(timeOut = 60000) public void testHashCode() throws Exception {
    assert RandomTestUtils.testHashCodeDistribution(new Supplier<Random>() {
      @Override public Random get() {
        return BaseRandomTest.this.createRng();
      }
    }) : "Too many hashCode collisions";
  }

  /**
   * dump() doesn't have much of a contract, but we should at least expect it to output enough state
   * for two independently-generated instances to give unequal dumps.
   */
  @Test(timeOut = 15000) public void testDump() throws SeedException {
    final BaseRandom rng = createRng();
    assertNotEquals(rng.dump(), createRng().dump());
    rng.nextLong(); // Kill a mutant where dump doesn't unlock the lock
  }

  @Test public void testReseeding() throws SeedException {
    final byte[] output1 = new byte[20];
    final BaseRandom rng1 = createRng();
    final BaseRandom rng2 = createRng();
    rng1.nextBytes(output1);
    final byte[] output2 = new byte[20];
    rng2.nextBytes(output2);
    final int seedLength = rng1.getNewSeedLength();
    rng1.setSeed(DefaultSeedGenerator.DEFAULT_SEED_GENERATOR.generateSeed(seedLength));
    assertGreaterOrEqual(rng1.getEntropyBits(), seedLength * 8L);
    rng1.nextBytes(output1);
    rng2.nextBytes(output2);
    assertFalse(Arrays.equals(output1, output2));
  }

  @Test(timeOut = 60000) public void testRandomSeederThreadIntegration() throws Exception {
    final BaseRandom rng = createRng();
    final byte[] oldSeed = rng.getSeed();
    while (rng.getEntropyBits() > Long.SIZE) {
      rng.nextLong();
    }
    rng.setSeedGenerator(DefaultSeedGenerator.DEFAULT_SEED_GENERATOR);
    try {
      byte[] newSeed;
      do {
        rng.nextBoolean();
        Thread.sleep(100);
        newSeed = rng.getSeed();
      } while (Arrays.equals(newSeed, oldSeed));
      assertGreaterOrEqual(rng.getEntropyBits(), newSeed.length * 8L - 1);
    } finally {
      rng.setSeedGenerator(null);
    }
  }

  @Test(timeOut = 3000) public void testWithProbability() {
    final BaseRandom prng = createRng();
    final long originalEntropy = prng.getEntropyBits();
    assertFalse(prng.withProbability(0.0));
    assertTrue(prng.withProbability(1.0));
    assertEquals(originalEntropy, prng.getEntropyBits());
    checkRangeAndEntropy(prng, 1, new Supplier<Number>() {
      @Override public Number get() {
        return prng.withProbability(0.7) ? 0 : 1;
      }
    }, 0, 2, true);
  }

  @Test(timeOut = 20_000, groups = "non-deterministic") public void testWithProbabilityStatistically() {
    final BaseRandom prng = createRng();
    int trues = 0;
    for (int i=0; i<3000; i++) {
      if (prng.withProbability(0.6)) {
        trues++;
      }
    }
    assertGreaterOrEqual(trues, 1700);
    assertLessOrEqual(trues, 1900);
  }

  @Test(timeOut = 20_000, groups = "non-deterministic") public void testNextBooleanStatistically() {
    final BaseRandom prng = createRng();
    int trues = 0;
    for (int i=0; i<3000; i++) {
      if (prng.nextBoolean()) {
        trues++;
      }
    }
    assertGreaterOrEqual(trues, 1400);
    assertLessOrEqual(trues, 1600);
  }

  @Test public void testNextBytes() throws Exception {
    final byte[] testBytes = new byte[TEST_BYTE_ARRAY_LENGTH];
    final BaseRandom prng = createRng();
    final long oldEntropy = prng.getEntropyBits();
    prng.nextBytes(testBytes);
    assertFalse(Arrays.equals(testBytes, new byte[TEST_BYTE_ARRAY_LENGTH]));
    assertEquals(prng.getEntropyBits(), oldEntropy - (8 * TEST_BYTE_ARRAY_LENGTH));
  }

  @Test public void testNextInt1() throws Exception {
    final BaseRandom prng = createRng();
    checkRangeAndEntropy(prng, 31, new Supplier<Number>() {
      @Override public Number get() {
        return prng.nextInt(3 << 29);
      }
    }, 0, 3 << 29, true);
  }

  @Test(expectedExceptions = IllegalArgumentException.class)
  public void testNextInt1InvalidBound() {
    createRng().nextInt(0);
  }

  @Test public void testNextInt() throws Exception {
    final BaseRandom prng = createRng();
    checkRangeAndEntropy(prng, 32, new Supplier<Number>() {
      @Override public Number get() {
        return prng.nextInt();
      }
    }, Integer.MIN_VALUE, Integer.MAX_VALUE + 1L, true);
  }

  @Test public void testNextInt2() throws Exception {
    final BaseRandom prng = createRng();
    checkRangeAndEntropy(prng, 29, new Supplier<Number>() {
      @Override public Number get() {
        return prng.nextInt(1 << 27, 1 << 29);
      }
    }, 1 << 27, 1 << 29, true);
  }

  @Test(expectedExceptions = IllegalArgumentException.class)
  public void testNextInt2InvalidBound() {
    createRng().nextInt(1, 1);
  }

  @Test public void testNextInt2HugeRange() throws Exception {
    final BaseRandom prng = createRng();
    checkRangeAndEntropy(prng, 32, new Supplier<Number>() {
      @Override public Number get() {
        return prng.nextInt(Integer.MIN_VALUE, 1 << 29);
      }
    }, Integer.MIN_VALUE, 1 << 29, true);
  }

  @Test public void testNextLong() throws Exception {
    final BaseRandom prng = createRng();
    checkRangeAndEntropy(prng, 64, new Supplier<Number>() {
      @Override public Number get() {
        return prng.nextLong();
      }
    }, Long.MIN_VALUE, Long.MAX_VALUE + 1.0, true);
  }

  @Test public void testNextLong1() throws Exception {
    final BaseRandom prng = createRng();
    checkRangeAndEntropy(prng, 42, new Supplier<Number>() {
      @Override public Number get() {
        return prng.nextLong(1L << 42);
      }
    }, 0, 1L << 42, true);
  }

  @Test(expectedExceptions = IllegalArgumentException.class)
  public void testNextLong1InvalidBound() {
    createRng().nextLong(-1);
  }

  @Test public void testNextLong2() throws Exception {
    final BaseRandom prng = createRng();
    checkRangeAndEntropy(prng, 42, new Supplier<Number>() {
      @Override public Number get() {
        return prng.nextLong(1L << 40, 1L << 42);
      }
    }, 1L << 40, 1L << 42, true);
  }

  @Test(expectedExceptions = IllegalArgumentException.class)
  public void testNextLong2InvalidBound() {
    createRng().nextLong(10, 9);
  }

  @Test public void testNextLong2HugeRange() throws Exception {
    final BaseRandom prng = createRng();
    checkRangeAndEntropy(prng, 64, new Supplier<Number>() {
      @Override public Number get() {
        return prng.nextLong(Long.MIN_VALUE, 1 << 29);
      }
    }, Long.MIN_VALUE, 1 << 29, true);
  }

  @Test public void testNextDouble() throws Exception {
    final BaseRandom prng = createRng();
    checkRangeAndEntropy(prng, ENTROPY_OF_DOUBLE, new Supplier<Number>() {
      @Override public Number get() {
        return prng.nextDouble();
      }
    }, 0.0, 1.0, true);
  }

  @Test public void testNextFloat() throws Exception {
    final BaseRandom prng = createRng();
    checkRangeAndEntropy(prng, ENTROPY_OF_FLOAT, prng::nextFloat, 0.0, 1.0, true);
  }

  @Test public void testNextDouble1() throws Exception {
    final BaseRandom prng = createRng();
    checkRangeAndEntropy(prng, ENTROPY_OF_DOUBLE, new Supplier<Number>() {
      @Override public Number get() {
        return prng.nextDouble(13.37);
      }
    }, 0.0, 13.37, true);
  }

  @Test(expectedExceptions = IllegalArgumentException.class)
  public void testNextDouble1InvalidBound() {
    createRng().nextDouble(-1.0);
  }

  @Test public void testNextDouble2() throws Exception {
    final BaseRandom prng = createRng();
    checkRangeAndEntropy(prng, ENTROPY_OF_DOUBLE, new Supplier<Number>() {
      @Override public Number get() {
        return prng.nextDouble(-1.0, 13.37);
      }
    }, -1.0, 13.37, true);
  }

  @Test(expectedExceptions = IllegalArgumentException.class)
  public void testNextDouble2InvalidBound() {
    createRng().nextDouble(3.5, 3.5);
  }

  @Test public void testNextGaussian() throws Exception {
    final BaseRandom prng = createRng();
    // TODO: Find out the actual Shannon entropy of nextGaussian() and adjust the entropy count to
    // it in a wrapper function.
    checkRangeAndEntropy(prng, 2 * ENTROPY_OF_DOUBLE, new Supplier<Number>() {
      @Override public Number get() {
        return prng.nextGaussian() + prng.nextGaussian();
      }
    }, -Double.MAX_VALUE, Double.MAX_VALUE, EntropyCheckMode.EXACT);
  }

  @Test public void testNextBoolean() throws Exception {
    final BaseRandom prng = createRng();
    checkRangeAndEntropy(prng, 1, new Supplier<Number>() {
      @Override public Number get() {
        return prng.nextBoolean() ? 0 : 1;
      }
    }, 0, 2, true);
  }

  @Test public void testInts() throws Exception {
    final BaseRandom prng = createRng();
    checkStream(prng, 32, prng.ints().boxed(), -1, Integer.MIN_VALUE, Integer.MAX_VALUE + 1L, true);
  }

  @Test public void testInts1() throws Exception {
    final BaseRandom prng = createRng();
    checkStream(prng, 32, prng.ints(20).boxed(), 20, Integer.MIN_VALUE, Integer.MAX_VALUE + 1L,
        true);
  }

  @Test public void testInts2() throws Exception {
    final BaseRandom prng = createRng();
    checkStream(prng, 29, prng.ints(1 << 27, 1 << 29).boxed(), -1, 1 << 27, 1 << 29, true);
  }

  @Test public void testInts3() throws Exception {
    final BaseRandom prng = createRng();
    checkStream(prng, 29, prng.ints(3, 1 << 27, 1 << 29).boxed(), 3, 1 << 27, 1 << 29, true);
  }

  @Test public void testLongs() throws Exception {
    final BaseRandom prng = createRng();
    checkStream(prng, 64, prng.longs().boxed(), -1, Long.MIN_VALUE, Long.MAX_VALUE + 1.0, true);
  }

  @Test public void testLongs1() throws Exception {
    final BaseRandom prng = createRng();
    checkStream(prng, 64, prng.longs(20).boxed(), 20, Long.MIN_VALUE, Long.MAX_VALUE + 1.0, true);
  }

  @Test public void testLongs2() throws Exception {
    final BaseRandom prng = createRng();
    checkStream(prng, 42, prng.longs(1L << 40, 1L << 42).boxed(), -1, 1L << 40, 1L << 42, true);
  }

  @Test public void testLongs3() throws Exception {
    final BaseRandom prng = createRng();
    checkStream(prng, 42, prng.longs(20, 1L << 40, 1L << 42).boxed(), 20, 1L << 40, 1L << 42, true);
  }

  @Test(timeOut = 1000) public void testLongs3_smallRange() throws Exception {
    final long bound = (1L << 40) + 2;
    final BaseRandom prng = createRng();
    checkStream(prng, 31, prng.longs(20, 1L << 40, bound).boxed(), 20, 1L << 40, bound, true);
  }

  @Test public void testDoubles() throws Exception {
    final BaseRandom prng = createRng();
    checkStream(prng, ENTROPY_OF_DOUBLE, prng.doubles().boxed(), -1, 0.0, 1.0, true);
  }

  @Test public void testDoubles1() throws Exception {
    final BaseRandom prng = createRng();
    checkStream(prng, ENTROPY_OF_DOUBLE, prng.doubles(20).boxed(), 20, 0.0, 1.0, true);
  }

  @Test public void testDoubles2() throws Exception {
    final BaseRandom prng = createRng();
    checkStream(prng, ENTROPY_OF_DOUBLE, prng.doubles(-5.0, 8.0).boxed(), -1, -5.0, 8.0, true);
  }

  @Test public void testDoubles3() throws Exception {
    final BaseRandom prng = createRng();
    checkStream(prng, ENTROPY_OF_DOUBLE, prng.doubles(20, -5.0, 8.0).boxed(), 20, -5.0, 8.0, true);
  }

  @Test public void testDoubles3RoundingCorrection() throws Exception {
    final BaseRandom prng = createRng();
    checkStream(prng, ENTROPY_OF_DOUBLE,
        prng.doubles(20, 1.0, UPPER_BOUND_FOR_ROUNDING_TEST).boxed(), 20, -5.0, 8.0, true);
  }

  @Test public void testGaussians() throws Exception {
    final BaseRandom prng = createRng();
    checkStream(prng, ENTROPY_OF_DOUBLE, prng.gaussians().boxed(), -1, -Double.MAX_VALUE,
        Double.MAX_VALUE, true);
  }

  @Test public void testGaussians1() throws Exception {
    final BaseRandom prng = createRng();
    checkStream(prng, ENTROPY_OF_DOUBLE, prng.gaussians(100).boxed(), 100, -Double.MAX_VALUE,
        Double.MAX_VALUE, true);
  }

  @Test public void testNextElementArray() {
    final BaseRandom prng = createRng();
    testGeneratesAll(new Supplier<String>() {
      @Override public String get() {
        return prng.nextElement(STRING_ARRAY);
      }
    }, STRING_ARRAY);
  }

  @Test public void testNextElementList() {
    final BaseRandom prng = createRng();
    testGeneratesAll(new Supplier<String>() {
      @Override public String get() {
        return prng.nextElement(STRING_LIST);
      }
    }, STRING_ARRAY);
  }

  @Test public void testNextEnum() {
    final BaseRandom prng = createRng();
    testGeneratesAll(new Supplier<TestEnum>() {
      @Override public TestEnum get() {
        return prng.nextEnum(TestEnum.class);
      }
    }, TestEnum.RED, TestEnum.YELLOW, TestEnum.BLUE);
  }

  /**
   * ForkJoinTask that reads random longs and adds them to the set.
   */
  protected static final class GeneratorForkJoinTask<T> extends ForkJoinTask<Void> {

    private final Random prng;
    private final ConcurrentSkipListSet<T> set;
    private final Function<Random, T> function;

    public GeneratorForkJoinTask(Random prng, ConcurrentSkipListSet<T> set,
        Function<Random, T> function) {
      this.prng = prng;
      this.set = set;
      this.function = function;
    }

    @Override public Void getRawResult() {
      return null;
    }

    @Override protected void setRawResult(Void value) {
      // No-op.
    }

    @Override protected boolean exec() {
      for (int i = 0; i < 1000; i++) {
        set.add(function.apply(prng));
      }
      return true;
    }
  }

  protected final ForkJoinPool pool = new ForkJoinPool(2);
  protected final ConcurrentSkipListSet<Double> sequentialOutput = new ConcurrentSkipListSet<>();
  protected final ConcurrentSkipListSet<Double> parallelOutput = new ConcurrentSkipListSet<>();

  protected static final class NamedFunction<T, R> implements Function<T, R> {

    private final Function<T, R> function;
    private final String name;

    @Override public R apply(T t) {
      return function.apply(t);
    }

    public NamedFunction(Function<T, R> function, String name) {
      this.function = function;
      this.name = name;
    }

    @Override public String toString() {
      return name;
    }
  }

  protected static final NamedFunction<Random, Double> NEXT_LONG =
      new NamedFunction<>(random -> (double) random.nextLong(), "Random::nextLong");
  protected static final NamedFunction<Random, Double> NEXT_INT =
      new NamedFunction<>(random -> (double) random.nextInt(), "Random::nextInt");
  protected static final NamedFunction<Random, Double> NEXT_DOUBLE =
      new NamedFunction<>(Random::nextDouble, "Random::nextDouble");
  protected static final NamedFunction<Random, Double> NEXT_GAUSSIAN =
      new NamedFunction<>(Random::nextGaussian, "Random::nextGaussian");
  protected static final List<NamedFunction<Random, Double>> FUNCTIONS_FOR_THREAD_SAFETY_TEST =
      ImmutableList.of(NEXT_LONG, NEXT_INT, NEXT_DOUBLE, NEXT_GAUSSIAN);

  @Test public void testThreadSafety() {
    testThreadSafety(FUNCTIONS_FOR_THREAD_SAFETY_TEST, FUNCTIONS_FOR_THREAD_SAFETY_TEST);
  }

  protected void testThreadSafetyVsCrashesOnly(List<NamedFunction<Random, Double>> functions) {
    int seedLength = createRng().getNewSeedLength();
    byte[] seed = DefaultSeedGenerator.DEFAULT_SEED_GENERATOR.generateSeed(seedLength);
    for (NamedFunction<Random, Double> supplier1 : functions) {
      for (NamedFunction<Random, Double> supplier2 : functions) {
        runParallel(supplier1, supplier2, seed);
      }
    }
  }

  protected void testThreadSafety(List<NamedFunction<Random, Double>> functions,
      List<NamedFunction<Random, Double>> pairwiseFunctions) {
    int seedLength = createRng().getNewSeedLength();
    byte[] seed = DefaultSeedGenerator.DEFAULT_SEED_GENERATOR.generateSeed(seedLength);
    for (NamedFunction<Random, Double> supplier : functions) {
      for (int i = 0; i < 5; i++) {
        // This loop is necessary to control the false pass rate, especially during mutation testing.
        runSequential(supplier, supplier, seed);
        runParallel(supplier, supplier, seed);
        assertEquals(sequentialOutput, parallelOutput,
            "output differs between sequential/parallel calls to " + supplier);
      }
    }

    // Check that each pair won't crash no matter which order they start in
    // (this part is assertion-free because we can't tell whether A-bits-as-long and
    // B-bits-as-double come from the same bit stream as vice-versa).
    for (NamedFunction<Random, Double> supplier1 : pairwiseFunctions) {
      for (NamedFunction<Random, Double> supplier2 : pairwiseFunctions) {
        if (supplier1 != supplier2) {
          runParallel(supplier2, supplier1, seed);
        }
      }
    }
  }

  protected void runParallel(NamedFunction<Random, Double> supplier1,
      NamedFunction<Random, Double> supplier2, byte[] seed) {
    Random parallelPrng = createRng(seed);
    parallelOutput.clear();
    pool.execute(new GeneratorForkJoinTask(parallelPrng, parallelOutput, supplier1));
    pool.execute(new GeneratorForkJoinTask(parallelPrng, parallelOutput, supplier2));
    assertTrue(pool.awaitQuiescence(10, TimeUnit.SECONDS),
        String.format("Timed out waiting for %s and %s to finish", supplier1, supplier2));
  }

  protected void runSequential(NamedFunction<Random, Double> supplier1,
      NamedFunction<Random, Double> supplier2, byte[] seed) {
    Random sequentialPrng = createRng(seed);
    sequentialOutput.clear();
    new GeneratorForkJoinTask(sequentialPrng, sequentialOutput, supplier1).exec();
    new GeneratorForkJoinTask(sequentialPrng, sequentialOutput, supplier2).exec();
  }

  @AfterClass public void classTearDown() {
    System.gc();
    RandomSeederThread.stopAllEmpty();
  }

  private enum TestEnum {
    RED,
    YELLOW,
    BLUE
  }
}<|MERGE_RESOLUTION|>--- conflicted
+++ resolved
@@ -29,37 +29,30 @@
 import java.util.List;
 import java.util.Map;
 import java.util.Random;
-<<<<<<< HEAD
 import java8.util.function.Consumer;
+import java8.util.function.Function;
 import java8.util.function.Supplier;
-=======
 import java.util.concurrent.ConcurrentSkipListSet;
-import java.util.concurrent.ForkJoinPool;
-import java.util.concurrent.ForkJoinTask;
+import java8.util.concurrent.ForkJoinPool;
+import java8.util.concurrent.ForkJoinTask;
 import java.util.concurrent.TimeUnit;
-import java.util.function.Function;
-import java.util.function.Supplier;
-import org.apache.commons.math3.stat.descriptive.DescriptiveStatistics;
 import org.apache.commons.math3.stat.descriptive.SynchronizedDescriptiveStatistics;
->>>>>>> 820883be
 import org.testng.Reporter;
 import org.testng.annotations.AfterClass;
+import org.testng.annotations.BeforeClass;
 import org.testng.annotations.Test;
 
 public abstract class BaseRandomTest {
 
-<<<<<<< HEAD
   protected static final Consumer<BaseRandom> VERIFY_NEXT_INT_NO_CRASH =
       new Consumer<BaseRandom>() {
         @Override public void accept(BaseRandom prng) {
           prng.nextInt();
         }
       };
-=======
   @BeforeClass public void setUp() {
     RandomSeederThread.setLoggingEnabled(false);
   }
->>>>>>> 820883be
 
   /**
    * The square root of 12, rounded from an extended-precision calculation that was done by Wolfram
@@ -453,7 +446,11 @@
 
   @Test public void testNextFloat() throws Exception {
     final BaseRandom prng = createRng();
-    checkRangeAndEntropy(prng, ENTROPY_OF_FLOAT, prng::nextFloat, 0.0, 1.0, true);
+    checkRangeAndEntropy(prng, ENTROPY_OF_FLOAT, new Supplier<Number>() {
+      @Override public Number get() {
+        return prng.nextFloat();
+      }
+    }, 0.0, 1.0, true);
   }
 
   @Test public void testNextDouble1() throws Exception {
@@ -652,17 +649,11 @@
   protected final ConcurrentSkipListSet<Double> sequentialOutput = new ConcurrentSkipListSet<>();
   protected final ConcurrentSkipListSet<Double> parallelOutput = new ConcurrentSkipListSet<>();
 
-  protected static final class NamedFunction<T, R> implements Function<T, R> {
-
-    private final Function<T, R> function;
+  protected static abstract class NamedFunction<T, R> implements Function<T, R> {
+
     private final String name;
 
-    @Override public R apply(T t) {
-      return function.apply(t);
-    }
-
-    public NamedFunction(Function<T, R> function, String name) {
-      this.function = function;
+    public NamedFunction(String name) {
       this.name = name;
     }
 
@@ -672,13 +663,29 @@
   }
 
   protected static final NamedFunction<Random, Double> NEXT_LONG =
-      new NamedFunction<>(random -> (double) random.nextLong(), "Random::nextLong");
+      new NamedFunction<Random, Double>("Random::nextLong") {
+        @Override public Double apply(Random rng) {
+          return (double) (rng.nextLong());
+        }
+      };
   protected static final NamedFunction<Random, Double> NEXT_INT =
-      new NamedFunction<>(random -> (double) random.nextInt(), "Random::nextInt");
+      new NamedFunction<Random, Double>("Random::nextInt") {
+        @Override public Double apply(Random rng) {
+          return Double.valueOf(rng.nextInt());
+        }
+      };
   protected static final NamedFunction<Random, Double> NEXT_DOUBLE =
-      new NamedFunction<>(Random::nextDouble, "Random::nextDouble");
+      new NamedFunction<Random, Double>("Random::nextDouble") {
+        @Override public Double apply(Random rng) {
+          return rng.nextDouble();
+        }
+      };
   protected static final NamedFunction<Random, Double> NEXT_GAUSSIAN =
-      new NamedFunction<>(Random::nextGaussian, "Random::nextGaussian");
+      new NamedFunction<Random, Double>("Random::nextGaussian") {
+        @Override public Double apply(Random rng) {
+          return rng.nextGaussian();
+        }
+      };
   protected static final List<NamedFunction<Random, Double>> FUNCTIONS_FOR_THREAD_SAFETY_TEST =
       ImmutableList.of(NEXT_LONG, NEXT_INT, NEXT_DOUBLE, NEXT_GAUSSIAN);
 
