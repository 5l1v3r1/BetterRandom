package io.github.pr0methean.betterrandom.prng;

import static io.github.pr0methean.betterrandom.TestUtils.assertGreaterOrEqual;
import static io.github.pr0methean.betterrandom.TestUtils.assertLessOrEqual;
import static io.github.pr0methean.betterrandom.prng.BaseRandom.ENTROPY_OF_DOUBLE;
import static io.github.pr0methean.betterrandom.prng.BaseRandom.ENTROPY_OF_FLOAT;
import static io.github.pr0methean.betterrandom.prng.RandomTestUtils.assertMonteCarloPiEstimateSane;
import static io.github.pr0methean.betterrandom.prng.RandomTestUtils.checkRangeAndEntropy;
import static io.github.pr0methean.betterrandom.prng.RandomTestUtils.checkStream;
import static org.testng.Assert.assertEquals;
import static org.testng.Assert.assertFalse;
import static org.testng.Assert.assertNotEquals;
import static org.testng.Assert.assertTrue;
import static org.testng.Assert.fail;

import com.google.common.collect.ImmutableList;
import com.google.common.collect.ImmutableMap;
import io.github.pr0methean.betterrandom.TestUtils;
import io.github.pr0methean.betterrandom.prng.RandomTestUtils.EntropyCheckMode;
import io.github.pr0methean.betterrandom.prng.adapter.SplittableRandomAdapter;
import io.github.pr0methean.betterrandom.seed.RandomSeederThread;
import io.github.pr0methean.betterrandom.seed.SecureRandomSeedGenerator;
import io.github.pr0methean.betterrandom.seed.SeedException;
import io.github.pr0methean.betterrandom.seed.SeedGenerator;
import io.github.pr0methean.betterrandom.seed.SemiFakeSeedGenerator;
import java.io.IOException;
import java.io.Serializable;
import java.lang.reflect.InvocationTargetException;
import java.nio.ByteBuffer;
import java.security.GeneralSecurityException;
import java.util.Arrays;
import java.util.Collections;
import java.util.HashMap;
import java.util.List;
import java.util.Map;
import java.util.Random;
import java.util.SortedSet;
import java.util.TreeSet;
import java.util.concurrent.ConcurrentSkipListSet;
import java.util.concurrent.CountDownLatch;
import java.util.concurrent.TimeUnit;
import java8.util.concurrent.ForkJoinPool;
import java8.util.concurrent.ForkJoinTask;
import java8.util.function.Consumer;
import java8.util.function.DoubleConsumer;
import java8.util.function.Function;
import java8.util.function.Supplier;
import org.apache.commons.math3.stat.descriptive.SynchronizedDescriptiveStatistics;
import org.testng.Reporter;
import org.testng.annotations.AfterClass;
import org.testng.annotations.Test;

public abstract class BaseRandomTest {

<<<<<<< HEAD
  protected static final Consumer<BaseRandom> VERIFY_NEXT_INT_NO_CRASH =
      new Consumer<BaseRandom>() {
        @Override public void accept(BaseRandom prng) {
          prng.nextInt();
        }
      };
  protected static final SeedGenerator SEMIFAKE_SEED_GENERATOR
=======
  private static final SeedGenerator SEMIFAKE_SEED_GENERATOR
>>>>>>> 612acecf
      = new SemiFakeSeedGenerator(new SplittableRandomAdapter());
  /**
   * The square root of 12, rounded from an extended-precision calculation that was done by Wolfram
   * Alpha (and thus at least as accurate as {@code StrictMath.sqrt(12.0)}).
   */
  protected static final double SQRT_12 = 3.4641016151377546;
  protected static final long TEST_SEED = 0x0123456789ABCDEFL;
  protected static final NamedFunction<Random, Double> NEXT_LONG =
      new NamedFunction<Random, Double>("Random::nextLong") {
        @Override public Double apply(Random rng) {
          return (double) (rng.nextLong());
        }
      };
  protected static final NamedFunction<Random, Double> NEXT_INT =
      new NamedFunction<Random, Double>("Random::nextInt") {
        @Override public Double apply(Random rng) {
          return Double.valueOf(rng.nextInt());
        }
      };
  protected static final NamedFunction<Random, Double> NEXT_DOUBLE =
      new NamedFunction<Random, Double>("Random::nextDouble") {
        @Override public Double apply(Random rng) {
          return rng.nextDouble();
        }
      };
  protected static final NamedFunction<Random, Double> NEXT_GAUSSIAN =
      new NamedFunction<Random, Double>("Random::nextGaussian") {
        @Override public Double apply(Random rng) {
          return rng.nextGaussian();
        }
      };
  protected static final NamedFunction<Random,Double> SET_SEED =
      new NamedFunction<Random, Double>("BaseRandom::setSeed(byte[])") {
        @Override
        public Double apply(Random random) {
          if (random instanceof BaseRandom) {
            BaseRandom baseRandom = (BaseRandom) random;
            baseRandom.setSeed(
                SEMIFAKE_SEED_GENERATOR.generateSeed(baseRandom.getNewSeedLength()));
          } else {
            final ByteBuffer buffer = ByteBuffer.allocate(8);
            SEMIFAKE_SEED_GENERATOR.generateSeed(buffer.array());
            random.setSeed(buffer.getLong(0));
          }
          return 0.0;
        }
      };

  @SuppressWarnings("StaticCollection") protected static final List<NamedFunction<Random, Double>>
      FUNCTIONS_FOR_THREAD_SAFETY_TEST =
      ImmutableList.of(NEXT_LONG, NEXT_INT, NEXT_DOUBLE, NEXT_GAUSSIAN);
  @SuppressWarnings("StaticCollection") protected static final List<NamedFunction<Random, Double>>
      FUNCTIONS_FOR_THREAD_CRASH_TEST =
      ImmutableList.of(NEXT_LONG, NEXT_INT, NEXT_DOUBLE, NEXT_GAUSSIAN, SET_SEED);
  private static final int TEST_BYTE_ARRAY_LENGTH = 20;
  private static final String HELLO = "Hello";
  private static final String HOW_ARE_YOU = "How are you?";
  private static final String GOODBYE = "Goodbye";
  private static final String[] STRING_ARRAY = {HELLO, HOW_ARE_YOU, GOODBYE};
  @SuppressWarnings("StaticCollection") private static final List<String> STRING_LIST =
      Collections.unmodifiableList(Arrays.asList(STRING_ARRAY));
  private static final int ELEMENTS = 100;
  private static final double UPPER_BOUND_FOR_ROUNDING_TEST =
      Double.longBitsToDouble(Double.doubleToLongBits(1.0) + 3);
  protected final ForkJoinPool pool = new ForkJoinPool(2);

  @SafeVarargs
  private static <E> void testGeneratesAll(final Supplier<E> generator, final E... expected) {
    final E[] selected = Arrays.copyOf(expected, ELEMENTS); // Saves passing in a Class<E>
    for (int i = 0; i < ELEMENTS; i++) {
      selected[i] = generator.get();
    }
    assertTrue(Arrays.asList(selected).containsAll(Arrays.asList(expected)));
  }

  protected SeedGenerator getTestSeedGenerator() {
    return SEMIFAKE_SEED_GENERATOR;
  }

  protected EntropyCheckMode getEntropyCheckMode() {
    return EntropyCheckMode.EXACT;
  }

  @Test public void testAllPublicConstructors()
      throws SeedException, IllegalAccessException, InstantiationException,
      InvocationTargetException {
    TestUtils
        .testConstructors(getClassUnderTest(), false, ImmutableMap.copyOf(constructorParams()),
            new Consumer<BaseRandom>() {
              @Override public void accept(BaseRandom baseRandom) {
                baseRandom.nextInt();
              }
            });
  }

  protected Map<Class<?>, Object> constructorParams() {
    final int seedLength = getNewSeedLength(createRng());
    final HashMap<Class<?>, Object> params = new HashMap<>(4);
    params.put(int.class, seedLength);
    params.put(long.class, TEST_SEED);
    params.put(byte[].class, getTestSeedGenerator().generateSeed(seedLength));
    params.put(SeedGenerator.class, getTestSeedGenerator());
    return params;
  }

  protected int getNewSeedLength(final BaseRandom basePrng) {
    return basePrng.getNewSeedLength();
  }

  protected abstract Class<? extends BaseRandom> getClassUnderTest();

  /**
   * Test to ensure that two distinct RNGs with the same seed return the same sequence of numbers.
   */
  @Test(timeOut = 15_000) public void testRepeatability() throws SeedException {
    final BaseRandom rng = createRng();
    // Create second RNG using same seed.
    final BaseRandom duplicateRNG = createRng(rng.getSeed());
    RandomTestUtils.assertEquivalent(rng, duplicateRNG, 100, "Output mismatch");
  }

  /**
   * Test that nextGaussian never returns a stale cached value.
   */
  @Test(timeOut = 15_000) public void testRepeatabilityNextGaussian() throws SeedException {
    final BaseRandom rng = createRng();
    byte[] seed = getTestSeedGenerator().generateSeed(getNewSeedLength(rng));
    rng.nextGaussian();
    rng.setSeed(seed);
    // Create second RNG using same seed.
    final BaseRandom duplicateRNG = createRng(seed);
    assertEquals(rng.nextGaussian(), duplicateRNG.nextGaussian());
  }

  @Test(timeOut = 15_000, expectedExceptions = IllegalArgumentException.class)
  public void testSeedTooLong() throws GeneralSecurityException, SeedException {
    createRng(getTestSeedGenerator()
        .generateSeed(getNewSeedLength(createRng()) + 1)); // Should throw an exception.
  }

  protected abstract BaseRandom createRng();

  protected abstract BaseRandom createRng(byte[] seed);

  /**
   * Test to ensure that the output from the RNG is broadly as expected.  This will not detect the
   * subtle statistical anomalies that would be picked up by Diehard, but it provides a simple check
   * for major problems with the output.
   */
  @Test(timeOut = 20_000, groups = "non-deterministic") public void testDistribution()
      throws SeedException {
    final BaseRandom rng = createRng();
    assertMonteCarloPiEstimateSane(rng);
  }

  /**
   * Test to ensure that the output from the RNG is broadly as expected.  This will not detect the
   * subtle statistical anomalies that would be picked up by Diehard, but it provides a simple check
   * for major problems with the output.
   */
  @Test(timeOut = 30_000, groups = "non-deterministic") public void testIntegerSummaryStats()
      throws SeedException {
    final BaseRandom rng = createRng();
    // Expected standard deviation for a uniformly distributed population of values in the range 0..n
    // approaches n/sqrt(12).
    // Expected standard deviation for a uniformly distributed population of values in the range 0..n
    // approaches n/sqrt(12).
    for (final long n : new long[]{100, 1L << 32, Long.MAX_VALUE}) {
      final int iterations = 10_000;
      final SynchronizedDescriptiveStatistics stats =
          RandomTestUtils.summaryStats(rng, n, iterations);
      final double observedSD = stats.getStandardDeviation();
      final double expectedSD = n / SQRT_12;
      Reporter.log("Expected SD: " + expectedSD + ", observed SD: " + observedSD);
      assertGreaterOrEqual(observedSD, 0.97 * expectedSD);
      assertLessOrEqual(observedSD, 1.03 * expectedSD);
      assertGreaterOrEqual(stats.getMax(), 0.9 * n);
      assertLessOrEqual(stats.getMax(), n - 1);
      assertGreaterOrEqual(stats.getMin(), 0);
      assertLessOrEqual(stats.getMin(), 0.1 * n);
      assertGreaterOrEqual(stats.getMean(), 0.4 * n);
      assertLessOrEqual(stats.getMean(), 0.6 * n);
      final double median = stats.getPercentile(50);
      assertGreaterOrEqual(median, 0.4 * n);
      assertLessOrEqual(median, 0.6 * n);
    }
  }

  /**
   * Test to ensure that the output from nextGaussian is broadly as expected.
   */
  @Test(timeOut = 40_000, groups = "non-deterministic") public void testNextGaussianStatistically()
      throws SeedException {
    final BaseRandom rng = createRng();
    final int iterations = 20_000;
    final SynchronizedDescriptiveStatistics stats = new SynchronizedDescriptiveStatistics();
    rng.gaussians(iterations).spliterator().forEachRemaining(new DoubleConsumer() {
      @Override public void accept(double v) {
        stats.addValue(v);
      }
    });
    final double observedSD = stats.getStandardDeviation();
    Reporter.log("Expected SD for Gaussians: 1, observed SD: " + observedSD);
    assertGreaterOrEqual(observedSD, 0.965);
    assertLessOrEqual(observedSD, 1.035);
    assertGreaterOrEqual(stats.getMax(), 2.0);
    assertLessOrEqual(stats.getMin(), -2.0);
    assertGreaterOrEqual(stats.getMean(), -0.1);
    assertLessOrEqual(stats.getMean(), 0.1);
    final double median = stats.getPercentile(50);
    assertGreaterOrEqual(median, -0.1);
    assertLessOrEqual(median, 0.1);
  }

  /**
   * Make sure that the RNG does not accept seeds that are too small since this could affect the
   * distribution of the output.
   */
  @Test(timeOut = 15_000, expectedExceptions = IllegalArgumentException.class)
  public void testSeedTooShort() throws SeedException {
    createRng(new byte[]{1, 2, 3}); // One byte too few, should cause an IllegalArgumentException.
  }

  /**
   * RNG must not accept a null seed otherwise it will not be properly initialised.
   */
  @Test(timeOut = 15_000, expectedExceptions = IllegalArgumentException.class)
  public void testNullSeed() throws SeedException {
    createRng(null);
  }

  @Test(timeOut = 15_000) public void testSerializable()
      throws IOException, ClassNotFoundException, SeedException {
    // Serialise an RNG.
    final BaseRandom rng = createRng();
    RandomTestUtils.assertEquivalentWhenSerializedAndDeserialized(rng);
  }

  /** Assertion-free since many implementations have a fallback behavior. */
  @Test(timeOut = 10_000) public void testSetSeedLong() {
    createRng().setSeed(0x0123456789ABCDEFL);
  }

  @Test(timeOut = 15_000) public void testSetSeedAfterNextLong() throws SeedException {
    final byte[] seed =
        getTestSeedGenerator().generateSeed(getNewSeedLength(createRng()));
    final BaseRandom rng = createRng();
    final BaseRandom rng2 = createRng();
    final BaseRandom rng3 = createRng(seed);
    rng.nextLong(); // ensure rng & rng2 won't both be in initial state before reseeding
    rng.setSeed(seed);
    rng2.setSeed(seed);
    RandomTestUtils.assertEquivalent(rng, rng2, 64,
        "Output mismatch after reseeding with same seed");
    rng.setSeed(seed);
    RandomTestUtils.assertEquivalent(rng, rng3, 64,
        "Output mismatch vs a new PRNG with same seed");
  }

  @Test(timeOut = 15_000) public void testSetSeedAfterNextInt() throws SeedException {
    final byte[] seed =
        getTestSeedGenerator().generateSeed(getNewSeedLength(createRng()));
    final BaseRandom rng = createRng();
    final BaseRandom rng2 = createRng();
    final BaseRandom rng3 = createRng(seed);
    rng.nextInt(); // ensure rng & rng2 won't both be in initial state before reseeding
    rng.setSeed(seed);
    rng2.setSeed(seed);
    RandomTestUtils.assertEquivalent(rng, rng2, 64,
        "Output mismatch after reseeding with same seed");
    rng.setSeed(seed);
    RandomTestUtils.assertEquivalent(rng, rng3, 64,
        "Output mismatch vs a new PRNG with same seed");
  }

  @Test(timeOut = 15_000) public void testSetSeedZero() throws SeedException {
    int length = getNewSeedLength(createRng());
    final byte[] realSeed =
        getTestSeedGenerator().generateSeed(length);
    final byte[] zeroSeed = new byte[length];
    final BaseRandom rng = createRng(realSeed);
    final BaseRandom rng2 = createRng(zeroSeed);
    assert !RandomTestUtils.testEquivalence(rng, rng2, 20)
        : "Output with real seed matches output with all-zeroes seed";
  }

  @Test(timeOut = 15_000) public void testEquals() throws SeedException {
    RandomTestUtils.doEqualsSanityChecks(new Supplier<Random>() {
      @Override public Random get() {
        return BaseRandomTest.this.createRng();
      }
    });
  }

  @Test(timeOut = 60_000) public void testHashCode() throws Exception {
    assert RandomTestUtils.testHashCodeDistribution(new Supplier<Random>() {
      @Override public Random get() {
        return BaseRandomTest.this.createRng();
      }
    }) : "Too many hashCode collisions";
  }

  /**
   * dump() doesn't have much of a contract, but we should at least expect it to output enough state
   * for two independently-generated instances to give unequal dumps.
   */
  @Test(timeOut = 15_000) public void testDump() throws SeedException {
    final BaseRandom rng = createRng();
    assertNotEquals(rng.dump(), createRng().dump());
    rng.nextLong(); // Kill a mutant where dump doesn't unlock the lock
  }

  @Test public void testReseeding() throws SeedException {
    final byte[] output1 = new byte[20];
    final BaseRandom rng1 = createRng();
    final BaseRandom rng2 = createRng();
    rng1.nextBytes(output1);
    final byte[] output2 = new byte[20];
    rng2.nextBytes(output2);
    final int seedLength = rng1.getNewSeedLength();
    rng1.setSeed(getTestSeedGenerator().generateSeed(seedLength));
    assertGreaterOrEqual(rng1.getEntropyBits(), seedLength * 8L);
    rng1.nextBytes(output1);
    rng2.nextBytes(output2);
    assertFalse(Arrays.equals(output1, output2));
  }

  @SuppressWarnings("BusyWait") @Test(timeOut = 60_000)
  public void testRandomSeederThreadIntegration() throws Exception {
    final SeedGenerator seedGenerator = new SemiFakeSeedGenerator(new Random());
    final BaseRandom rng = createRng();
    final byte[] oldSeed = rng.getSeed();
    while (rng.getEntropyBits() > Long.SIZE) {
      rng.nextLong();
    }
    rng.setSeedGenerator(seedGenerator);
    try {
      int waits = 0;
      byte[] newSeed;
      do {
        rng.nextBoolean();
        Thread.sleep(10);
        waits++;
        newSeed = rng.getSeed();
      } while (Arrays.equals(newSeed, oldSeed) && (waits < 1000));
      if (waits >= 1000) {
        fail(String.format("Timed out waiting for %s to be reseeded!", rng));
      }
      Thread.sleep(100); // entropy update may not be co-atomic with seed update
      assertGreaterOrEqual(rng.getEntropyBits(), (newSeed.length * 8L) - 1);
    } finally {
      rng.setSeedGenerator(null);
      RandomSeederThread.stopIfEmpty(seedGenerator);
    }
  }

  @Test(timeOut = 10_000) public void testWithProbability() {
    final BaseRandom prng = createRng();
    final long originalEntropy = prng.getEntropyBits();
    assertFalse(prng.withProbability(0.0));
    assertTrue(prng.withProbability(1.0));
    assertEquals(originalEntropy, prng.getEntropyBits());
    checkRangeAndEntropy(prng, 1, new Supplier<Number>() {
      @Override public Number get() {
        return prng.withProbability(0.7) ? 0 : 1;
      }
    }, 0, 2, getEntropyCheckMode());
  }

  @Test(timeOut = 20_000, groups = "non-deterministic")
  public void testWithProbabilityStatistically() {
    final BaseRandom prng = createRng();
    int trues = 0;
    for (int i = 0; i < 3000; i++) {
      if (prng.withProbability(0.6)) {
        trues++;
      }
    }
    // Significance test at p=3.15E-6 (unadjusted for the multiple subclasses and environments!)
    assertGreaterOrEqual(trues, 1675);
    assertLessOrEqual(trues, 1925);
    trues = 0;
    for (int i = 0; i < 3000; i++) {
      if (prng.withProbability(0.5)) {
        trues++;
      }
    }
    // Significance test at p=4.54E-6 (unadjusted for the multiple subclasses and environments!)
    assertGreaterOrEqual(trues, 1375);
    assertLessOrEqual(trues, 1625);
  }

  @Test(timeOut = 20_000, groups = "non-deterministic") public void testNextBooleanStatistically() {
    final BaseRandom prng = createRng();
    int trues = 0;
    for (int i = 0; i < 3000; i++) {
      if (prng.nextBoolean()) {
        trues++;
      }
    }
    // Significance test at p=4.54E-6 (unadjusted for the multiple subclasses and environments!)
    assertGreaterOrEqual(trues, 1375);
    assertLessOrEqual(trues, 1625);
  }

  @Test public void testNextBytes() throws Exception {
    final byte[] testBytes = new byte[TEST_BYTE_ARRAY_LENGTH];
    final BaseRandom prng = createRng();
    final long oldEntropy = prng.getEntropyBits();
    prng.nextBytes(testBytes);
    assertFalse(Arrays.equals(testBytes, new byte[TEST_BYTE_ARRAY_LENGTH]));
    final long entropy = prng.getEntropyBits();
    final long expectedEntropy = oldEntropy - (8 * TEST_BYTE_ARRAY_LENGTH);
    switch (getEntropyCheckMode()) {
      case EXACT:
        assertEquals(entropy, expectedEntropy);
        break;
      case LOWER_BOUND:
        assertGreaterOrEqual(entropy, expectedEntropy);
        break;
      case OFF:
        break;
    }
  }

  @Test public void testNextInt1() throws Exception {
    final BaseRandom prng = createRng();
    checkRangeAndEntropy(prng, 31, new Supplier<Number>() {
      @Override public Number get() {
        return prng.nextInt(3 << 29);
      }
    }, 0, 3 << 29, getEntropyCheckMode());
  }

  @Test(expectedExceptions = IllegalArgumentException.class)
  public void testNextInt1InvalidBound() {
    createRng().nextInt(0);
  }

  @Test public void testNextInt() throws Exception {
    final BaseRandom prng = createRng();
    checkRangeAndEntropy(prng, 32, new Supplier<Number>() {
      @Override public Number get() {
        return prng.nextInt();
      }
    }, Integer.MIN_VALUE, Integer.MAX_VALUE + 1L, getEntropyCheckMode());
  }

  @Test public void testNextInt2() throws Exception {
    final BaseRandom prng = createRng();
    checkRangeAndEntropy(prng, 29, new Supplier<Number>() {
      @Override public Number get() {
        return prng.nextInt(1 << 27, 1 << 29);
      }
    }, 1 << 27, 1 << 29, getEntropyCheckMode());
  }

  @Test(expectedExceptions = IllegalArgumentException.class)
  public void testNextInt2InvalidBound() {
    createRng().nextInt(1, 1);
  }

  @Test public void testNextInt2HugeRange() throws Exception {
    final BaseRandom prng = createRng();
    checkRangeAndEntropy(prng, 32, new Supplier<Number>() {
      @Override public Number get() {
        return prng.nextInt(Integer.MIN_VALUE, 1 << 29);
      }
    }, Integer.MIN_VALUE, 1 << 29, getEntropyCheckMode());
  }

  @Test public void testNextLong() throws Exception {
    final BaseRandom prng = createRng();
    checkRangeAndEntropy(prng, 64, new Supplier<Number>() {
      @Override public Number get() {
        return prng.nextLong();
      }
    }, Long.MIN_VALUE, Long.MAX_VALUE + 1.0, getEntropyCheckMode());
  }

  @Test public void testNextLong1() throws Exception {
    final BaseRandom prng = createRng();
    for (int i = 0; i < 20; i++) {
      // check that the bound is exclusive, to kill an off-by-one mutant
      checkRangeAndEntropy(prng, 1, new Supplier<Number>() {
        @Override public Number get() {
          return prng.nextLong(2);
        }
      }, 0, 2, getEntropyCheckMode());
    }
    checkRangeAndEntropy(prng, 42, new Supplier<Number>() {
      @Override public Number get() {
        return prng.nextLong(1L << 42);
      }
    }, 0, 1L << 42, getEntropyCheckMode());
  }

  @Test(expectedExceptions = IllegalArgumentException.class)
  public void testNextLong1InvalidBound() {
    createRng().nextLong(-1);
  }

  @Test public void testNextLong2() throws Exception {
    final BaseRandom prng = createRng();
    checkRangeAndEntropy(prng, 42, new Supplier<Number>() {
      @Override public Number get() {
        return prng.nextLong(1L << 40, 1L << 42);
      }
    }, 1L << 40, 1L << 42, getEntropyCheckMode());
  }

  @Test(expectedExceptions = IllegalArgumentException.class)
  public void testNextLong2InvalidBound() {
    createRng().nextLong(10, 9);
  }

  @Test public void testNextLong2HugeRange() throws Exception {
    final BaseRandom prng = createRng();
    checkRangeAndEntropy(prng, 64, new Supplier<Number>() {
      @Override public Number get() {
        return prng.nextLong(Long.MIN_VALUE, 1 << 62);
      }
    }, Long.MIN_VALUE, 1 << 62, getEntropyCheckMode());
  }

  @Test public void testNextDouble() throws Exception {
    final BaseRandom prng = createRng();
    checkRangeAndEntropy(prng, ENTROPY_OF_DOUBLE, new Supplier<Number>() {
      @Override public Number get() {
        return prng.nextDouble();
      }
    }, 0.0, 1.0, getEntropyCheckMode());
  }

  @Test public void testNextFloat() throws Exception {
    final BaseRandom prng = createRng();
    checkRangeAndEntropy(prng, ENTROPY_OF_FLOAT, new Supplier<Number>() {
      @Override public Number get() {
        return prng.nextFloat();
      }
    }, 0.0, 1.0, getEntropyCheckMode());
  }

  @Test public void testNextDouble1() throws Exception {
    final BaseRandom prng = createRng();
    checkRangeAndEntropy(prng, ENTROPY_OF_DOUBLE, new Supplier<Number>() {
      @Override public Number get() {
        return prng.nextDouble(13.37);
      }
    }, 0.0, 13.37, getEntropyCheckMode());
  }

  @Test(expectedExceptions = IllegalArgumentException.class)
  public void testNextDouble1InvalidBound() {
    createRng().nextDouble(-1.0);
  }

  @Test public void testNextDouble2() throws Exception {
    final BaseRandom prng = createRng();
    checkRangeAndEntropy(prng, ENTROPY_OF_DOUBLE, new Supplier<Number>() {
      @Override public Number get() {
        return prng.nextDouble(-1.0, 13.37);
      }
    }, -1.0, 13.37, getEntropyCheckMode());
    checkRangeAndEntropy(prng, ENTROPY_OF_DOUBLE, new Supplier<Number>() {
      @Override public Number get() {
        return prng.nextDouble(5.0, 13.37);
      }
    }, 5.0, 13.37, getEntropyCheckMode());
    checkRangeAndEntropy(prng, ENTROPY_OF_DOUBLE, new Supplier<Number>() {
      @Override public Number get() {
        return prng.nextDouble(1.0, UPPER_BOUND_FOR_ROUNDING_TEST);
      }
    }, 1.0, UPPER_BOUND_FOR_ROUNDING_TEST, getEntropyCheckMode());
  }

  @Test(expectedExceptions = IllegalArgumentException.class)
  public void testNextDouble2InvalidBound() {
    createRng().nextDouble(3.5, 3.5);
  }

  @Test public void testNextGaussian() throws Exception {
    final BaseRandom prng = createRng();
    // TODO: Find out the actual Shannon entropy of nextGaussian() and adjust the entropy count to
    // it in a wrapper function.
    checkRangeAndEntropy(prng, 2 * ENTROPY_OF_DOUBLE, new Supplier<Number>() {
      @Override public Number get() {
        return prng.nextGaussian() + prng.nextGaussian();
      }
    }, -Double.MAX_VALUE, Double.MAX_VALUE, getEntropyCheckMode());
  }

  @Test public void testNextBoolean() throws Exception {
    final BaseRandom prng = createRng();
    checkRangeAndEntropy(prng, 1, new Supplier<Number>() {
      @Override public Number get() {
        return prng.nextBoolean() ? 0 : 1;
      }
    }, 0, 2, getEntropyCheckMode());
  }

  @Test public void testInts() throws Exception {
    final BaseRandom prng = createRng();
    checkStream(prng, 32, prng.ints().boxed(), -1, Integer.MIN_VALUE, Integer.MAX_VALUE + 1L, true);
  }

  @Test public void testInts1() throws Exception {
    final BaseRandom prng = createRng();
    checkStream(prng, 32, prng.ints(20).boxed(), 20, Integer.MIN_VALUE, Integer.MAX_VALUE + 1L,
        true);
  }

  @Test public void testInts2() throws Exception {
    final BaseRandom prng = createRng();
    checkStream(prng, 29, prng.ints(1 << 27, 1 << 29).boxed(), -1, 1 << 27, 1 << 29, true);
  }

  @Test public void testInts3() throws Exception {
    final BaseRandom prng = createRng();
    checkStream(prng, 29, prng.ints(3, 1 << 27, 1 << 29).boxed(), 3, 1 << 27, 1 << 29, true);
  }

  @Test public void testLongs() throws Exception {
    final BaseRandom prng = createRng();
    checkStream(prng, 64, prng.longs().boxed(), -1, Long.MIN_VALUE, Long.MAX_VALUE + 1.0, true);
  }

  @Test public void testLongs1() throws Exception {
    final BaseRandom prng = createRng();
    checkStream(prng, 64, prng.longs(20).boxed(), 20, Long.MIN_VALUE, Long.MAX_VALUE + 1.0, true);
  }

  @Test public void testLongs2() throws Exception {
    final BaseRandom prng = createRng();
    checkStream(prng, 42, prng.longs(1L << 40, 1L << 42).boxed(), -1, 1L << 40, 1L << 42, true);
  }

  @Test public void testLongs3() throws Exception {
    final BaseRandom prng = createRng();
    checkStream(prng, 42, prng.longs(20, 1L << 40, 1L << 42).boxed(), 20, 1L << 40, 1L << 42, true);
  }

  @Test(timeOut = 1000) public void testLongs3SmallRange() throws Exception {
    final long bound = (1L << 40) + 2;
    final BaseRandom prng = createRng();
    checkStream(prng, 31, prng.longs(20, 1L << 40, bound).boxed(), 20, 1L << 40, bound, true);
  }

  @Test public void testDoubles() throws Exception {
    final BaseRandom prng = createRng();
    checkStream(prng, ENTROPY_OF_DOUBLE, prng.doubles().boxed(), -1, 0.0, 1.0, true);
  }

  @Test public void testDoubles1() throws Exception {
    final BaseRandom prng = createRng();
    checkStream(prng, ENTROPY_OF_DOUBLE, prng.doubles(20).boxed(), 20, 0.0, 1.0, true);
  }

  @Test public void testDoubles2() throws Exception {
    final BaseRandom prng = createRng();
    checkStream(prng, ENTROPY_OF_DOUBLE, prng.doubles(-5.0, 8.0).boxed(), -1, -5.0, 8.0, true);
  }

  @Test public void testDoubles3() throws Exception {
    final BaseRandom prng = createRng();
    checkStream(prng, ENTROPY_OF_DOUBLE, prng.doubles(20, -5.0, 8.0).boxed(), 20, -5.0, 8.0, true);
  }

  @Test public void testDoubles3RoundingCorrection() throws Exception {
    final BaseRandom prng = createRng();
    checkStream(prng, ENTROPY_OF_DOUBLE,
        prng.doubles(20, 1.0, UPPER_BOUND_FOR_ROUNDING_TEST).boxed(), 20, -5.0, 8.0, true);
  }

  @Test public void testGaussians() throws Exception {
    final BaseRandom prng = createRng();
    checkStream(prng, ENTROPY_OF_DOUBLE, prng.gaussians().boxed(), -1, -Double.MAX_VALUE,
        Double.MAX_VALUE, true);
  }

  @Test public void testGaussians1() throws Exception {
    final BaseRandom prng = createRng();
    checkStream(prng, ENTROPY_OF_DOUBLE, prng.gaussians(100).boxed(), 100, -Double.MAX_VALUE,
        Double.MAX_VALUE, true);
  }

  @Test public void testNextElementArray() {
    final BaseRandom prng = createRng();
    testGeneratesAll(new Supplier<String>() {
      @Override public String get() {
        return prng.nextElement(STRING_ARRAY);
      }
    }, STRING_ARRAY);
  }

  @Test public void testNextElementList() {
    final BaseRandom prng = createRng();
    testGeneratesAll(new Supplier<String>() {
      @Override public String get() {
        return prng.nextElement(STRING_LIST);
      }
    }, STRING_ARRAY);
  }

  @Test public void testNextEnum() {
    final BaseRandom prng = createRng();
    testGeneratesAll(new Supplier<TestEnum>() {
      @Override public TestEnum get() {
        return prng.nextEnum(TestEnum.class);
      }
    }, TestEnum.RED, TestEnum.YELLOW, TestEnum.BLUE);
  }

  @Test public void testGetNewSeedLength() {
    assertTrue(createRng().getNewSeedLength() > 0);
  }

  @Test(timeOut = 90_000) public void testThreadSafety() {
    testThreadSafety(FUNCTIONS_FOR_THREAD_SAFETY_TEST, FUNCTIONS_FOR_THREAD_SAFETY_TEST);
  }

  @Test(timeOut = 90_000) public void testThreadSafetySetSeed() {
    testThreadSafetyVsCrashesOnly(FUNCTIONS_FOR_THREAD_CRASH_TEST);
  }

  protected void testThreadSafetyVsCrashesOnly(
      final List<NamedFunction<Random, Double>> functions) {
    final int seedLength = createRng().getNewSeedLength();
    final byte[] seed = getTestSeedGenerator().generateSeed(seedLength);
    for (final NamedFunction<Random, Double> supplier1 : functions) {
      for (final NamedFunction<Random, Double> supplier2 : functions) {
        runParallel(supplier1, supplier2, seed, 30,
            (supplier1 == SET_SEED || supplier2 == SET_SEED) ? 200 : 1000);
      }
    }
  }

  @SuppressWarnings({"EqualityOperatorComparesObjects", "ObjectEquality"})
  protected void testThreadSafety(final List<NamedFunction<Random, Double>> functions,
      final List<NamedFunction<Random, Double>> pairwiseFunctions) {
    final int seedLength = createRng().getNewSeedLength();
    final byte[] seed = getTestSeedGenerator().generateSeed(seedLength);
    for (final NamedFunction<Random, Double> supplier : functions) {
      for (int i = 0; i < 5; i++) {
        // This loop is necessary to control the false pass rate, especially during mutation testing.
        SortedSet<Double> sequentialOutput = runSequential(supplier, supplier, seed);
        SortedSet<Double> parallelOutput = runParallel(supplier, supplier, seed, 10, 1000);
        assertEquals(sequentialOutput, parallelOutput,
            "output differs between sequential & parallel calls to " + supplier);
      }
    }

    // Check that each pair won't crash no matter which order they start in
    // (this part is assertion-free because we can't tell whether A-bits-as-long and
    // B-bits-as-double come from the same bit stream as vice-versa).
    for (final NamedFunction<Random, Double> supplier1 : pairwiseFunctions) {
      for (final NamedFunction<Random, Double> supplier2 : pairwiseFunctions) {
        if (supplier1 != supplier2) {
          runParallel(supplier1, supplier2, seed, 10, 1000);
        }
      }
    }
  }

  protected SortedSet<Double> runParallel(final NamedFunction<Random, Double> supplier1,
      final NamedFunction<Random, Double> supplier2, final byte[] seed, int timeoutSec,
      int iterations) {
    // See https://www.yegor256.com/2018/03/27/how-to-test-thread-safety.html for why a
    // CountDownLatch is used.
    final CountDownLatch latch = new CountDownLatch(2);
    final Random parallelPrng = createRng(seed);
    final SortedSet<Double> output = new ConcurrentSkipListSet<>();
    pool.execute(new GeneratorForkJoinTask(parallelPrng, output, supplier1, latch, iterations));
    pool.execute(new GeneratorForkJoinTask(parallelPrng, output, supplier2, latch, iterations));
    assertTrue(pool.awaitQuiescence(timeoutSec, TimeUnit.SECONDS),
        String.format("Timed out waiting for %s and %s to finish", supplier1, supplier2));
    return output;
  }

  protected SortedSet<Double> runSequential(final NamedFunction<Random, Double> supplier1,
      final NamedFunction<Random, Double> supplier2, final byte[] seed) {
    final Random sequentialPrng = createRng(seed);
    final SortedSet<Double> output = new TreeSet<>();
    new GeneratorForkJoinTask(sequentialPrng, output, supplier1, new CountDownLatch(1),
        1000)
        .exec();
    new GeneratorForkJoinTask(sequentialPrng, output, supplier2, new CountDownLatch(1),
        1000)
        .exec();
    return output;
  }

  @AfterClass public void classTearDown() {
    RandomSeederThread.stopIfEmpty(getTestSeedGenerator());
  }

  private enum TestEnum {
    RED,
    YELLOW,
    BLUE
  }

  /**
   * ForkJoinTask that reads random longs and adds them to the set.
   */
  protected static final class GeneratorForkJoinTask<T> extends ForkJoinTask<Void> {

    private static final long serialVersionUID = 9155874155769888368L;
    private final Random prng;
    private final SortedSet<T> set;
    private final NamedFunction<Random, T> function;
    private final CountDownLatch latch;
    private final int iterations;

    public GeneratorForkJoinTask(final Random prng, final SortedSet<T> set,
        final NamedFunction<Random, T> function, CountDownLatch latch, int iterations) {
      this.prng = prng;
      this.set = set;
      this.function = function;
      this.latch = latch;
      this.iterations = iterations;
    }

    @Override public Void getRawResult() {
      return null;
    }

    @Override protected void setRawResult(final Void value) {
      // No-op.
    }

    @Override protected boolean exec() {
      latch.countDown();
      try {
        latch.await();
      } catch (InterruptedException e) {
        throw new AssertionError("Interrupted", e);
      }
      for (int i = 0; i < iterations; i++) {
        set.add(function.apply(prng));
      }
      return true;
    }
  }

  protected abstract static class NamedFunction<T, R> implements Function<T, R>, Serializable {

    private final String name;

    public NamedFunction(String name) {
      this.name = name;
    }

    @Override public String toString() {
      return name;
    }
  }
}<|MERGE_RESOLUTION|>--- conflicted
+++ resolved
@@ -52,17 +52,13 @@
 
 public abstract class BaseRandomTest {
 
-<<<<<<< HEAD
   protected static final Consumer<BaseRandom> VERIFY_NEXT_INT_NO_CRASH =
       new Consumer<BaseRandom>() {
         @Override public void accept(BaseRandom prng) {
           prng.nextInt();
         }
       };
-  protected static final SeedGenerator SEMIFAKE_SEED_GENERATOR
-=======
   private static final SeedGenerator SEMIFAKE_SEED_GENERATOR
->>>>>>> 612acecf
       = new SemiFakeSeedGenerator(new SplittableRandomAdapter());
   /**
    * The square root of 12, rounded from an extended-precision calculation that was done by Wolfram
