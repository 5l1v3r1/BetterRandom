package io.github.pr0methean.betterrandom.prng;

import static io.github.pr0methean.betterrandom.TestUtils.assertGreaterOrEqual;
import static io.github.pr0methean.betterrandom.TestUtils.assertLessOrEqual;
import static io.github.pr0methean.betterrandom.prng.BaseRandom.ENTROPY_OF_DOUBLE;
import static io.github.pr0methean.betterrandom.prng.BaseRandom.ENTROPY_OF_FLOAT;
import static io.github.pr0methean.betterrandom.prng.RandomTestUtils.assertMonteCarloPiEstimateSane;
import static io.github.pr0methean.betterrandom.prng.RandomTestUtils.checkRangeAndEntropy;
import static io.github.pr0methean.betterrandom.prng.RandomTestUtils.checkStream;
import static org.testng.Assert.assertEquals;
import static org.testng.Assert.assertFalse;
import static org.testng.Assert.assertNotEquals;
import static org.testng.Assert.assertTrue;

import com.google.common.collect.ImmutableList;
import com.google.common.collect.ImmutableMap;
import io.github.pr0methean.betterrandom.TestUtils;
import io.github.pr0methean.betterrandom.prng.RandomTestUtils.EntropyCheckMode;
import io.github.pr0methean.betterrandom.seed.DefaultSeedGenerator;
import io.github.pr0methean.betterrandom.seed.RandomSeederThread;
import io.github.pr0methean.betterrandom.seed.SeedException;
import io.github.pr0methean.betterrandom.seed.SeedGenerator;
import java.io.IOException;
import java.lang.reflect.InvocationTargetException;
import java.security.GeneralSecurityException;
import java.util.Arrays;
import java.util.Collections;
import java.util.HashMap;
import java.util.List;
import java.util.Map;
import java.util.Random;
import java.util.concurrent.ConcurrentSkipListSet;
import java.util.concurrent.TimeUnit;
import java8.util.concurrent.ForkJoinPool;
import java8.util.concurrent.ForkJoinTask;
import java8.util.function.Consumer;
import java8.util.function.Function;
import java8.util.function.Supplier;
import org.apache.commons.math3.stat.descriptive.SynchronizedDescriptiveStatistics;
import org.testng.Reporter;
import org.testng.annotations.AfterClass;
import org.testng.annotations.BeforeClass;
import org.testng.annotations.Test;

public abstract class BaseRandomTest {

  protected static final Consumer<BaseRandom> VERIFY_NEXT_INT_NO_CRASH =
      new Consumer<BaseRandom>() {
        @Override public void accept(BaseRandom prng) {
          prng.nextInt();
        }
      };
  /**
   * The square root of 12, rounded from an extended-precision calculation that was done by Wolfram
   * Alpha (and thus at least as accurate as {@code StrictMath.sqrt(12.0)}).
   */
  protected static final double SQRT_12 = 3.4641016151377546;
  protected static final long TEST_SEED = 0x0123456789ABCDEFL;
  protected static final NamedFunction<Random, Double> NEXT_LONG =
      new NamedFunction<Random, Double>("Random::nextLong") {
        @Override public Double apply(Random rng) {
          return (double) (rng.nextLong());
        }
      };
  protected static final NamedFunction<Random, Double> NEXT_INT =
      new NamedFunction<Random, Double>("Random::nextInt") {
        @Override public Double apply(Random rng) {
          return Double.valueOf(rng.nextInt());
        }
      };
  protected static final NamedFunction<Random, Double> NEXT_DOUBLE =
      new NamedFunction<Random, Double>("Random::nextDouble") {
        @Override public Double apply(Random rng) {
          return rng.nextDouble();
        }
      };
  protected static final NamedFunction<Random, Double> NEXT_GAUSSIAN =
      new NamedFunction<Random, Double>("Random::nextGaussian") {
        @Override public Double apply(Random rng) {
          return rng.nextGaussian();
        }
      };
  protected static final List<NamedFunction<Random, Double>> FUNCTIONS_FOR_THREAD_SAFETY_TEST =
      ImmutableList.of(NEXT_LONG, NEXT_INT, NEXT_DOUBLE, NEXT_GAUSSIAN);
  private static final int FLAKY_TEST_RETRIES = 2;
  private static final int TEST_BYTE_ARRAY_LENGTH = 20;
  private static final String HELLO = "Hello";
  private static final String HOW_ARE_YOU = "How are you?";
  private static final String GOODBYE = "Goodbye";
  private static final String[] STRING_ARRAY = {HELLO, HOW_ARE_YOU, GOODBYE};
  @SuppressWarnings("StaticCollection") private static final List<String> STRING_LIST =
      Collections.unmodifiableList(Arrays.asList(STRING_ARRAY));
  private static final int ELEMENTS = 100;
  private static final double UPPER_BOUND_FOR_ROUNDING_TEST =
      Double.longBitsToDouble(Double.doubleToLongBits(1.0) + 4);
  protected final ForkJoinPool pool = new ForkJoinPool(2);
  protected final ConcurrentSkipListSet<Double> sequentialOutput = new ConcurrentSkipListSet<>();
  protected final ConcurrentSkipListSet<Double> parallelOutput = new ConcurrentSkipListSet<>();

  @SafeVarargs
  private static <E> void testGeneratesAll(final Supplier<E> generator, final E... expected) {
    final E[] selected = Arrays.copyOf(expected, ELEMENTS); // Saves passing in a Class<E>
    for (int i = 0; i < ELEMENTS; i++) {
      selected[i] = generator.get();
    }
    assertTrue(Arrays.asList(selected).containsAll(Arrays.asList(expected)));
  }

  @BeforeClass public void setUp() {
    RandomSeederThread.setLoggingEnabled(false);
  }

  @Test public void testAllPublicConstructors()
      throws SeedException, IllegalAccessException, InstantiationException,
      InvocationTargetException {
    TestUtils
        .testAllPublicConstructors(getClassUnderTest(), ImmutableMap.copyOf(constructorParams()),
            new Consumer<BaseRandom>() {
              @Override public void accept(BaseRandom baseRandom) {
                baseRandom.nextInt();
              }
            });
  }

  protected Map<Class<?>, Object> constructorParams() {
    int seedLength = getNewSeedLength(createRng());
    HashMap<Class<?>, Object> params = new HashMap<>();
    params.put(int.class, seedLength);
    params.put(long.class, TEST_SEED);
    params.put(byte[].class, DefaultSeedGenerator.DEFAULT_SEED_GENERATOR.generateSeed(seedLength));
    params.put(SeedGenerator.class, DefaultSeedGenerator.DEFAULT_SEED_GENERATOR);
    return params;
  }

  protected int getNewSeedLength(final BaseRandom basePrng) {
    return basePrng.getNewSeedLength();
  }

  protected abstract Class<? extends BaseRandom> getClassUnderTest();

  /**
   * Test to ensure that two distinct RNGs with the same seed return the same sequence of numbers.
   */
  @Test(timeOut = 15000) public void testRepeatability() throws SeedException {
    final BaseRandom rng = createRng();
    // Create second RNG using same seed.
    final BaseRandom duplicateRNG = createRng(rng.getSeed());
    assert RandomTestUtils.testEquivalence(rng, duplicateRNG, 1000) : String
        .format("Generated sequences do not match between:%n%s%nand:%n%s", rng.dump(),
            duplicateRNG.dump());
  }

  @Test(timeOut = 15000, expectedExceptions = IllegalArgumentException.class)
  public void testSeedTooLong() throws GeneralSecurityException, SeedException {
    createRng(DefaultSeedGenerator.DEFAULT_SEED_GENERATOR
        .generateSeed(getNewSeedLength(createRng()) + 1)); // Should throw an exception.
  }

  protected abstract BaseRandom createRng();

  protected abstract BaseRandom createRng(byte[] seed);

  /**
   * Test to ensure that the output from the RNG is broadly as expected.  This will not detect the
   * subtle statistical anomalies that would be picked up by Diehard, but it provides a simple check
   * for major problems with the output.
   */
  @Test(timeOut = 20000, groups = "non-deterministic") public void testDistribution()
      throws SeedException {
    final BaseRandom rng = createRng();
    assertMonteCarloPiEstimateSane(rng);
  }

  /**
   * Test to ensure that the output from the RNG is broadly as expected.  This will not detect the
   * subtle statistical anomalies that would be picked up by Diehard, but it provides a simple check
   * for major problems with the output.
   */
  @Test(timeOut = 30_000, groups = "non-deterministic") public void testIntegerSummaryStats()
      throws SeedException {
    final BaseRandom rng = createRng();
    // Expected standard deviation for a uniformly distributed population of values in the range 0..n
    // approaches n/sqrt(12).
    // Expected standard deviation for a uniformly distributed population of values in the range 0..n
    // approaches n/sqrt(12).
    for (long n : new long[]{100, 1L << 32, Long.MAX_VALUE}) {
      final int iterations = 10000;
      final SynchronizedDescriptiveStatistics stats =
          RandomTestUtils.summaryStats(rng, n, iterations);
      final double observedSD = stats.getStandardDeviation();
      final double expectedSD = n / SQRT_12;
      Reporter.log("Expected SD: " + expectedSD + ", observed SD: " + observedSD);
      assertGreaterOrEqual(observedSD, 0.98 * expectedSD);
      assertLessOrEqual(observedSD, 1.02 * expectedSD);
      assertGreaterOrEqual(stats.getMax(), 0.9 * n);
      assertLessOrEqual(stats.getMax(), n - 1);
      assertGreaterOrEqual(stats.getMin(), 0);
      assertLessOrEqual(stats.getMin(), 0.1 * n);
      assertGreaterOrEqual(stats.getMean(), 0.4 * n);
      assertLessOrEqual(stats.getMean(), 0.6 * n);
      final double median = stats.getPercentile(50);
      assertGreaterOrEqual(median, 0.4 * n);
      assertLessOrEqual(median, 0.6 * n);
    }
  }

  /**
   * Test to ensure that the output from nextGaussian is broadly as expected.
   */
  @Test(timeOut = 20_000, groups = "non-deterministic") public void testNextGaussianStatistically()
      throws SeedException {
    final BaseRandom rng = createRng();
    final int iterations = 10000;
    final SynchronizedDescriptiveStatistics stats = new SynchronizedDescriptiveStatistics();
    rng.gaussians(iterations).spliterator().forEachRemaining(stats::addValue);
    
    final double observedSD = stats.getStandardDeviation();
    Reporter.log("Expected SD for Gaussians: 1, observed SD: " + observedSD);
    assertGreaterOrEqual(observedSD, 0.97);
    assertLessOrEqual(observedSD, 1.03);
    assertGreaterOrEqual(stats.getMax(), 2.0);
    assertLessOrEqual(stats.getMin(), -2.0);
    assertGreaterOrEqual(stats.getMean(), -0.05);
    assertLessOrEqual(stats.getMean(), 0.05);
    final double median = stats.getPercentile(50);
    assertGreaterOrEqual(median, -0.05);
    assertLessOrEqual(median, 0.05);
  }

  /**
   * Make sure that the RNG does not accept seeds that are too small since this could affect the
   * distribution of the output.
   */
  @Test(timeOut = 15000, expectedExceptions = IllegalArgumentException.class)
  public void testSeedTooShort() throws SeedException {
    createRng(new byte[]{1, 2, 3}); // One byte too few, should cause an IllegalArgumentException.
  }

  /**
   * RNG must not accept a null seed otherwise it will not be properly initialised.
   */
  @SuppressWarnings("argument.type.incompatible")
  @Test(timeOut = 15000, expectedExceptions = IllegalArgumentException.class)
  public void testNullSeed() throws SeedException {
    createRng(null);
  }

  @Test(timeOut = 15000) public void testSerializable()
      throws IOException, ClassNotFoundException, SeedException {
    // Serialise an RNG.
    final BaseRandom rng = createRng();
    RandomTestUtils.assertEquivalentWhenSerializedAndDeserialized(rng);
  }

  @Test(timeOut = 15000) public void testSetSeed() throws SeedException {
    final byte[] seed =
        DefaultSeedGenerator.DEFAULT_SEED_GENERATOR.generateSeed(getNewSeedLength(createRng()));
    final BaseRandom rng = createRng();
    final BaseRandom rng2 = createRng();
    rng.nextLong(); // ensure they won't both be in initial state before reseeding
    rng.setSeed(seed);
    rng2.setSeed(seed);
    assert RandomTestUtils.testEquivalence(rng, rng2, 20)
        : "Output mismatch after reseeding with same seed";
  }

  @Test(timeOut = 15000) public void testEquals() throws SeedException {
    RandomTestUtils.doEqualsSanityChecks(new Supplier<Random>() {
      @Override public Random get() {
        return BaseRandomTest.this.createRng();
      }
    });
  }

  @Test(timeOut = 60000) public void testHashCode() throws Exception {
    assert RandomTestUtils.testHashCodeDistribution(new Supplier<Random>() {
      @Override public Random get() {
        return BaseRandomTest.this.createRng();
      }
    }) : "Too many hashCode collisions";
  }

  /**
   * dump() doesn't have much of a contract, but we should at least expect it to output enough state
   * for two independently-generated instances to give unequal dumps.
   */
  @Test(timeOut = 15000) public void testDump() throws SeedException {
    final BaseRandom rng = createRng();
    assertNotEquals(rng.dump(), createRng().dump());
    rng.nextLong(); // Kill a mutant where dump doesn't unlock the lock
  }

  @Test public void testReseeding() throws SeedException {
    final byte[] output1 = new byte[20];
    final BaseRandom rng1 = createRng();
    final BaseRandom rng2 = createRng();
    rng1.nextBytes(output1);
    final byte[] output2 = new byte[20];
    rng2.nextBytes(output2);
    final int seedLength = rng1.getNewSeedLength();
    rng1.setSeed(DefaultSeedGenerator.DEFAULT_SEED_GENERATOR.generateSeed(seedLength));
    assertGreaterOrEqual(rng1.getEntropyBits(), seedLength * 8L);
    rng1.nextBytes(output1);
    rng2.nextBytes(output2);
    assertFalse(Arrays.equals(output1, output2));
  }

  @Test(timeOut = 60000) public void testRandomSeederThreadIntegration() throws Exception {
    final BaseRandom rng = createRng();
    final byte[] oldSeed = rng.getSeed();
    while (rng.getEntropyBits() > Long.SIZE) {
      rng.nextLong();
    }
    rng.setSeedGenerator(DefaultSeedGenerator.DEFAULT_SEED_GENERATOR);
    try {
      byte[] newSeed;
      do {
        rng.nextBoolean();
        Thread.sleep(100);
        newSeed = rng.getSeed();
      } while (Arrays.equals(newSeed, oldSeed));
      assertGreaterOrEqual(rng.getEntropyBits(), newSeed.length * 8L - 1);
    } finally {
      rng.setSeedGenerator(null);
    }
  }

  @Test(timeOut = 3000) public void testWithProbability() {
    final BaseRandom prng = createRng();
    final long originalEntropy = prng.getEntropyBits();
    assertFalse(prng.withProbability(0.0));
    assertTrue(prng.withProbability(1.0));
    assertEquals(originalEntropy, prng.getEntropyBits());
    checkRangeAndEntropy(prng, 1, new Supplier<Number>() {
      @Override public Number get() {
        return prng.withProbability(0.7) ? 0 : 1;
      }
    }, 0, 2, true);
  }

  @Test(timeOut = 20_000, groups = "non-deterministic")
  public void testWithProbabilityStatistically() {
    final BaseRandom prng = createRng();
    int trues = 0;
    for (int i = 0; i < 3000; i++) {
      if (prng.withProbability(0.6)) {
        trues++;
      }
    }
    // Significance test at p=3.15E-6 (unadjusted for the multiple subclasses and environments!)
    assertGreaterOrEqual(trues, 1675);
    assertLessOrEqual(trues, 1925);
    trues = 0;
    for (int i = 0; i < 3000; i++) {
      if (withProbability(0.5)) {
        trues++;
      }
    }
    // Significance test at p=4.54E-6 (unadjusted for the multiple subclasses and environments!)
    assertGreaterOrEqual(trues, 1375);
    assertLessOrEqual(trues, 1625);
  }

  @Test(timeOut = 20_000, groups = "non-deterministic") public void testNextBooleanStatistically() {
    final BaseRandom prng = createRng();
    int trues = 0;
    for (int i = 0; i < 3000; i++) {
      if (prng.nextBoolean()) {
        trues++;
      }
    }
    // Significance test at p=4.54E-6 (unadjusted for the multiple subclasses and environments!)
    assertGreaterOrEqual(trues, 1375);
    assertLessOrEqual(trues, 1625);
  }

  @Test public void testNextBytes() throws Exception {
    final byte[] testBytes = new byte[TEST_BYTE_ARRAY_LENGTH];
    final BaseRandom prng = createRng();
    final long oldEntropy = prng.getEntropyBits();
    prng.nextBytes(testBytes);
    assertFalse(Arrays.equals(testBytes, new byte[TEST_BYTE_ARRAY_LENGTH]));
    assertEquals(prng.getEntropyBits(), oldEntropy - (8 * TEST_BYTE_ARRAY_LENGTH));
  }

  @Test public void testNextInt1() throws Exception {
    final BaseRandom prng = createRng();
    checkRangeAndEntropy(prng, 31, new Supplier<Number>() {
      @Override public Number get() {
        return prng.nextInt(3 << 29);
      }
    }, 0, 3 << 29, true);
  }

  @Test(expectedExceptions = IllegalArgumentException.class)
  public void testNextInt1InvalidBound() {
    createRng().nextInt(0);
  }

  @Test public void testNextInt() throws Exception {
    final BaseRandom prng = createRng();
    checkRangeAndEntropy(prng, 32, new Supplier<Number>() {
      @Override public Number get() {
        return prng.nextInt();
      }
    }, Integer.MIN_VALUE, Integer.MAX_VALUE + 1L, true);
  }

  @Test public void testNextInt2() throws Exception {
    final BaseRandom prng = createRng();
    checkRangeAndEntropy(prng, 29, new Supplier<Number>() {
      @Override public Number get() {
        return prng.nextInt(1 << 27, 1 << 29);
      }
    }, 1 << 27, 1 << 29, true);
  }

  @Test(expectedExceptions = IllegalArgumentException.class)
  public void testNextInt2InvalidBound() {
    createRng().nextInt(1, 1);
  }

  @Test public void testNextInt2HugeRange() throws Exception {
    final BaseRandom prng = createRng();
    checkRangeAndEntropy(prng, 32, new Supplier<Number>() {
      @Override public Number get() {
        return prng.nextInt(Integer.MIN_VALUE, 1 << 29);
      }
    }, Integer.MIN_VALUE, 1 << 29, true);
  }

  @Test public void testNextLong() throws Exception {
    final BaseRandom prng = createRng();
    checkRangeAndEntropy(prng, 64, new Supplier<Number>() {
      @Override public Number get() {
        return prng.nextLong();
      }
    }, Long.MIN_VALUE, Long.MAX_VALUE + 1.0, true);
  }

  @Test public void testNextLong1() throws Exception {
    final BaseRandom prng = createRng();
<<<<<<< HEAD
    checkRangeAndEntropy(prng, 42, new Supplier<Number>() {
      @Override public Number get() {
        return prng.nextLong(1L << 42);
      }
    }, 0, 1L << 42, true);
=======
    for (int i=0; i<20; i++) {
      // check that the bound is exclusive, to kill an off-by-one mutant
      checkRangeAndEntropy(prng, 1, () -> prng.nextLong(2), 0, 2, true);
    }
    checkRangeAndEntropy(prng, 42, () -> prng.nextLong(1L << 42), 0, 1L << 42, true);
>>>>>>> afa1fe98
  }

  @Test(expectedExceptions = IllegalArgumentException.class)
  public void testNextLong1InvalidBound() {
    createRng().nextLong(-1);
  }

  @Test public void testNextLong2() throws Exception {
    final BaseRandom prng = createRng();
    checkRangeAndEntropy(prng, 42, new Supplier<Number>() {
      @Override public Number get() {
        return prng.nextLong(1L << 40, 1L << 42);
      }
    }, 1L << 40, 1L << 42, true);
  }

  @Test(expectedExceptions = IllegalArgumentException.class)
  public void testNextLong2InvalidBound() {
    createRng().nextLong(10, 9);
  }

  @Test public void testNextLong2HugeRange() throws Exception {
    final BaseRandom prng = createRng();
    checkRangeAndEntropy(prng, 64, new Supplier<Number>() {
      @Override public Number get() {
        return prng.nextLong(Long.MIN_VALUE, 1 << 29);
      }
    }, Long.MIN_VALUE, 1 << 29, true);
  }

  @Test public void testNextDouble() throws Exception {
    final BaseRandom prng = createRng();
    checkRangeAndEntropy(prng, ENTROPY_OF_DOUBLE, new Supplier<Number>() {
      @Override public Number get() {
        return prng.nextDouble();
      }
    }, 0.0, 1.0, true);
  }

  @Test public void testNextFloat() throws Exception {
    final BaseRandom prng = createRng();
    checkRangeAndEntropy(prng, ENTROPY_OF_FLOAT, new Supplier<Number>() {
      @Override public Number get() {
        return prng.nextFloat();
      }
    }, 0.0, 1.0, true);
  }

  @Test public void testNextDouble1() throws Exception {
    final BaseRandom prng = createRng();
    checkRangeAndEntropy(prng, ENTROPY_OF_DOUBLE, new Supplier<Number>() {
      @Override public Number get() {
        return prng.nextDouble(13.37);
      }
    }, 0.0, 13.37, true);
  }

  @Test(expectedExceptions = IllegalArgumentException.class)
  public void testNextDouble1InvalidBound() {
    createRng().nextDouble(-1.0);
  }

  @Test public void testNextDouble2() throws Exception {
    final BaseRandom prng = createRng();
    checkRangeAndEntropy(prng, ENTROPY_OF_DOUBLE, new Supplier<Number>() {
      @Override public Number get() {
        return prng.nextDouble(-1.0, 13.37);
      }
    }, -1.0, 13.37, true);
  }

  @Test(expectedExceptions = IllegalArgumentException.class)
  public void testNextDouble2InvalidBound() {
    createRng().nextDouble(3.5, 3.5);
  }

  @Test public void testNextGaussian() throws Exception {
    final BaseRandom prng = createRng();
    // TODO: Find out the actual Shannon entropy of nextGaussian() and adjust the entropy count to
    // it in a wrapper function.
    checkRangeAndEntropy(prng, 2 * ENTROPY_OF_DOUBLE, new Supplier<Number>() {
      @Override public Number get() {
        return prng.nextGaussian() + prng.nextGaussian();
      }
    }, -Double.MAX_VALUE, Double.MAX_VALUE, EntropyCheckMode.EXACT);
  }

  @Test public void testNextBoolean() throws Exception {
    final BaseRandom prng = createRng();
    checkRangeAndEntropy(prng, 1, new Supplier<Number>() {
      @Override public Number get() {
        return prng.nextBoolean() ? 0 : 1;
      }
    }, 0, 2, true);
  }

  @Test public void testInts() throws Exception {
    final BaseRandom prng = createRng();
    checkStream(prng, 32, prng.ints().boxed(), -1, Integer.MIN_VALUE, Integer.MAX_VALUE + 1L, true);
  }

  @Test public void testInts1() throws Exception {
    final BaseRandom prng = createRng();
    checkStream(prng, 32, prng.ints(20).boxed(), 20, Integer.MIN_VALUE, Integer.MAX_VALUE + 1L,
        true);
  }

  @Test public void testInts2() throws Exception {
    final BaseRandom prng = createRng();
    checkStream(prng, 29, prng.ints(1 << 27, 1 << 29).boxed(), -1, 1 << 27, 1 << 29, true);
  }

  @Test public void testInts3() throws Exception {
    final BaseRandom prng = createRng();
    checkStream(prng, 29, prng.ints(3, 1 << 27, 1 << 29).boxed(), 3, 1 << 27, 1 << 29, true);
  }

  @Test public void testLongs() throws Exception {
    final BaseRandom prng = createRng();
    checkStream(prng, 64, prng.longs().boxed(), -1, Long.MIN_VALUE, Long.MAX_VALUE + 1.0, true);
  }

  @Test public void testLongs1() throws Exception {
    final BaseRandom prng = createRng();
    checkStream(prng, 64, prng.longs(20).boxed(), 20, Long.MIN_VALUE, Long.MAX_VALUE + 1.0, true);
  }

  @Test public void testLongs2() throws Exception {
    final BaseRandom prng = createRng();
    checkStream(prng, 42, prng.longs(1L << 40, 1L << 42).boxed(), -1, 1L << 40, 1L << 42, true);
  }

  @Test public void testLongs3() throws Exception {
    final BaseRandom prng = createRng();
    checkStream(prng, 42, prng.longs(20, 1L << 40, 1L << 42).boxed(), 20, 1L << 40, 1L << 42, true);
  }

  @Test(timeOut = 1000) public void testLongs3_smallRange() throws Exception {
    final long bound = (1L << 40) + 2;
    final BaseRandom prng = createRng();
    checkStream(prng, 31, prng.longs(20, 1L << 40, bound).boxed(), 20, 1L << 40, bound, true);
  }

  @Test public void testDoubles() throws Exception {
    final BaseRandom prng = createRng();
    checkStream(prng, ENTROPY_OF_DOUBLE, prng.doubles().boxed(), -1, 0.0, 1.0, true);
  }

  @Test public void testDoubles1() throws Exception {
    final BaseRandom prng = createRng();
    checkStream(prng, ENTROPY_OF_DOUBLE, prng.doubles(20).boxed(), 20, 0.0, 1.0, true);
  }

  @Test public void testDoubles2() throws Exception {
    final BaseRandom prng = createRng();
    checkStream(prng, ENTROPY_OF_DOUBLE, prng.doubles(-5.0, 8.0).boxed(), -1, -5.0, 8.0, true);
  }

  @Test public void testDoubles3() throws Exception {
    final BaseRandom prng = createRng();
    checkStream(prng, ENTROPY_OF_DOUBLE, prng.doubles(20, -5.0, 8.0).boxed(), 20, -5.0, 8.0, true);
  }

  @Test public void testDoubles3RoundingCorrection() throws Exception {
    final BaseRandom prng = createRng();
    checkStream(prng, ENTROPY_OF_DOUBLE,
        prng.doubles(20, 1.0, UPPER_BOUND_FOR_ROUNDING_TEST).boxed(), 20, -5.0, 8.0, true);
  }

  @Test public void testGaussians() throws Exception {
    final BaseRandom prng = createRng();
    checkStream(prng, ENTROPY_OF_DOUBLE, prng.gaussians().boxed(), -1, -Double.MAX_VALUE,
        Double.MAX_VALUE, true);
  }

  @Test public void testGaussians1() throws Exception {
    final BaseRandom prng = createRng();
    checkStream(prng, ENTROPY_OF_DOUBLE, prng.gaussians(100).boxed(), 100, -Double.MAX_VALUE,
        Double.MAX_VALUE, true);
  }

  @Test public void testNextElementArray() {
    final BaseRandom prng = createRng();
    testGeneratesAll(new Supplier<String>() {
      @Override public String get() {
        return prng.nextElement(STRING_ARRAY);
      }
    }, STRING_ARRAY);
  }

  @Test public void testNextElementList() {
    final BaseRandom prng = createRng();
    testGeneratesAll(new Supplier<String>() {
      @Override public String get() {
        return prng.nextElement(STRING_LIST);
      }
    }, STRING_ARRAY);
  }

  @Test public void testNextEnum() {
    final BaseRandom prng = createRng();
    testGeneratesAll(new Supplier<TestEnum>() {
      @Override public TestEnum get() {
        return prng.nextEnum(TestEnum.class);
      }
    }, TestEnum.RED, TestEnum.YELLOW, TestEnum.BLUE);
  }

  @Test public void testThreadSafety() {
    testThreadSafety(FUNCTIONS_FOR_THREAD_SAFETY_TEST, FUNCTIONS_FOR_THREAD_SAFETY_TEST);
  }

  protected void testThreadSafetyVsCrashesOnly(List<NamedFunction<Random, Double>> functions) {
    int seedLength = createRng().getNewSeedLength();
    byte[] seed = DefaultSeedGenerator.DEFAULT_SEED_GENERATOR.generateSeed(seedLength);
    for (NamedFunction<Random, Double> supplier1 : functions) {
      for (NamedFunction<Random, Double> supplier2 : functions) {
        runParallel(supplier1, supplier2, seed);
      }
    }
  }

  protected void testThreadSafety(List<NamedFunction<Random, Double>> functions,
      List<NamedFunction<Random, Double>> pairwiseFunctions) {
    int seedLength = createRng().getNewSeedLength();
    byte[] seed = DefaultSeedGenerator.DEFAULT_SEED_GENERATOR.generateSeed(seedLength);
    for (NamedFunction<Random, Double> supplier : functions) {
      for (int i = 0; i < 5; i++) {
        // This loop is necessary to control the false pass rate, especially during mutation testing.
        runSequential(supplier, supplier, seed);
        runParallel(supplier, supplier, seed);
        assertEquals(sequentialOutput, parallelOutput,
            "output differs between sequential/parallel calls to " + supplier);
      }
    }

    // Check that each pair won't crash no matter which order they start in
    // (this part is assertion-free because we can't tell whether A-bits-as-long and
    // B-bits-as-double come from the same bit stream as vice-versa).
    for (NamedFunction<Random, Double> supplier1 : pairwiseFunctions) {
      for (NamedFunction<Random, Double> supplier2 : pairwiseFunctions) {
        if (supplier1 != supplier2) {
          runParallel(supplier2, supplier1, seed);
        }
      }
    }
  }

  protected void runParallel(NamedFunction<Random, Double> supplier1,
      NamedFunction<Random, Double> supplier2, byte[] seed) {
    Random parallelPrng = createRng(seed);
    parallelOutput.clear();
    pool.execute(new GeneratorForkJoinTask(parallelPrng, parallelOutput, supplier1));
    pool.execute(new GeneratorForkJoinTask(parallelPrng, parallelOutput, supplier2));
    assertTrue(pool.awaitQuiescence(10, TimeUnit.SECONDS),
        String.format("Timed out waiting for %s and %s to finish", supplier1, supplier2));
  }

  protected void runSequential(NamedFunction<Random, Double> supplier1,
      NamedFunction<Random, Double> supplier2, byte[] seed) {
    Random sequentialPrng = createRng(seed);
    sequentialOutput.clear();
    new GeneratorForkJoinTask(sequentialPrng, sequentialOutput, supplier1).exec();
    new GeneratorForkJoinTask(sequentialPrng, sequentialOutput, supplier2).exec();
  }

  @AfterClass public void classTearDown() {
    System.gc();
    RandomSeederThread.stopAllEmpty();
  }

  private enum TestEnum {
    RED,
    YELLOW,
    BLUE
  }

  /**
   * ForkJoinTask that reads random longs and adds them to the set.
   */
  protected static final class GeneratorForkJoinTask<T> extends ForkJoinTask<Void> {

    private final Random prng;
    private final ConcurrentSkipListSet<T> set;
    private final Function<Random, T> function;

    public GeneratorForkJoinTask(Random prng, ConcurrentSkipListSet<T> set,
        Function<Random, T> function) {
      this.prng = prng;
      this.set = set;
      this.function = function;
    }

    @Override public Void getRawResult() {
      return null;
    }

    @Override protected void setRawResult(Void value) {
      // No-op.
    }

    @Override protected boolean exec() {
      for (int i = 0; i < 1000; i++) {
        set.add(function.apply(prng));
      }
      return true;
    }
  }

  protected static abstract class NamedFunction<T, R> implements Function<T, R> {

    private final String name;

    public NamedFunction(String name) {
      this.name = name;
    }

    @Override public String toString() {
      return name;
    }
  }
}<|MERGE_RESOLUTION|>--- conflicted
+++ resolved
@@ -440,19 +440,19 @@
 
   @Test public void testNextLong1() throws Exception {
     final BaseRandom prng = createRng();
-<<<<<<< HEAD
-    checkRangeAndEntropy(prng, 42, new Supplier<Number>() {
-      @Override public Number get() {
-        return prng.nextLong(1L << 42);
-      }
-    }, 0, 1L << 42, true);
-=======
     for (int i=0; i<20; i++) {
       // check that the bound is exclusive, to kill an off-by-one mutant
-      checkRangeAndEntropy(prng, 1, () -> prng.nextLong(2), 0, 2, true);
-    }
-    checkRangeAndEntropy(prng, 42, () -> prng.nextLong(1L << 42), 0, 1L << 42, true);
->>>>>>> afa1fe98
+      checkRangeAndEntropy(prng, 1, new Supplier<Number>() {
+        @Override public Number get() {
+          return prng.nextLong(2);
+        }
+      }, 0, 2, true);
+    }
+    checkRangeAndEntropy(prng, 42, new Supplier<Number>() {
+      @Override public Number get() {
+        return prng.nextLong(1L << 42);
+      }
+    }, 0, 1L << 42, true);
   }
 
   @Test(expectedExceptions = IllegalArgumentException.class)
