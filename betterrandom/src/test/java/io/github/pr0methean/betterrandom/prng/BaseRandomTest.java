package io.github.pr0methean.betterrandom.prng;

import static io.github.pr0methean.betterrandom.TestUtils.assertGreaterOrEqual;
import static io.github.pr0methean.betterrandom.TestUtils.assertLessOrEqual;
import static io.github.pr0methean.betterrandom.prng.BaseRandom.ENTROPY_OF_DOUBLE;
import static io.github.pr0methean.betterrandom.prng.BaseRandom.ENTROPY_OF_FLOAT;
import static io.github.pr0methean.betterrandom.prng.RandomTestUtils.assertMonteCarloPiEstimateSane;
import static io.github.pr0methean.betterrandom.prng.RandomTestUtils.checkRangeAndEntropy;
import static io.github.pr0methean.betterrandom.prng.RandomTestUtils.checkStream;
import static io.github.pr0methean.betterrandom.seed.DefaultSeedGenerator.DEFAULT_SEED_GENERATOR;
import static io.github.pr0methean.betterrandom.seed.SecureRandomSeedGenerator.SECURE_RANDOM_SEED_GENERATOR;
import static org.testng.Assert.assertEquals;
import static org.testng.Assert.assertFalse;
import static org.testng.Assert.assertNotEquals;
import static org.testng.Assert.assertTrue;
import static org.testng.Assert.fail;

import com.google.common.collect.ImmutableList;
import com.google.common.collect.ImmutableMap;
import io.github.pr0methean.betterrandom.TestUtils;
import io.github.pr0methean.betterrandom.prng.RandomTestUtils.EntropyCheckMode;
import io.github.pr0methean.betterrandom.seed.RandomSeederThread;
import io.github.pr0methean.betterrandom.seed.SecureRandomSeedGenerator;
import io.github.pr0methean.betterrandom.seed.SeedException;
import io.github.pr0methean.betterrandom.seed.SeedGenerator;
import io.github.pr0methean.betterrandom.seed.SemiFakeSeedGenerator;
import java.io.IOException;
import java.io.Serializable;
import java.lang.reflect.InvocationTargetException;
import java.nio.ByteBuffer;
import java.security.GeneralSecurityException;
import java.util.Arrays;
import java.util.Collections;
import java.util.HashMap;
import java.util.List;
import java.util.Map;
import java.util.Random;
import java.util.concurrent.ConcurrentSkipListSet;
import java.util.concurrent.CountDownLatch;
import java.util.concurrent.TimeUnit;
import java8.util.concurrent.ForkJoinPool;
import java8.util.concurrent.ForkJoinTask;
import java8.util.function.Consumer;
import java8.util.function.DoubleConsumer;
import java8.util.function.Function;
import java8.util.function.Supplier;
import org.apache.commons.math3.stat.descriptive.SynchronizedDescriptiveStatistics;
import org.testng.Reporter;
import org.testng.annotations.AfterClass;
import org.testng.annotations.BeforeClass;
import org.testng.annotations.Test;

public abstract class BaseRandomTest {

<<<<<<< HEAD
  protected static final Consumer<BaseRandom> VERIFY_NEXT_INT_NO_CRASH =
      new Consumer<BaseRandom>() {
        @Override public void accept(BaseRandom prng) {
          prng.nextInt();
        }
      };
=======
  private static final SeedGenerator SEMIFAKE_SEED_GENERATOR
      = new SemiFakeSeedGenerator(new Random());
>>>>>>> fa131041
  /**
   * The square root of 12, rounded from an extended-precision calculation that was done by Wolfram
   * Alpha (and thus at least as accurate as {@code StrictMath.sqrt(12.0)}).
   */
  protected static final double SQRT_12 = 3.4641016151377546;
  protected static final long TEST_SEED = 0x0123456789ABCDEFL;
  protected static final NamedFunction<Random, Double> NEXT_LONG =
      new NamedFunction<Random, Double>("Random::nextLong") {
        @Override public Double apply(Random rng) {
          return (double) (rng.nextLong());
        }
      };
  protected static final NamedFunction<Random, Double> NEXT_INT =
      new NamedFunction<Random, Double>("Random::nextInt") {
        @Override public Double apply(Random rng) {
          return Double.valueOf(rng.nextInt());
        }
      };
  protected static final NamedFunction<Random, Double> NEXT_DOUBLE =
      new NamedFunction<Random, Double>("Random::nextDouble") {
        @Override public Double apply(Random rng) {
          return rng.nextDouble();
        }
      };
  protected static final NamedFunction<Random, Double> NEXT_GAUSSIAN =
      new NamedFunction<Random, Double>("Random::nextGaussian") {
        @Override public Double apply(Random rng) {
          return rng.nextGaussian();
        }
      };
  private static final NamedFunction<Random,Double> SET_SEED =
      new NamedFunction<Random, Double>("BaseRandom::setSeed(byte[])") {
        @Override
        public Double apply(Random random) {
          if (random instanceof BaseRandom) {
            BaseRandom baseRandom = (BaseRandom) random;
            baseRandom.setSeed(
                SEMIFAKE_SEED_GENERATOR.generateSeed(baseRandom.getNewSeedLength()));
          } else {
            final ByteBuffer buffer = ByteBuffer.allocate(8);
            SEMIFAKE_SEED_GENERATOR.generateSeed(buffer.array());
            random.setSeed(buffer.getLong(0));
          }
          return 0.0;
        }
      };

  @SuppressWarnings("StaticCollection") protected static final List<NamedFunction<Random, Double>>
      FUNCTIONS_FOR_THREAD_SAFETY_TEST =
      ImmutableList.of(NEXT_LONG, NEXT_INT, NEXT_DOUBLE, NEXT_GAUSSIAN);
  @SuppressWarnings("StaticCollection") protected static final List<NamedFunction<Random, Double>>
      FUNCTIONS_FOR_THREAD_CRASH_TEST =
      ImmutableList.of(NEXT_LONG, NEXT_INT, NEXT_DOUBLE, NEXT_GAUSSIAN, SET_SEED);
  private static final int TEST_BYTE_ARRAY_LENGTH = 20;
  private static final String HELLO = "Hello";
  private static final String HOW_ARE_YOU = "How are you?";
  private static final String GOODBYE = "Goodbye";
  private static final String[] STRING_ARRAY = {HELLO, HOW_ARE_YOU, GOODBYE};
  @SuppressWarnings("StaticCollection") private static final List<String> STRING_LIST =
      Collections.unmodifiableList(Arrays.asList(STRING_ARRAY));
  private static final int ELEMENTS = 100;
  private static final double UPPER_BOUND_FOR_ROUNDING_TEST =
      Double.longBitsToDouble(Double.doubleToLongBits(1.0) + 3);
  protected final ForkJoinPool pool = new ForkJoinPool(2);
  protected final ConcurrentSkipListSet<Double> sequentialOutput = new ConcurrentSkipListSet<>();
  protected final ConcurrentSkipListSet<Double> parallelOutput = new ConcurrentSkipListSet<>();

  @SafeVarargs
  private static <E> void testGeneratesAll(final Supplier<E> generator, final E... expected) {
    final E[] selected = Arrays.copyOf(expected, ELEMENTS); // Saves passing in a Class<E>
    for (int i = 0; i < ELEMENTS; i++) {
      selected[i] = generator.get();
    }
    assertTrue(Arrays.asList(selected).containsAll(Arrays.asList(expected)));
  }

  protected EntropyCheckMode getEntropyCheckMode() {
    return EntropyCheckMode.EXACT;
  }

  @BeforeClass public void setUp() {
  }

  @Test public void testAllPublicConstructors()
      throws SeedException, IllegalAccessException, InstantiationException,
      InvocationTargetException {
    TestUtils
        .testConstructors(getClassUnderTest(), false, ImmutableMap.copyOf(constructorParams()),
            new Consumer<BaseRandom>() {
              @Override public void accept(BaseRandom baseRandom) {
                baseRandom.nextInt();
              }
            });
  }

  protected Map<Class<?>, Object> constructorParams() {
    final int seedLength = getNewSeedLength(createRng());
    final HashMap<Class<?>, Object> params = new HashMap<>(4);
    params.put(int.class, seedLength);
    params.put(long.class, TEST_SEED);
    params.put(byte[].class, DEFAULT_SEED_GENERATOR.generateSeed(seedLength));
    params.put(SeedGenerator.class, DEFAULT_SEED_GENERATOR);
    return params;
  }

  protected int getNewSeedLength(final BaseRandom basePrng) {
    return basePrng.getNewSeedLength();
  }

  protected abstract Class<? extends BaseRandom> getClassUnderTest();

  /**
   * Test to ensure that two distinct RNGs with the same seed return the same sequence of numbers.
   */
  @Test(timeOut = 15_000) public void testRepeatability() throws SeedException {
    final BaseRandom rng = createRng();
    // Create second RNG using same seed.
    final BaseRandom duplicateRNG = createRng(rng.getSeed());
    assert RandomTestUtils.testEquivalence(rng, duplicateRNG, 1000) : String
        .format("Generated sequences do not match between:%n%s%nand:%n%s", rng.dump(),
            duplicateRNG.dump());
  }

  @Test(timeOut = 15_000, expectedExceptions = IllegalArgumentException.class)
  public void testSeedTooLong() throws GeneralSecurityException, SeedException {
    createRng(DEFAULT_SEED_GENERATOR
        .generateSeed(getNewSeedLength(createRng()) + 1)); // Should throw an exception.
  }

  protected abstract BaseRandom createRng();

  protected abstract BaseRandom createRng(byte[] seed);

  /**
   * Test to ensure that the output from the RNG is broadly as expected.  This will not detect the
   * subtle statistical anomalies that would be picked up by Diehard, but it provides a simple check
   * for major problems with the output.
   */
  @Test(timeOut = 20_000, groups = "non-deterministic") public void testDistribution()
      throws SeedException {
    final BaseRandom rng = createRng();
    assertMonteCarloPiEstimateSane(rng);
  }

  /**
   * Test to ensure that the output from the RNG is broadly as expected.  This will not detect the
   * subtle statistical anomalies that would be picked up by Diehard, but it provides a simple check
   * for major problems with the output.
   */
  @Test(timeOut = 30_000, groups = "non-deterministic") public void testIntegerSummaryStats()
      throws SeedException {
    final BaseRandom rng = createRng();
    // Expected standard deviation for a uniformly distributed population of values in the range 0..n
    // approaches n/sqrt(12).
    // Expected standard deviation for a uniformly distributed population of values in the range 0..n
    // approaches n/sqrt(12).
    for (final long n : new long[]{100, 1L << 32, Long.MAX_VALUE}) {
      final int iterations = 10_000;
      final SynchronizedDescriptiveStatistics stats =
          RandomTestUtils.summaryStats(rng, n, iterations);
      final double observedSD = stats.getStandardDeviation();
      final double expectedSD = n / SQRT_12;
      Reporter.log("Expected SD: " + expectedSD + ", observed SD: " + observedSD);
      assertGreaterOrEqual(observedSD, 0.98 * expectedSD);
      assertLessOrEqual(observedSD, 1.02 * expectedSD);
      assertGreaterOrEqual(stats.getMax(), 0.9 * n);
      assertLessOrEqual(stats.getMax(), n - 1);
      assertGreaterOrEqual(stats.getMin(), 0);
      assertLessOrEqual(stats.getMin(), 0.1 * n);
      assertGreaterOrEqual(stats.getMean(), 0.4 * n);
      assertLessOrEqual(stats.getMean(), 0.6 * n);
      final double median = stats.getPercentile(50);
      assertGreaterOrEqual(median, 0.4 * n);
      assertLessOrEqual(median, 0.6 * n);
    }
  }

  /**
   * Test to ensure that the output from nextGaussian is broadly as expected.
   */
  @Test(timeOut = 20_000, groups = "non-deterministic") public void testNextGaussianStatistically()
      throws SeedException {
    final BaseRandom rng = createRng();
    final int iterations = 10_000;
    final SynchronizedDescriptiveStatistics stats = new SynchronizedDescriptiveStatistics();
    rng.gaussians(iterations).spliterator().forEachRemaining(new DoubleConsumer() {
      @Override public void accept(double v) {
        stats.addValue(v);
      }
    });
    final double observedSD = stats.getStandardDeviation();
    Reporter.log("Expected SD for Gaussians: 1, observed SD: " + observedSD);
    assertGreaterOrEqual(observedSD, 0.97);
    assertLessOrEqual(observedSD, 1.03);
    assertGreaterOrEqual(stats.getMax(), 2.0);
    assertLessOrEqual(stats.getMin(), -2.0);
    assertGreaterOrEqual(stats.getMean(), -0.1);
    assertLessOrEqual(stats.getMean(), 0.1);
    final double median = stats.getPercentile(50);
    assertGreaterOrEqual(median, -0.1);
    assertLessOrEqual(median, 0.1);
  }

  /**
   * Make sure that the RNG does not accept seeds that are too small since this could affect the
   * distribution of the output.
   */
  @Test(timeOut = 15_000, expectedExceptions = IllegalArgumentException.class)
  public void testSeedTooShort() throws SeedException {
    createRng(new byte[]{1, 2, 3}); // One byte too few, should cause an IllegalArgumentException.
  }

  /**
   * RNG must not accept a null seed otherwise it will not be properly initialised.
   */
  @Test(timeOut = 15_000, expectedExceptions = IllegalArgumentException.class)
  public void testNullSeed() throws SeedException {
    createRng(null);
  }

  @Test(timeOut = 15_000) public void testSerializable()
      throws IOException, ClassNotFoundException, SeedException {
    // Serialise an RNG.
    final BaseRandom rng = createRng();
    RandomTestUtils.assertEquivalentWhenSerializedAndDeserialized(rng);
  }

  /** Assertion-free since many implementations have a fallback behavior. */
  @Test(timeOut = 10_000) public void testSetSeedLong() {
    createRng().setSeed(0x0123456789ABCDEFL);
  }

  @Test(timeOut = 15_000) public void testSetSeed() throws SeedException {
    final byte[] seed =
        DEFAULT_SEED_GENERATOR.generateSeed(getNewSeedLength(createRng()));
    final BaseRandom rng = createRng();
    final BaseRandom rng2 = createRng();
    rng.nextLong(); // ensure they won't both be in initial state before reseeding
    rng.setSeed(seed);
    rng2.setSeed(seed);
    assert RandomTestUtils.testEquivalence(rng, rng2, 20)
        : "Output mismatch after reseeding with same seed";
  }

  @Test(timeOut = 15_000) public void testSetSeedZero() throws SeedException {
    int length = getNewSeedLength(createRng());
    final byte[] realSeed =
        DEFAULT_SEED_GENERATOR.generateSeed(length);
    final byte[] zeroSeed = new byte[length];
    final BaseRandom rng = createRng(realSeed);
    final BaseRandom rng2 = createRng(zeroSeed);
    assert !RandomTestUtils.testEquivalence(rng, rng2, 20)
        : "Output with real seed matches output with all-zeroes seed";
  }

  @Test(timeOut = 15_000) public void testEquals() throws SeedException {
    RandomTestUtils.doEqualsSanityChecks(new Supplier<Random>() {
      @Override public Random get() {
        return BaseRandomTest.this.createRng();
      }
    });
  }

  @Test(timeOut = 60_000) public void testHashCode() throws Exception {
    assert RandomTestUtils.testHashCodeDistribution(new Supplier<Random>() {
      @Override public Random get() {
        return BaseRandomTest.this.createRng();
      }
    }) : "Too many hashCode collisions";
  }

  /**
   * dump() doesn't have much of a contract, but we should at least expect it to output enough state
   * for two independently-generated instances to give unequal dumps.
   */
  @Test(timeOut = 15_000) public void testDump() throws SeedException {
    final BaseRandom rng = createRng();
    assertNotEquals(rng.dump(), createRng().dump());
    rng.nextLong(); // Kill a mutant where dump doesn't unlock the lock
  }

  @Test public void testReseeding() throws SeedException {
    final byte[] output1 = new byte[20];
    final BaseRandom rng1 = createRng();
    final BaseRandom rng2 = createRng();
    rng1.nextBytes(output1);
    final byte[] output2 = new byte[20];
    rng2.nextBytes(output2);
    final int seedLength = rng1.getNewSeedLength();
    rng1.setSeed(DEFAULT_SEED_GENERATOR.generateSeed(seedLength));
    assertGreaterOrEqual(rng1.getEntropyBits(), seedLength * 8L);
    rng1.nextBytes(output1);
    rng2.nextBytes(output2);
    assertFalse(Arrays.equals(output1, output2));
  }

  @SuppressWarnings("BusyWait") @Test(timeOut = 60_000)
  public void testRandomSeederThreadIntegration() throws Exception {
    final BaseRandom rng = createRng();
    final byte[] oldSeed = rng.getSeed();
    while (rng.getEntropyBits() > Long.SIZE) {
      rng.nextLong();
    }
    rng.setSeedGenerator(DEFAULT_SEED_GENERATOR);
    try {
      int waits = 0;
      byte[] newSeed;
      do {
        rng.nextBoolean();
        Thread.sleep(10);
        waits++;
        newSeed = rng.getSeed();
      } while (Arrays.equals(newSeed, oldSeed) && (waits < 1000));
      if (waits >= 1000) {
        fail(String.format("Timed out waiting for %s to be reseeded!", rng));
      }
      Thread.sleep(100); // entropy update may not be co-atomic with seed update
      assertGreaterOrEqual(rng.getEntropyBits(), (newSeed.length * 8L) - 1);
    } finally {
      rng.setSeedGenerator(null);
    }
  }

  @Test(timeOut = 10_000) public void testWithProbability() {
    final BaseRandom prng = createRng();
    final long originalEntropy = prng.getEntropyBits();
    assertFalse(prng.withProbability(0.0));
    assertTrue(prng.withProbability(1.0));
    assertEquals(originalEntropy, prng.getEntropyBits());
    checkRangeAndEntropy(prng, 1, new Supplier<Number>() {
      @Override public Number get() {
        return prng.withProbability(0.7) ? 0 : 1;
      }
    }, 0, 2, getEntropyCheckMode());
  }

  @Test(timeOut = 20_000, groups = "non-deterministic")
  public void testWithProbabilityStatistically() {
    final BaseRandom prng = createRng();
    int trues = 0;
    for (int i = 0; i < 3000; i++) {
      if (prng.withProbability(0.6)) {
        trues++;
      }
    }
    // Significance test at p=3.15E-6 (unadjusted for the multiple subclasses and environments!)
    assertGreaterOrEqual(trues, 1675);
    assertLessOrEqual(trues, 1925);
    trues = 0;
    for (int i = 0; i < 3000; i++) {
      if (prng.withProbability(0.5)) {
        trues++;
      }
    }
    // Significance test at p=4.54E-6 (unadjusted for the multiple subclasses and environments!)
    assertGreaterOrEqual(trues, 1375);
    assertLessOrEqual(trues, 1625);
  }

  @Test(timeOut = 20_000, groups = "non-deterministic") public void testNextBooleanStatistically() {
    final BaseRandom prng = createRng();
    int trues = 0;
    for (int i = 0; i < 3000; i++) {
      if (prng.nextBoolean()) {
        trues++;
      }
    }
    // Significance test at p=4.54E-6 (unadjusted for the multiple subclasses and environments!)
    assertGreaterOrEqual(trues, 1375);
    assertLessOrEqual(trues, 1625);
  }

  @Test public void testNextBytes() throws Exception {
    final byte[] testBytes = new byte[TEST_BYTE_ARRAY_LENGTH];
    final BaseRandom prng = createRng();
    final long oldEntropy = prng.getEntropyBits();
    prng.nextBytes(testBytes);
    assertFalse(Arrays.equals(testBytes, new byte[TEST_BYTE_ARRAY_LENGTH]));
    final long entropy = prng.getEntropyBits();
    final long expectedEntropy = oldEntropy - (8 * TEST_BYTE_ARRAY_LENGTH);
    switch (getEntropyCheckMode()) {
      case EXACT:
        assertEquals(entropy, expectedEntropy);
        break;
      case LOWER_BOUND:
        assertGreaterOrEqual(entropy, expectedEntropy);
        break;
      case OFF:
        break;
    }
  }

  @Test public void testNextInt1() throws Exception {
    final BaseRandom prng = createRng();
    checkRangeAndEntropy(prng, 31, new Supplier<Number>() {
      @Override public Number get() {
        return prng.nextInt(3 << 29);
      }
    }, 0, 3 << 29, getEntropyCheckMode());
  }

  @Test(expectedExceptions = IllegalArgumentException.class)
  public void testNextInt1InvalidBound() {
    createRng().nextInt(0);
  }

  @Test public void testNextInt() throws Exception {
    final BaseRandom prng = createRng();
    checkRangeAndEntropy(prng, 32, new Supplier<Number>() {
      @Override public Number get() {
        return prng.nextInt();
      }
    }, Integer.MIN_VALUE, Integer.MAX_VALUE + 1L, getEntropyCheckMode());
  }

  @Test public void testNextInt2() throws Exception {
    final BaseRandom prng = createRng();
    checkRangeAndEntropy(prng, 29, new Supplier<Number>() {
      @Override public Number get() {
        return prng.nextInt(1 << 27, 1 << 29);
      }
    }, 1 << 27, 1 << 29, getEntropyCheckMode());
  }

  @Test(expectedExceptions = IllegalArgumentException.class)
  public void testNextInt2InvalidBound() {
    createRng().nextInt(1, 1);
  }

  @Test public void testNextInt2HugeRange() throws Exception {
    final BaseRandom prng = createRng();
    checkRangeAndEntropy(prng, 32, new Supplier<Number>() {
      @Override public Number get() {
        return prng.nextInt(Integer.MIN_VALUE, 1 << 29);
      }
    }, Integer.MIN_VALUE, 1 << 29, getEntropyCheckMode());
  }

  @Test public void testNextLong() throws Exception {
    final BaseRandom prng = createRng();
    checkRangeAndEntropy(prng, 64, new Supplier<Number>() {
      @Override public Number get() {
        return prng.nextLong();
      }
    }, Long.MIN_VALUE, Long.MAX_VALUE + 1.0, getEntropyCheckMode());
  }

  @Test public void testNextLong1() throws Exception {
    final BaseRandom prng = createRng();
    for (int i = 0; i < 20; i++) {
      // check that the bound is exclusive, to kill an off-by-one mutant
      checkRangeAndEntropy(prng, 1, new Supplier<Number>() {
        @Override public Number get() {
          return prng.nextLong(2);
        }
      }, 0, 2, getEntropyCheckMode());
    }
    checkRangeAndEntropy(prng, 42, new Supplier<Number>() {
      @Override public Number get() {
        return prng.nextLong(1L << 42);
      }
    }, 0, 1L << 42, getEntropyCheckMode());
  }

  @Test(expectedExceptions = IllegalArgumentException.class)
  public void testNextLong1InvalidBound() {
    createRng().nextLong(-1);
  }

  @Test public void testNextLong2() throws Exception {
    final BaseRandom prng = createRng();
    checkRangeAndEntropy(prng, 42, new Supplier<Number>() {
      @Override public Number get() {
        return prng.nextLong(1L << 40, 1L << 42);
      }
    }, 1L << 40, 1L << 42, getEntropyCheckMode());
  }

  @Test(expectedExceptions = IllegalArgumentException.class)
  public void testNextLong2InvalidBound() {
    createRng().nextLong(10, 9);
  }

  @Test public void testNextLong2HugeRange() throws Exception {
    final BaseRandom prng = createRng();
    checkRangeAndEntropy(prng, 64, new Supplier<Number>() {
      @Override public Number get() {
        return prng.nextLong(Long.MIN_VALUE, 1 << 62);
      }
    }, Long.MIN_VALUE, 1 << 62, getEntropyCheckMode());
  }

  @Test public void testNextDouble() throws Exception {
    final BaseRandom prng = createRng();
    checkRangeAndEntropy(prng, ENTROPY_OF_DOUBLE, new Supplier<Number>() {
      @Override public Number get() {
        return prng.nextDouble();
      }
    }, 0.0, 1.0, getEntropyCheckMode());
  }

  @Test public void testNextFloat() throws Exception {
    final BaseRandom prng = createRng();
    checkRangeAndEntropy(prng, ENTROPY_OF_FLOAT, new Supplier<Number>() {
      @Override public Number get() {
        return prng.nextFloat();
      }
    }, 0.0, 1.0, getEntropyCheckMode());
  }

  @Test public void testNextDouble1() throws Exception {
    final BaseRandom prng = createRng();
    checkRangeAndEntropy(prng, ENTROPY_OF_DOUBLE, new Supplier<Number>() {
      @Override public Number get() {
        return prng.nextDouble(13.37);
      }
    }, 0.0, 13.37, getEntropyCheckMode());
  }

  @Test(expectedExceptions = IllegalArgumentException.class)
  public void testNextDouble1InvalidBound() {
    createRng().nextDouble(-1.0);
  }

  @Test public void testNextDouble2() throws Exception {
    final BaseRandom prng = createRng();
    checkRangeAndEntropy(prng, ENTROPY_OF_DOUBLE, new Supplier<Number>() {
      @Override public Number get() {
        return prng.nextDouble(-1.0, 13.37);
      }
    }, -1.0, 13.37, getEntropyCheckMode());
    checkRangeAndEntropy(prng, ENTROPY_OF_DOUBLE, new Supplier<Number>() {
      @Override public Number get() {
        return prng.nextDouble(5.0, 13.37);
      }
    }, 5.0, 13.37, getEntropyCheckMode());
    checkRangeAndEntropy(prng, ENTROPY_OF_DOUBLE, new Supplier<Number>() {
      @Override public Number get() {
        return prng.nextDouble(1.0, UPPER_BOUND_FOR_ROUNDING_TEST);
      }
    }, 1.0, UPPER_BOUND_FOR_ROUNDING_TEST, getEntropyCheckMode());
  }

  @Test(expectedExceptions = IllegalArgumentException.class)
  public void testNextDouble2InvalidBound() {
    createRng().nextDouble(3.5, 3.5);
  }

  @Test public void testNextGaussian() throws Exception {
    final BaseRandom prng = createRng();
    // TODO: Find out the actual Shannon entropy of nextGaussian() and adjust the entropy count to
    // it in a wrapper function.
    checkRangeAndEntropy(prng, 2 * ENTROPY_OF_DOUBLE, new Supplier<Number>() {
      @Override public Number get() {
        return prng.nextGaussian() + prng.nextGaussian();
      }
    }, -Double.MAX_VALUE, Double.MAX_VALUE, getEntropyCheckMode());
  }

  @Test public void testNextBoolean() throws Exception {
    final BaseRandom prng = createRng();
    checkRangeAndEntropy(prng, 1, new Supplier<Number>() {
      @Override public Number get() {
        return prng.nextBoolean() ? 0 : 1;
      }
    }, 0, 2, getEntropyCheckMode());
  }

  @Test public void testInts() throws Exception {
    final BaseRandom prng = createRng();
    checkStream(prng, 32, prng.ints().boxed(), -1, Integer.MIN_VALUE, Integer.MAX_VALUE + 1L, true);
  }

  @Test public void testInts1() throws Exception {
    final BaseRandom prng = createRng();
    checkStream(prng, 32, prng.ints(20).boxed(), 20, Integer.MIN_VALUE, Integer.MAX_VALUE + 1L,
        true);
  }

  @Test public void testInts2() throws Exception {
    final BaseRandom prng = createRng();
    checkStream(prng, 29, prng.ints(1 << 27, 1 << 29).boxed(), -1, 1 << 27, 1 << 29, true);
  }

  @Test public void testInts3() throws Exception {
    final BaseRandom prng = createRng();
    checkStream(prng, 29, prng.ints(3, 1 << 27, 1 << 29).boxed(), 3, 1 << 27, 1 << 29, true);
  }

  @Test public void testLongs() throws Exception {
    final BaseRandom prng = createRng();
    checkStream(prng, 64, prng.longs().boxed(), -1, Long.MIN_VALUE, Long.MAX_VALUE + 1.0, true);
  }

  @Test public void testLongs1() throws Exception {
    final BaseRandom prng = createRng();
    checkStream(prng, 64, prng.longs(20).boxed(), 20, Long.MIN_VALUE, Long.MAX_VALUE + 1.0, true);
  }

  @Test public void testLongs2() throws Exception {
    final BaseRandom prng = createRng();
    checkStream(prng, 42, prng.longs(1L << 40, 1L << 42).boxed(), -1, 1L << 40, 1L << 42, true);
  }

  @Test public void testLongs3() throws Exception {
    final BaseRandom prng = createRng();
    checkStream(prng, 42, prng.longs(20, 1L << 40, 1L << 42).boxed(), 20, 1L << 40, 1L << 42, true);
  }

  @Test(timeOut = 1000) public void testLongs3SmallRange() throws Exception {
    final long bound = (1L << 40) + 2;
    final BaseRandom prng = createRng();
    checkStream(prng, 31, prng.longs(20, 1L << 40, bound).boxed(), 20, 1L << 40, bound, true);
  }

  @Test public void testDoubles() throws Exception {
    final BaseRandom prng = createRng();
    checkStream(prng, ENTROPY_OF_DOUBLE, prng.doubles().boxed(), -1, 0.0, 1.0, true);
  }

  @Test public void testDoubles1() throws Exception {
    final BaseRandom prng = createRng();
    checkStream(prng, ENTROPY_OF_DOUBLE, prng.doubles(20).boxed(), 20, 0.0, 1.0, true);
  }

  @Test public void testDoubles2() throws Exception {
    final BaseRandom prng = createRng();
    checkStream(prng, ENTROPY_OF_DOUBLE, prng.doubles(-5.0, 8.0).boxed(), -1, -5.0, 8.0, true);
  }

  @Test public void testDoubles3() throws Exception {
    final BaseRandom prng = createRng();
    checkStream(prng, ENTROPY_OF_DOUBLE, prng.doubles(20, -5.0, 8.0).boxed(), 20, -5.0, 8.0, true);
  }

  @Test public void testDoubles3RoundingCorrection() throws Exception {
    final BaseRandom prng = createRng();
    checkStream(prng, ENTROPY_OF_DOUBLE,
        prng.doubles(20, 1.0, UPPER_BOUND_FOR_ROUNDING_TEST).boxed(), 20, -5.0, 8.0, true);
  }

  @Test public void testGaussians() throws Exception {
    final BaseRandom prng = createRng();
    checkStream(prng, ENTROPY_OF_DOUBLE, prng.gaussians().boxed(), -1, -Double.MAX_VALUE,
        Double.MAX_VALUE, true);
  }

  @Test public void testGaussians1() throws Exception {
    final BaseRandom prng = createRng();
    checkStream(prng, ENTROPY_OF_DOUBLE, prng.gaussians(100).boxed(), 100, -Double.MAX_VALUE,
        Double.MAX_VALUE, true);
  }

  @Test public void testNextElementArray() {
    final BaseRandom prng = createRng();
    testGeneratesAll(new Supplier<String>() {
      @Override public String get() {
        return prng.nextElement(STRING_ARRAY);
      }
    }, STRING_ARRAY);
  }

  @Test public void testNextElementList() {
    final BaseRandom prng = createRng();
    testGeneratesAll(new Supplier<String>() {
      @Override public String get() {
        return prng.nextElement(STRING_LIST);
      }
    }, STRING_ARRAY);
  }

  @Test public void testNextEnum() {
    final BaseRandom prng = createRng();
    testGeneratesAll(new Supplier<TestEnum>() {
      @Override public TestEnum get() {
        return prng.nextEnum(TestEnum.class);
      }
    }, TestEnum.RED, TestEnum.YELLOW, TestEnum.BLUE);
  }

  @Test(timeOut = 90_000) public void testThreadSafety() {
    testThreadSafety(FUNCTIONS_FOR_THREAD_SAFETY_TEST, FUNCTIONS_FOR_THREAD_SAFETY_TEST);
    testThreadSafetyVsCrashesOnly(FUNCTIONS_FOR_THREAD_CRASH_TEST);
  }

  protected void testThreadSafetyVsCrashesOnly(
      final List<NamedFunction<Random, Double>> functions) {
    final int seedLength = createRng().getNewSeedLength();
    final byte[] seed = DEFAULT_SEED_GENERATOR.generateSeed(seedLength);
    for (final NamedFunction<Random, Double> supplier1 : functions) {
      for (final NamedFunction<Random, Double> supplier2 : functions) {
        runParallel(supplier1, supplier2, seed, 30,
            (supplier1 == SET_SEED && supplier2 == SET_SEED) ? 100 : 1000);
      }
    }
  }

  @SuppressWarnings({"EqualityOperatorComparesObjects", "ObjectEquality"})
  protected void testThreadSafety(final List<NamedFunction<Random, Double>> functions,
      final List<NamedFunction<Random, Double>> pairwiseFunctions) {
    final int seedLength = createRng().getNewSeedLength();
    final byte[] seed = DEFAULT_SEED_GENERATOR.generateSeed(seedLength);
    for (final NamedFunction<Random, Double> supplier : functions) {
      for (int i = 0; i < 5; i++) {
        // This loop is necessary to control the false pass rate, especially during mutation testing.
        runSequential(supplier, supplier, seed);
        runParallel(supplier, supplier, seed, 10, 1000);
        assertEquals(sequentialOutput, parallelOutput,
            "output differs between sequential & parallel calls to " + supplier);
      }
    }

    // Check that each pair won't crash no matter which order they start in
    // (this part is assertion-free because we can't tell whether A-bits-as-long and
    // B-bits-as-double come from the same bit stream as vice-versa).
    for (final NamedFunction<Random, Double> supplier1 : pairwiseFunctions) {
      for (final NamedFunction<Random, Double> supplier2 : pairwiseFunctions) {
        if (supplier1 != supplier2) {
          runParallel(supplier1, supplier2, seed, 10, 1000);
        }
      }
    }
  }

  protected void runParallel(final NamedFunction<Random, Double> supplier1,
      final NamedFunction<Random, Double> supplier2, final byte[] seed, int timeoutSec,
      int iterations) {
    // See https://www.yegor256.com/2018/03/27/how-to-test-thread-safety.html for why a
    // CountDownLatch is used.
    final CountDownLatch latch = new CountDownLatch(2);
    final Random parallelPrng = createRng(seed);
    parallelOutput.clear();
    pool.execute(new GeneratorForkJoinTask(parallelPrng, parallelOutput, supplier1, latch, iterations));
    pool.execute(new GeneratorForkJoinTask(parallelPrng, parallelOutput, supplier2, latch, iterations));
    assertTrue(pool.awaitQuiescence(timeoutSec, TimeUnit.SECONDS),
        String.format("Timed out waiting for %s and %s to finish", supplier1, supplier2));
  }

  protected void runSequential(final NamedFunction<Random, Double> supplier1,
      final NamedFunction<Random, Double> supplier2, final byte[] seed) {
    final Random sequentialPrng = createRng(seed);
    sequentialOutput.clear();
    new GeneratorForkJoinTask(sequentialPrng, sequentialOutput, supplier1, new CountDownLatch(1),
        1000)
        .exec();
    new GeneratorForkJoinTask(sequentialPrng, sequentialOutput, supplier2, new CountDownLatch(1),
        1000)
        .exec();
  }

  @AfterClass public void classTearDown() {
    System.gc();
    RandomSeederThread.stopAllEmpty();
  }

  private enum TestEnum {
    RED,
    YELLOW,
    BLUE
  }

  /**
   * ForkJoinTask that reads random longs and adds them to the set.
   */
  protected static final class GeneratorForkJoinTask<T> extends ForkJoinTask<Void> {

    private static final long serialVersionUID = 9155874155769888368L;
    private final Random prng;
    private final ConcurrentSkipListSet<T> set;
    private final NamedFunction<Random, T> function;
    private final CountDownLatch latch;
    private final int iterations;

    public GeneratorForkJoinTask(final Random prng, final ConcurrentSkipListSet<T> set,
        final NamedFunction<Random, T> function, CountDownLatch latch, int iterations) {
      this.prng = prng;
      this.set = set;
      this.function = function;
      this.latch = latch;
      this.iterations = iterations;
    }

    @Override public Void getRawResult() {
      return null;
    }

    @Override protected void setRawResult(final Void value) {
      // No-op.
    }

    @Override protected boolean exec() {
      latch.countDown();
      try {
        latch.await();
      } catch (InterruptedException e) {
        throw new AssertionError("Interrupted", e);
      }
      for (int i = 0; i < iterations; i++) {
        set.add(function.apply(prng));
      }
      return true;
    }
  }

  protected abstract static class NamedFunction<T, R> implements Function<T, R>, Serializable {

    private final String name;

    public NamedFunction(String name) {
      this.name = name;
    }

    @Override public String toString() {
      return name;
    }
  }
}<|MERGE_RESOLUTION|>--- conflicted
+++ resolved
@@ -52,17 +52,14 @@
 
 public abstract class BaseRandomTest {
 
-<<<<<<< HEAD
   protected static final Consumer<BaseRandom> VERIFY_NEXT_INT_NO_CRASH =
       new Consumer<BaseRandom>() {
         @Override public void accept(BaseRandom prng) {
           prng.nextInt();
         }
       };
-=======
   private static final SeedGenerator SEMIFAKE_SEED_GENERATOR
       = new SemiFakeSeedGenerator(new Random());
->>>>>>> fa131041
   /**
    * The square root of 12, rounded from an extended-precision calculation that was done by Wolfram
    * Alpha (and thus at least as accurate as {@code StrictMath.sqrt(12.0)}).
