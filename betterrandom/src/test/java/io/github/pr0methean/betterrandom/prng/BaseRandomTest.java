--- conflicted
+++ resolved
@@ -70,17 +70,13 @@
 
 public abstract class BaseRandomTest extends PowerMockTestCase {
 
-<<<<<<< HEAD
   protected static final Consumer<BaseRandom> VERIFY_NEXT_INT_NO_CRASH =
       new Consumer<BaseRandom>() {
         @Override public void accept(BaseRandom prng) {
           prng.nextInt();
         }
       };
-  private static final SeedGenerator SEMIFAKE_SEED_GENERATOR
-=======
   protected static final SeedGenerator SEMIFAKE_SEED_GENERATOR
->>>>>>> 77b02e1f
       = new SemiFakeSeedGenerator(new SplittableRandomAdapter());
 
   /**
@@ -168,8 +164,6 @@
   @Test(timeOut = 120_000) public void testAllPublicConstructors()
       throws SeedException, IllegalAccessException, InstantiationException,
       InvocationTargetException {
-<<<<<<< HEAD
-    mockDefaultSeedGenerator();
     TestUtils
         .testConstructors(getClassUnderTest(), false, ImmutableMap.copyOf(constructorParams()),
             new Consumer<BaseRandom>() {
@@ -177,10 +171,6 @@
                 baseRandom.nextInt();
               }
             });
-=======
-    TestUtils.testConstructors(getClassUnderTest(), false, ImmutableMap.copyOf(constructorParams()),
-        BaseRandom::nextInt);
->>>>>>> 77b02e1f
   }
 
   protected Map<Class<?>, Object> constructorParams() {
@@ -193,32 +183,6 @@
     return params;
   }
 
-<<<<<<< HEAD
-  protected void mockDefaultSeedGenerator() {
-    oldDefaultSeedGenerator = DefaultSeedGenerator.DEFAULT_SEED_GENERATOR;
-    DefaultSeedGenerator mockDefaultSeedGenerator = PowerMockito.mock(DefaultSeedGenerator.class);
-    when(mockDefaultSeedGenerator.generateSeed(anyInt())).thenAnswer(new Answer<byte[]>() {
-      @Override public byte[] answer(InvocationOnMock invocation) throws Throwable {
-        return SEMIFAKE_SEED_GENERATOR.generateSeed((Integer) (invocation.getArgument(0)));
-      }
-    });
-    doAnswer(new Answer<Void>() {
-      @Override public Void answer(InvocationOnMock invocation) throws Throwable {
-        SEMIFAKE_SEED_GENERATOR.generateSeed((byte[]) invocation.getArgument(0));
-        return null;
-      }
-    }).when(mockDefaultSeedGenerator).generateSeed(any(byte[].class));
-    Whitebox.setInternalState(DefaultSeedGenerator.class, "DEFAULT_SEED_GENERATOR",
-        mockDefaultSeedGenerator);
-  }
-
-  protected void unmockDefaultSeedGenerator() {
-    Whitebox.setInternalState(DefaultSeedGenerator.class, "DEFAULT_SEED_GENERATOR",
-        oldDefaultSeedGenerator);
-  }
-
-=======
->>>>>>> 77b02e1f
   protected int getNewSeedLength(final BaseRandom basePrng) {
     return basePrng.getNewSeedLength();
   }
