package io.github.pr0methean.betterrandom.prng;

import static io.github.pr0methean.betterrandom.TestUtils.assertGreaterOrEqual;
import static io.github.pr0methean.betterrandom.TestUtils.assertLessOrEqual;
import static io.github.pr0methean.betterrandom.prng.BaseRandom.ENTROPY_OF_DOUBLE;
import static io.github.pr0methean.betterrandom.prng.BaseRandom.ENTROPY_OF_FLOAT;
import static io.github.pr0methean.betterrandom.prng.RandomTestUtils.assertMonteCarloPiEstimateSane;
import static io.github.pr0methean.betterrandom.prng.RandomTestUtils.checkRangeAndEntropy;
import static io.github.pr0methean.betterrandom.prng.RandomTestUtils.checkStream;
import static org.testng.Assert.assertEquals;
import static org.testng.Assert.assertFalse;
import static org.testng.Assert.assertNotEquals;
import static org.testng.Assert.assertNull;
import static org.testng.Assert.assertSame;
import static org.testng.Assert.assertTrue;
import static org.testng.Assert.fail;

import com.google.common.collect.ImmutableList;
import com.google.common.collect.ImmutableMap;
import io.github.pr0methean.betterrandom.CloneViaSerialization;
import io.github.pr0methean.betterrandom.TestUtils;
import io.github.pr0methean.betterrandom.prng.RandomTestUtils.EntropyCheckMode;
import io.github.pr0methean.betterrandom.prng.adapter.SplittableRandomAdapter;
import io.github.pr0methean.betterrandom.seed.FakeSeedGenerator;
import io.github.pr0methean.betterrandom.seed.RandomSeederThread;
import io.github.pr0methean.betterrandom.seed.SeedException;
import io.github.pr0methean.betterrandom.seed.SeedGenerator;
import io.github.pr0methean.betterrandom.seed.SemiFakeSeedGenerator;
import java.io.IOException;
import java.io.Serializable;
import java.lang.reflect.InvocationTargetException;
import java.nio.ByteBuffer;
import java.security.GeneralSecurityException;
import java.util.Arrays;
import java.util.Collections;
import java.util.HashMap;
import java.util.List;
import java.util.Map;
import java.util.Random;
import java.util.SortedSet;
import java.util.TreeSet;
import java.util.concurrent.ConcurrentSkipListSet;
import java.util.concurrent.CountDownLatch;
import java.util.concurrent.ForkJoinPool;
import java.util.concurrent.ForkJoinTask;
import java.util.concurrent.TimeUnit;
import java.util.function.DoubleConsumer;
import java.util.function.Function;
import java.util.function.Supplier;
import org.apache.commons.math3.stat.descriptive.SynchronizedDescriptiveStatistics;
import org.testng.Reporter;
import org.testng.annotations.AfterClass;
import org.testng.annotations.Test;

public abstract class BaseRandomTest {

  private static final SeedGenerator SEMIFAKE_SEED_GENERATOR
      = new SemiFakeSeedGenerator(new SplittableRandomAdapter());
  /**
   * The square root of 12, rounded from an extended-precision calculation that was done by Wolfram
   * Alpha (and thus at least as accurate as {@code StrictMath.sqrt(12.0)}).
   */
  protected static final double SQRT_12 = 3.4641016151377546;
  protected static final long TEST_SEED = 0x0123456789ABCDEFL;
  protected static final NamedFunction<Random, Double> NEXT_LONG =
      new NamedFunction<>(random -> (double) random.nextLong(), "Random::nextLong");
  protected static final NamedFunction<Random, Double> NEXT_INT =
      new NamedFunction<>(random -> (double) random.nextInt(), "Random::nextInt");
  protected static final NamedFunction<Random, Double> NEXT_DOUBLE =
      new NamedFunction<>(Random::nextDouble, "Random::nextDouble");
  protected static final NamedFunction<Random, Double> NEXT_GAUSSIAN =
      new NamedFunction<>(Random::nextGaussian, "Random::nextGaussian");
  protected static final NamedFunction<Random,Double> SET_SEED =
      new NamedFunction<Random, Double>(random -> {
          if (random instanceof BaseRandom) {
            BaseRandom baseRandom = (BaseRandom) random;
            baseRandom.setSeed(
                SEMIFAKE_SEED_GENERATOR.generateSeed(baseRandom.getNewSeedLength()));
          } else {
            final ByteBuffer buffer = ByteBuffer.allocate(8);
            SEMIFAKE_SEED_GENERATOR.generateSeed(buffer.array());
            random.setSeed(buffer.getLong(0));
          }
          return 0.0;
        }, "BaseRandom::setSeed(byte[])");

  @SuppressWarnings("StaticCollection") protected static final List<NamedFunction<Random, Double>>
      FUNCTIONS_FOR_THREAD_SAFETY_TEST =
      ImmutableList.of(NEXT_LONG, NEXT_INT, NEXT_DOUBLE, NEXT_GAUSSIAN);
  @SuppressWarnings("StaticCollection") protected static final List<NamedFunction<Random, Double>>
      FUNCTIONS_FOR_THREAD_CRASH_TEST =
      ImmutableList.of(NEXT_LONG, NEXT_INT, NEXT_DOUBLE, NEXT_GAUSSIAN, SET_SEED);
  private static final int TEST_BYTE_ARRAY_LENGTH = 20;
  private static final String HELLO = "Hello";
  private static final String HOW_ARE_YOU = "How are you?";
  private static final String GOODBYE = "Goodbye";
  private static final String[] STRING_ARRAY = {HELLO, HOW_ARE_YOU, GOODBYE};
  @SuppressWarnings("StaticCollection") private static final List<String> STRING_LIST =
      Collections.unmodifiableList(Arrays.asList(STRING_ARRAY));
  private static final int ELEMENTS = 100;
  private static final double UPPER_BOUND_FOR_ROUNDING_TEST =
      Double.longBitsToDouble(Double.doubleToLongBits(1.0) + 3);
  protected final ForkJoinPool pool = new ForkJoinPool(2);

  @SafeVarargs
  private static <E> void testGeneratesAll(final Supplier<E> generator, final E... expected) {
    final E[] selected = Arrays.copyOf(expected, ELEMENTS); // Saves passing in a Class<E>
    for (int i = 0; i < ELEMENTS; i++) {
      selected[i] = generator.get();
    }
    assertTrue(Arrays.asList(selected).containsAll(Arrays.asList(expected)));
  }

  protected SeedGenerator getTestSeedGenerator() {
    return SEMIFAKE_SEED_GENERATOR;
  }

  protected EntropyCheckMode getEntropyCheckMode() {
    return EntropyCheckMode.EXACT;
  }

  @Test public void testAllPublicConstructors()
      throws SeedException, IllegalAccessException, InstantiationException,
      InvocationTargetException {
    TestUtils.testConstructors(getClassUnderTest(), false, ImmutableMap.copyOf(constructorParams()),
        BaseRandom::nextInt);
  }

  protected Map<Class<?>, Object> constructorParams() {
    final int seedLength = getNewSeedLength(createRng());
    final HashMap<Class<?>, Object> params = new HashMap<>(4);
    params.put(int.class, seedLength);
    params.put(long.class, TEST_SEED);
    params.put(byte[].class, getTestSeedGenerator().generateSeed(seedLength));
    params.put(SeedGenerator.class, getTestSeedGenerator());
    return params;
  }

  protected int getNewSeedLength(final BaseRandom basePrng) {
    return basePrng.getNewSeedLength();
  }

  protected abstract Class<? extends BaseRandom> getClassUnderTest();

  /**
   * Test to ensure that two distinct RNGs with the same seed return the same sequence of numbers.
   */
  @Test(timeOut = 15_000) public void testRepeatability() throws SeedException {
    final BaseRandom rng = createRng();
    // Create second RNG using same seed.
    final BaseRandom duplicateRNG = createRng(rng.getSeed());
    RandomTestUtils.assertEquivalent(rng, duplicateRNG, 100, "Output mismatch");
  }

  /**
   * Test that nextGaussian never returns a stale cached value.
   */
  @Test(timeOut = 15_000) public void testRepeatabilityNextGaussian() throws SeedException {
    final BaseRandom rng = createRng();
    byte[] seed = getTestSeedGenerator().generateSeed(getNewSeedLength(rng));
    rng.nextGaussian();
    rng.setSeed(seed);
    // Create second RNG using same seed.
    final BaseRandom duplicateRNG = createRng(seed);
    assertEquals(rng.nextGaussian(), duplicateRNG.nextGaussian());
  }

  @Test(timeOut = 15_000, expectedExceptions = IllegalArgumentException.class)
  public void testSeedTooLong() throws GeneralSecurityException, SeedException {
    createRng(getTestSeedGenerator()
        .generateSeed(getNewSeedLength(createRng()) + 1)); // Should throw an exception.
  }

  protected abstract BaseRandom createRng();

  protected abstract BaseRandom createRng(byte[] seed);

  /**
   * Test to ensure that the output from the RNG is broadly as expected.  This will not detect the
   * subtle statistical anomalies that would be picked up by Diehard, but it provides a simple check
   * for major problems with the output.
   */
  @Test(timeOut = 20_000, groups = "non-deterministic") public void testDistribution()
      throws SeedException {
    final BaseRandom rng = createRng();
    assertMonteCarloPiEstimateSane(rng);
  }

  /**
   * Test to ensure that the output from the RNG is broadly as expected.  This will not detect the
   * subtle statistical anomalies that would be picked up by Diehard, but it provides a simple check
   * for major problems with the output.
   */
  @Test(timeOut = 30_000, groups = "non-deterministic") public void testIntegerSummaryStats()
      throws SeedException {
    final BaseRandom rng = createRng();
    // Expected standard deviation for a uniformly distributed population of values in the range 0..n
    // approaches n/sqrt(12).
    // Expected standard deviation for a uniformly distributed population of values in the range 0..n
    // approaches n/sqrt(12).
    for (final long n : new long[]{100, 1L << 32, Long.MAX_VALUE}) {
      final int iterations = 10_000;
      final SynchronizedDescriptiveStatistics stats =
          RandomTestUtils.summaryStats(rng, n, iterations);
      final double observedSD = stats.getStandardDeviation();
      final double expectedSD = n / SQRT_12;
<<<<<<< HEAD
=======
      Reporter.log("Expected SD: " + expectedSD + ", observed SD: " + observedSD);
      assertGreaterOrEqual(observedSD, 0.97 * expectedSD);
      assertLessOrEqual(observedSD, 1.03 * expectedSD);
>>>>>>> e053ffdc
      assertGreaterOrEqual(stats.getMax(), 0.9 * n);
      assertLessOrEqual(stats.getMax(), n - 1);
      assertGreaterOrEqual(stats.getMin(), 0);
      assertLessOrEqual(stats.getMin(), 0.1 * n);
      assertGreaterOrEqual(stats.getMean(), 0.4 * n);
      assertLessOrEqual(stats.getMean(), 0.6 * n);
      final double median = stats.getPercentile(50);
      assertGreaterOrEqual(median, 0.4 * n);
      assertLessOrEqual(median, 0.6 * n);
      Reporter.log("Expected SD: " + expectedSD + ", observed SD: " + observedSD);
      assertGreaterOrEqual(observedSD, 0.98 * expectedSD);
      assertLessOrEqual(observedSD, 1.02 * expectedSD);
    }
  }

  /**
   * Test to ensure that the output from nextGaussian is broadly as expected.
   */
  @Test(timeOut = 40_000, groups = "non-deterministic") public void testNextGaussianStatistically()
      throws SeedException {
    final BaseRandom rng = createRng();
    final int iterations = 20_000;
    final SynchronizedDescriptiveStatistics stats = new SynchronizedDescriptiveStatistics();
    rng.gaussians(iterations).spliterator().forEachRemaining((DoubleConsumer) stats::addValue);
    final double observedSD = stats.getStandardDeviation();
    Reporter.log("Expected SD for Gaussians: 1, observed SD: " + observedSD);
    assertGreaterOrEqual(observedSD, 0.965);
    assertLessOrEqual(observedSD, 1.035);
    assertGreaterOrEqual(stats.getMax(), 2.0);
    assertLessOrEqual(stats.getMin(), -2.0);
    assertGreaterOrEqual(stats.getMean(), -0.1);
    assertLessOrEqual(stats.getMean(), 0.1);
    final double median = stats.getPercentile(50);
    assertGreaterOrEqual(median, -0.1);
    assertLessOrEqual(median, 0.1);
  }

  /**
   * Make sure that the RNG does not accept seeds that are too small since this could affect the
   * distribution of the output.
   */
  @Test(timeOut = 15_000, expectedExceptions = IllegalArgumentException.class)
  public void testSeedTooShort() throws SeedException {
    createRng(new byte[]{1, 2, 3}); // One byte too few, should cause an IllegalArgumentException.
  }

  /**
   * RNG must not accept a null seed otherwise it will not be properly initialised.
   */
  @Test(timeOut = 15_000, expectedExceptions = IllegalArgumentException.class)
  public void testNullSeed() throws SeedException {
    createRng(null);
  }

  @Test(timeOut = 15_000) public void testSerializable()
      throws IOException, ClassNotFoundException, SeedException {
    // Serialise an RNG.
    final BaseRandom rng = createRng();
    RandomTestUtils.assertEquivalentWhenSerializedAndDeserialized(rng);
    // Can't use a SemiFakeSeedGenerator, because Random.equals() breaks equality check
    final SeedGenerator seedGenerator = new FakeSeedGenerator(
        getClass().getSimpleName() + "::testSerializable");
    rng.setSeedGenerator(seedGenerator);
    try {
      final BaseRandom rng2 = CloneViaSerialization.clone(rng);
      try {
        assertEquals(seedGenerator, rng2.getSeedGenerator());
      } finally {
        rng2.setSeedGenerator(null);
      }
    } finally {
      rng.setSeedGenerator(null);
      RandomSeederThread.stopIfEmpty(seedGenerator);
    }
  }

  /** Assertion-free since many implementations have a fallback behavior. */
  @Test(timeOut = 10_000) public void testSetSeedLong() {
    createRng().setSeed(0x0123456789ABCDEFL);
  }

  @Test(timeOut = 15_000) public void testSetSeedAfterNextLong() throws SeedException {
    final byte[] seed =
        getTestSeedGenerator().generateSeed(getNewSeedLength(createRng()));
    final BaseRandom rng = createRng();
    final BaseRandom rng2 = createRng();
    final BaseRandom rng3 = createRng(seed);
    rng.nextLong(); // ensure rng & rng2 won't both be in initial state before reseeding
    rng.setSeed(seed);
    rng2.setSeed(seed);
    RandomTestUtils.assertEquivalent(rng, rng2, 64,
        "Output mismatch after reseeding with same seed");
    rng.setSeed(seed);
    RandomTestUtils.assertEquivalent(rng, rng3, 64,
        "Output mismatch vs a new PRNG with same seed");
  }

  @Test(timeOut = 15_000) public void testSetSeedAfterNextInt() throws SeedException {
    final byte[] seed =
        getTestSeedGenerator().generateSeed(getNewSeedLength(createRng()));
    final BaseRandom rng = createRng();
    final BaseRandom rng2 = createRng();
    final BaseRandom rng3 = createRng(seed);
    rng.nextInt(); // ensure rng & rng2 won't both be in initial state before reseeding
    rng.setSeed(seed);
    rng2.setSeed(seed);
    RandomTestUtils.assertEquivalent(rng, rng2, 64,
        "Output mismatch after reseeding with same seed");
    rng.setSeed(seed);
    RandomTestUtils.assertEquivalent(rng, rng3, 64,
        "Output mismatch vs a new PRNG with same seed");
  }

  @Test(timeOut = 15_000) public void testSetSeedZero() throws SeedException {
    int length = getNewSeedLength(createRng());
    final byte[] zeroSeed = new byte[length];
    final byte[] realSeed = new byte[length];
    do {
      getTestSeedGenerator().generateSeed(realSeed);
    } while (Arrays.equals(realSeed, zeroSeed));
    final BaseRandom rng = createRng(realSeed);
    final BaseRandom rng2 = createRng(zeroSeed);
    RandomTestUtils.assertDistinct(rng, rng2, 20,
        "Output with real seed matches output with all-zeroes seed");
  }

  @Test(timeOut = 15_000) public void testEquals() throws SeedException {
    RandomTestUtils.doEqualsSanityChecks(this::createRng);
  }

  @Test(timeOut = 60_000) public void testHashCode() throws Exception {
    assert RandomTestUtils.testHashCodeDistribution(this::createRng)
        : "Too many hashCode collisions";
  }

  /**
   * dump() doesn't have much of a contract, but we should at least expect it to output enough state
   * for two independently-generated instances to give unequal dumps.
   */
  @Test(timeOut = 15_000) public void testDump() throws SeedException {
    final BaseRandom rng = createRng();
    assertNotEquals(rng.dump(), createRng().dump());
    rng.nextLong(); // Kill a mutant where dump doesn't unlock the lock
  }

  @Test public void testReseeding() throws SeedException {
    final byte[] output1 = new byte[20];
    final BaseRandom rng1 = createRng();
    final BaseRandom rng2 = createRng();
    rng1.nextBytes(output1);
    final byte[] output2 = new byte[20];
    rng2.nextBytes(output2);
    final int seedLength = rng1.getNewSeedLength();
    rng1.setSeed(getTestSeedGenerator().generateSeed(seedLength));
    assertGreaterOrEqual(rng1.getEntropyBits(), seedLength * 8L);
    rng1.nextBytes(output1);
    rng2.nextBytes(output2);
    assertFalse(Arrays.equals(output1, output2));
  }

  /**
   * This also tests {@link BaseRandom#getSeedGenerator()} and
   * {@link BaseRandom#setSeedGenerator(SeedGenerator)}.
   *
   * @throws Exception
   */
  @SuppressWarnings("BusyWait") @Test(timeOut = 60_000)
  public void testRandomSeederThreadIntegration() throws Exception {
    final SeedGenerator seedGenerator = new SemiFakeSeedGenerator(new Random());
    final BaseRandom rng = createRng();
    final byte[] oldSeed = rng.getSeed();
    while (rng.getEntropyBits() > Long.SIZE) {
      rng.nextLong();
    }
    RandomSeederThread.setPriority(seedGenerator, Thread.MAX_PRIORITY);
    rng.setSeedGenerator(seedGenerator);
    try {
      int waits = 0;
      byte[] newSeed;
      do {
        assertSame(rng.getSeedGenerator(), seedGenerator);
        rng.nextBoolean();
        Thread.sleep(10);
        waits++;
        newSeed = rng.getSeed();
      } while (Arrays.equals(newSeed, oldSeed) && (waits < 1000));
      if (waits >= 1000) {
        fail(String.format("Timed out waiting for %s to be reseeded!", rng));
      }
      Thread.sleep(100); // entropy update may not be co-atomic with seed update
      assertGreaterOrEqual(rng.getEntropyBits(), (newSeed.length * 8L) - 1);
    } finally {
      rng.setSeedGenerator(null);
      RandomSeederThread.stopIfEmpty(seedGenerator);
    }
    assertNull(rng.getSeedGenerator());
  }

  @Test(timeOut = 10_000) public void testWithProbability() {
    final BaseRandom prng = createRng();
    final long originalEntropy = prng.getEntropyBits();
    assertFalse(prng.withProbability(0.0));
    assertTrue(prng.withProbability(1.0));
    assertEquals(originalEntropy, prng.getEntropyBits());
    checkRangeAndEntropy(prng, 1, () -> prng.withProbability(0.7) ? 0 : 1, 0, 2,
        getEntropyCheckMode());
  }

  @Test(timeOut = 20_000, groups = "non-deterministic")
  public void testWithProbabilityStatistically() {
    final BaseRandom prng = createRng();
    int trues = 0;
    for (int i = 0; i < 3000; i++) {
      if (prng.withProbability(0.6)) {
        trues++;
      }
    }
    // Significance test at p=3.15E-6 (unadjusted for the multiple subclasses and environments!)
    assertGreaterOrEqual(trues, 1675);
    assertLessOrEqual(trues, 1925);
    trues = 0;
    for (int i = 0; i < 3000; i++) {
      if (prng.withProbability(0.5)) {
        trues++;
      }
    }
    // Significance test at p=4.54E-6 (unadjusted for the multiple subclasses and environments!)
    assertGreaterOrEqual(trues, 1375);
    assertLessOrEqual(trues, 1625);
  }

  @Test(timeOut = 20_000, groups = "non-deterministic") public void testNextBooleanStatistically() {
    final BaseRandom prng = createRng();
    int trues = 0;
    for (int i = 0; i < 3000; i++) {
      if (prng.nextBoolean()) {
        trues++;
      }
    }
    // Significance test at p=4.54E-6 (unadjusted for the multiple subclasses and environments!)
    assertGreaterOrEqual(trues, 1375);
    assertLessOrEqual(trues, 1625);
  }

  @Test public void testNextBytes() throws Exception {
    final byte[] testBytes = new byte[TEST_BYTE_ARRAY_LENGTH];
    final BaseRandom prng = createRng();
    final long oldEntropy = prng.getEntropyBits();
    prng.nextBytes(testBytes);
    assertFalse(Arrays.equals(testBytes, new byte[TEST_BYTE_ARRAY_LENGTH]));
    final long entropy = prng.getEntropyBits();
    final long expectedEntropy = oldEntropy - (8 * TEST_BYTE_ARRAY_LENGTH);
    switch (getEntropyCheckMode()) {
      case EXACT:
        assertEquals(entropy, expectedEntropy);
        break;
      case LOWER_BOUND:
        assertGreaterOrEqual(entropy, expectedEntropy);
        break;
      case OFF:
        break;
    }
  }

  @Test public void testNextInt1() throws Exception {
    final BaseRandom prng = createRng();
    final Supplier<? extends Number> numberSupplier = () -> prng.nextInt(3 << 29);
    checkRangeAndEntropy(prng, 31, numberSupplier, 0, (3 << 29), getEntropyCheckMode());
  }

  @Test(expectedExceptions = IllegalArgumentException.class)
  public void testNextInt1InvalidBound() {
    createRng().nextInt(0);
  }

  @Test public void testNextInt() throws Exception {
    final BaseRandom prng = createRng();
    checkRangeAndEntropy(prng, 32, (Supplier<? extends Number>) prng::nextInt, Integer.MIN_VALUE,
        (Integer.MAX_VALUE + 1L), getEntropyCheckMode());
  }

  @Test public void testNextInt2() throws Exception {
    final BaseRandom prng = createRng();
    final Supplier<? extends Number> numberSupplier = () -> prng.nextInt(1 << 27, 1 << 29);
    checkRangeAndEntropy(prng, 29, numberSupplier, (1 << 27), (1 << 29), getEntropyCheckMode());
  }

  @Test(expectedExceptions = IllegalArgumentException.class)
  public void testNextInt2InvalidBound() {
    createRng().nextInt(1, 1);
  }

  @Test public void testNextInt2HugeRange() throws Exception {
    final BaseRandom prng = createRng();
    final Supplier<? extends Number> numberSupplier =
        () -> prng.nextInt(Integer.MIN_VALUE, 1 << 29);
    checkRangeAndEntropy(prng, 32, numberSupplier, Integer.MIN_VALUE, (1 << 29),
        getEntropyCheckMode());
  }

  @Test public void testNextLong() throws Exception {
    final BaseRandom prng = createRng();
    checkRangeAndEntropy(prng, 64, (Supplier<? extends Number>) prng::nextLong, Long.MIN_VALUE,
        Long.MAX_VALUE + 1.0, getEntropyCheckMode());
  }

  @Test public void testNextLong1() throws Exception {
    final BaseRandom prng = createRng();
    for (int i = 0; i < 20; i++) {
      // check that the bound is exclusive, to kill an off-by-one mutant
      final Supplier<? extends Number> numberSupplier = () -> prng.nextLong(2);
      checkRangeAndEntropy(prng, 1, numberSupplier, 0, 2, getEntropyCheckMode());
    }
    final Supplier<? extends Number> numberSupplier = () -> prng.nextLong(1L << 42);
    checkRangeAndEntropy(prng, 42, numberSupplier, 0, (1L << 42), getEntropyCheckMode());
  }

  @Test(expectedExceptions = IllegalArgumentException.class)
  public void testNextLong1InvalidBound() {
    createRng().nextLong(-1);
  }

  @Test public void testNextLong2() throws Exception {
    final BaseRandom prng = createRng();
    final Supplier<? extends Number> numberSupplier = () -> prng.nextLong(1L << 40, 1L << 42);
    checkRangeAndEntropy(prng, 42, numberSupplier, (1L << 40), (1L << 42), getEntropyCheckMode());
  }

  @Test(expectedExceptions = IllegalArgumentException.class)
  public void testNextLong2InvalidBound() {
    createRng().nextLong(10, 9);
  }

  @Test public void testNextLong2HugeRange() throws Exception {
    final BaseRandom prng = createRng();
    final Supplier<? extends Number> numberSupplier = () -> prng.nextLong(Long.MIN_VALUE, 1L << 62);
    checkRangeAndEntropy(prng, 64, numberSupplier, Long.MIN_VALUE, (1L << 62),
        getEntropyCheckMode());
  }

  @Test public void testNextDouble() throws Exception {
    final BaseRandom prng = createRng();
    checkRangeAndEntropy(prng, ENTROPY_OF_DOUBLE, (Supplier<? extends Number>) prng::nextDouble,
        0.0, 1.0, getEntropyCheckMode());
  }

  @Test public void testNextFloat() throws Exception {
    final BaseRandom prng = createRng();
    checkRangeAndEntropy(prng, ENTROPY_OF_FLOAT, (Supplier<? extends Number>) prng::nextFloat, 0.0,
        1.0, getEntropyCheckMode());
  }

  @Test public void testNextDouble1() throws Exception {
    final BaseRandom prng = createRng();
    final Supplier<? extends Number> numberSupplier = () -> prng.nextDouble(13.37);
    checkRangeAndEntropy(prng, ENTROPY_OF_DOUBLE, numberSupplier, 0.0, 13.37,
        getEntropyCheckMode());
  }

  @Test(expectedExceptions = IllegalArgumentException.class)
  public void testNextDouble1InvalidBound() {
    createRng().nextDouble(-1.0);
  }

  @Test public void testNextDouble2() throws Exception {
    final BaseRandom prng = createRng();
    final Supplier<? extends Number> numberSupplier2 = () -> prng.nextDouble(-1.0, 13.37);
    checkRangeAndEntropy(prng, ENTROPY_OF_DOUBLE, numberSupplier2, -1.0, 13.37,
        getEntropyCheckMode());
    final Supplier<? extends Number> numberSupplier1 = () -> prng.nextDouble(5.0, 13.37);
    checkRangeAndEntropy(prng, ENTROPY_OF_DOUBLE, numberSupplier1, 5.0, 13.37,
        getEntropyCheckMode());
    final Supplier<? extends Number> numberSupplier =
        () -> prng.nextDouble(1.0, UPPER_BOUND_FOR_ROUNDING_TEST);
    checkRangeAndEntropy(prng, ENTROPY_OF_DOUBLE, numberSupplier, 1.0,
        UPPER_BOUND_FOR_ROUNDING_TEST, getEntropyCheckMode());
  }

  @Test(expectedExceptions = IllegalArgumentException.class)
  public void testNextDouble2InvalidBound() {
    createRng().nextDouble(3.5, 3.5);
  }

  @Test public void testNextGaussian() throws Exception {
    final BaseRandom prng = createRng();
    // TODO: Find out the actual Shannon entropy of nextGaussian() and adjust the entropy count to
    // it in a wrapper function.
    checkRangeAndEntropy(prng, 2 * ENTROPY_OF_DOUBLE,
        () -> prng.nextGaussian() + prng.nextGaussian(), -Double.MAX_VALUE, Double.MAX_VALUE,
        getEntropyCheckMode());
  }

  @Test public void testNextBoolean() throws Exception {
    final BaseRandom prng = createRng();
    final Supplier<? extends Number> numberSupplier = () -> prng.nextBoolean() ? 0 : 1;
    checkRangeAndEntropy(prng, 1L, numberSupplier, 0, 2, getEntropyCheckMode());
  }

  @Test public void testInts() throws Exception {
    final BaseRandom prng = createRng();
    checkStream(prng, 32, prng.ints().boxed(), -1, Integer.MIN_VALUE, Integer.MAX_VALUE + 1L, true);
  }

  @Test public void testInts1() throws Exception {
    final BaseRandom prng = createRng();
    checkStream(prng, 32, prng.ints(20).boxed(), 20, Integer.MIN_VALUE, Integer.MAX_VALUE + 1L,
        true);
  }

  @Test public void testInts2() throws Exception {
    final BaseRandom prng = createRng();
    checkStream(prng, 29, prng.ints(1 << 27, 1 << 29).boxed(), -1, 1 << 27, 1 << 29, true);
  }

  @Test public void testInts3() throws Exception {
    final BaseRandom prng = createRng();
    checkStream(prng, 29, prng.ints(3, 1 << 27, 1 << 29).boxed(), 3, 1 << 27, 1 << 29, true);
  }

  @Test public void testLongs() throws Exception {
    final BaseRandom prng = createRng();
    checkStream(prng, 64, prng.longs().boxed(), -1, Long.MIN_VALUE, Long.MAX_VALUE + 1.0, true);
  }

  @Test public void testLongs1() throws Exception {
    final BaseRandom prng = createRng();
    checkStream(prng, 64, prng.longs(20).boxed(), 20, Long.MIN_VALUE, Long.MAX_VALUE + 1.0, true);
  }

  @Test public void testLongs2() throws Exception {
    final BaseRandom prng = createRng();
    checkStream(prng, 42, prng.longs(1L << 40, 1L << 42).boxed(), -1, 1L << 40, 1L << 42, true);
  }

  @Test public void testLongs3() throws Exception {
    final BaseRandom prng = createRng();
    checkStream(prng, 42, prng.longs(20, 1L << 40, 1L << 42).boxed(), 20, 1L << 40, 1L << 42, true);
  }

  @Test(timeOut = 10_000) public void testLongs3SmallRange() throws Exception {
    final long bound = (1L << 40) + 2;
    final BaseRandom prng = createRng();
    checkStream(prng, 31, prng.longs(20, 1L << 40, bound).boxed(), 20, 1L << 40, bound, true);
  }

  @Test public void testDoubles() throws Exception {
    final BaseRandom prng = createRng();
    checkStream(prng, ENTROPY_OF_DOUBLE, prng.doubles().boxed(), -1, 0.0, 1.0, true);
  }

  @Test public void testDoubles1() throws Exception {
    final BaseRandom prng = createRng();
    checkStream(prng, ENTROPY_OF_DOUBLE, prng.doubles(20).boxed(), 20, 0.0, 1.0, true);
  }

  @Test public void testDoubles2() throws Exception {
    final BaseRandom prng = createRng();
    checkStream(prng, ENTROPY_OF_DOUBLE, prng.doubles(-5.0, 8.0).boxed(), -1, -5.0, 8.0, true);
  }

  @Test public void testDoubles3() throws Exception {
    final BaseRandom prng = createRng();
    checkStream(prng, ENTROPY_OF_DOUBLE, prng.doubles(20, -5.0, 8.0).boxed(), 20, -5.0, 8.0, true);
  }

  @Test public void testDoubles3RoundingCorrection() throws Exception {
    final BaseRandom prng = createRng();
    checkStream(prng, ENTROPY_OF_DOUBLE,
        prng.doubles(20, 1.0, UPPER_BOUND_FOR_ROUNDING_TEST).boxed(), 20, -5.0, 8.0, true);
  }

  @Test public void testGaussians() throws Exception {
    final BaseRandom prng = createRng();
    checkStream(prng, ENTROPY_OF_DOUBLE, prng.gaussians().boxed(), -1, -Double.MAX_VALUE,
        Double.MAX_VALUE, true);
  }

  @Test public void testGaussians1() throws Exception {
    final BaseRandom prng = createRng();
    checkStream(prng, ENTROPY_OF_DOUBLE, prng.gaussians(100).boxed(), 100, -Double.MAX_VALUE,
        Double.MAX_VALUE, true);
  }

  @Test public void testNextElementArray() {
    final BaseRandom prng = createRng();
    testGeneratesAll(() -> prng.nextElement(STRING_ARRAY), STRING_ARRAY);
  }

  @Test public void testNextElementList() {
    final BaseRandom prng = createRng();
    testGeneratesAll(() -> prng.nextElement(STRING_LIST), STRING_ARRAY);
  }

  @Test public void testNextEnum() {
    final BaseRandom prng = createRng();
    testGeneratesAll(() -> prng.nextEnum(TestEnum.class), TestEnum.RED, TestEnum.YELLOW,
        TestEnum.BLUE);
  }

  @Test public void testGetNewSeedLength() {
    assertTrue(createRng().getNewSeedLength() > 0);
  }

  @Test(timeOut = 90_000) public void testThreadSafety() {
    testThreadSafety(FUNCTIONS_FOR_THREAD_SAFETY_TEST, FUNCTIONS_FOR_THREAD_SAFETY_TEST);
  }

  @Test(timeOut = 90_000) public void testThreadSafetySetSeed() {
    testThreadSafetyVsCrashesOnly(FUNCTIONS_FOR_THREAD_CRASH_TEST);
  }

  protected void testThreadSafetyVsCrashesOnly(
      final List<NamedFunction<Random, Double>> functions) {
    final int seedLength = createRng().getNewSeedLength();
    final byte[] seed = getTestSeedGenerator().generateSeed(seedLength);
    for (final NamedFunction<Random, Double> supplier1 : functions) {
      for (final NamedFunction<Random, Double> supplier2 : functions) {
        runParallel(supplier1, supplier2, seed, 30,
            (supplier1 == SET_SEED || supplier2 == SET_SEED) ? 200 : 1000);
      }
    }
  }

  @SuppressWarnings({"EqualityOperatorComparesObjects", "ObjectEquality"})
  protected void testThreadSafety(final List<NamedFunction<Random, Double>> functions,
      final List<NamedFunction<Random, Double>> pairwiseFunctions) {
    final int seedLength = createRng().getNewSeedLength();
    final byte[] seed = getTestSeedGenerator().generateSeed(seedLength);
    for (final NamedFunction<Random, Double> supplier : functions) {
      for (int i = 0; i < 5; i++) {
        // This loop is necessary to control the false pass rate, especially during mutation testing.
        SortedSet<Double> sequentialOutput = runSequential(supplier, supplier, seed);
        SortedSet<Double> parallelOutput = runParallel(supplier, supplier, seed, 10, 1000);
        assertEquals(sequentialOutput, parallelOutput,
            "output differs between sequential & parallel calls to " + supplier);
      }
    }

    // Check that each pair won't crash no matter which order they start in
    // (this part is assertion-free because we can't tell whether A-bits-as-long and
    // B-bits-as-double come from the same bit stream as vice-versa).
    for (final NamedFunction<Random, Double> supplier1 : pairwiseFunctions) {
      for (final NamedFunction<Random, Double> supplier2 : pairwiseFunctions) {
        if (supplier1 != supplier2) {
          runParallel(supplier1, supplier2, seed, 10, 1000);
        }
      }
    }
  }

  protected SortedSet<Double> runParallel(final NamedFunction<Random, Double> supplier1,
      final NamedFunction<Random, Double> supplier2, final byte[] seed, int timeoutSec,
      int iterations) {
    // See https://www.yegor256.com/2018/03/27/how-to-test-thread-safety.html for why a
    // CountDownLatch is used.
    final CountDownLatch latch = new CountDownLatch(2);
    final Random parallelPrng = createRng(seed);
    final SortedSet<Double> output = new ConcurrentSkipListSet<>();
    pool.execute(new GeneratorForkJoinTask(parallelPrng, output, supplier1, latch, iterations));
    pool.execute(new GeneratorForkJoinTask(parallelPrng, output, supplier2, latch, iterations));
    assertTrue(pool.awaitQuiescence(timeoutSec, TimeUnit.SECONDS),
        String.format("Timed out waiting for %s and %s to finish", supplier1, supplier2));
    return output;
  }

  protected SortedSet<Double> runSequential(final NamedFunction<Random, Double> supplier1,
      final NamedFunction<Random, Double> supplier2, final byte[] seed) {
    final Random sequentialPrng = createRng(seed);
    final SortedSet<Double> output = new TreeSet<>();
    new GeneratorForkJoinTask(sequentialPrng, output, supplier1, new CountDownLatch(1),
        1000)
        .exec();
    new GeneratorForkJoinTask(sequentialPrng, output, supplier2, new CountDownLatch(1),
        1000)
        .exec();
    return output;
  }

  @AfterClass public void classTearDown() {
    RandomSeederThread.stopIfEmpty(getTestSeedGenerator());
  }

  private enum TestEnum {
    RED,
    YELLOW,
    BLUE
  }

  /**
   * ForkJoinTask that reads random longs and adds them to the set.
   */
  protected static final class GeneratorForkJoinTask<T> extends ForkJoinTask<Void> {

    private static final long serialVersionUID = 9155874155769888368L;
    private final Random prng;
    private final SortedSet<T> set;
    private final NamedFunction<Random, T> function;
    private final CountDownLatch latch;
    private final int iterations;

    public GeneratorForkJoinTask(final Random prng, final SortedSet<T> set,
        final NamedFunction<Random, T> function, CountDownLatch latch, int iterations) {
      this.prng = prng;
      this.set = set;
      this.function = function;
      this.latch = latch;
      this.iterations = iterations;
    }

    @Override public Void getRawResult() {
      return null;
    }

    @Override protected void setRawResult(final Void value) {
      // No-op.
    }

    @Override protected boolean exec() {
      latch.countDown();
      try {
        latch.await();
      } catch (InterruptedException e) {
        throw new AssertionError("Interrupted", e);
      }
      for (int i = 0; i < iterations; i++) {
        set.add(function.apply(prng));
      }
      return true;
    }
  }

  protected static final class NamedFunction<T, R> implements Function<T, R>, Serializable {

    private final Function<T, R> function;
    private final String name;

    public NamedFunction(final Function<T, R> function, final String name) {
      this.function = function;
      this.name = name;
    }

    @Override public R apply(final T t) {
      return function.apply(t);
    }

    @Override public String toString() {
      return name;
    }
  }
}<|MERGE_RESOLUTION|>--- conflicted
+++ resolved
@@ -204,12 +204,9 @@
           RandomTestUtils.summaryStats(rng, n, iterations);
       final double observedSD = stats.getStandardDeviation();
       final double expectedSD = n / SQRT_12;
-<<<<<<< HEAD
-=======
       Reporter.log("Expected SD: " + expectedSD + ", observed SD: " + observedSD);
       assertGreaterOrEqual(observedSD, 0.97 * expectedSD);
       assertLessOrEqual(observedSD, 1.03 * expectedSD);
->>>>>>> e053ffdc
       assertGreaterOrEqual(stats.getMax(), 0.9 * n);
       assertLessOrEqual(stats.getMax(), n - 1);
       assertGreaterOrEqual(stats.getMin(), 0);
