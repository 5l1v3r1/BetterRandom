<!DOCTYPE suite SYSTEM "http://testng.org/testng-1.0.dtd">
<suite name="Main" parallel="tests">
<<<<<<< HEAD
  <test name="PRNGs">
    <parameter name="seedSize" value="16"/>
    <classes>
      <class name="io.github.pr0methean.betterrandom.prng.AesCounterRandomTest"/>
      <class name="io.github.pr0methean.betterrandom.prng.CellularAutomatonRandomTest"/>
      <class name="io.github.pr0methean.betterrandom.prng.TwoFishCounterRandomTest"/>
      <class name="io.github.pr0methean.betterrandom.prng.Cmwc4096RandomTest"/>
      <class name="io.github.pr0methean.betterrandom.prng.MersenneTwisterRandomTest"/>
      <class name="io.github.pr0methean.betterrandom.prng.Pcg64RandomTest"/>
      <class name="io.github.pr0methean.betterrandom.prng.Pcg128RandomTest"/>
      <class name="io.github.pr0methean.betterrandom.prng.XorShiftRandomTest"/>
      <class name="io.github.pr0methean.betterrandom.prng.concurrent.SingleThreadSplittableRandomAdapterTest"/>
      <class name="io.github.pr0methean.betterrandom.prng.concurrent.SplittableRandomAdapterTest"/>
    </classes>
  </test>
  <test name="Crypto PRNGs 17-byte">
    <parameter name="seedSize" value="17"/>
    <classes>
      <class name="io.github.pr0methean.betterrandom.prng.AesCounterRandomTest"/>
      <class name="io.github.pr0methean.betterrandom.prng.TwoFishCounterRandomTest"/>
    </classes>
  </test>
  <test name="Crypto PRNGs 24-byte">
    <parameter name="seedSize" value="24"/>
    <classes>
      <class name="io.github.pr0methean.betterrandom.prng.AesCounterRandomTest"/>
      <class name="io.github.pr0methean.betterrandom.prng.TwoFishCounterRandomTest"/>
    </classes>
  </test>
  <test name="Crypto PRNGs 32-byte">
    <parameter name="seedSize" value="32"/>
    <classes>
      <class name="io.github.pr0methean.betterrandom.prng.AesCounterRandomTest"/>
      <class name="io.github.pr0methean.betterrandom.prng.TwoFishCounterRandomTest"/>
    </classes>
  </test>
  <test name="Crypto PRNGs 33-byte">
    <parameter name="seedSize" value="33"/>
    <classes>
      <class name="io.github.pr0methean.betterrandom.prng.AesCounterRandomTest"/>
      <class name="io.github.pr0methean.betterrandom.prng.TwoFishCounterRandomTest"/>
    </classes>
  </test>
  <test name="Crypto PRNGs 48-byte">
    <parameter name="seedSize" value="48"/>
    <classes>
      <class name="io.github.pr0methean.betterrandom.prng.AesCounterRandomTest"/>
      <class name="io.github.pr0methean.betterrandom.prng.TwoFishCounterRandomTest"/>
    </classes>
  </test>
  <test name="ChaCha20CounterRandom 96-byte">
    <parameter name="seedSize" value="48"/>
    <classes>
      <class name="io.github.pr0methean.betterrandom.prng.TwoFishCounterRandomTest"/>
    </classes>
  </test>
  <test name="Misc" parallel="methods">
    <classes>
      <class name="io.github.pr0methean.betterrandom.prng.AesCounterRandomDemoTest"/>
      <class name="io.github.pr0methean.betterrandom.prng.BaseRandomStaticTest"/>
      <class name="io.github.pr0methean.betterrandom.prng.concurrent.ReseedingSplittableRandomAdapterDemoTest"/>
      <class name="io.github.pr0methean.betterrandom.util.BinaryUtilsTest"/>
      <class name="io.github.pr0methean.betterrandom.util.LooperThreadTest"/>
      <class name="io.github.pr0methean.betterrandom.util.Byte16ArrayArithmeticTest"/>
    </classes>
  </test>
=======
    <test name="PRNGs">
        <parameter name="seedSize" value="16"/>
        <classes>
            <class name="io.github.pr0methean.betterrandom.prng.AesCounterRandomTest"/>
            <class name="io.github.pr0methean.betterrandom.prng.CellularAutomatonRandomTest"/>
            <class name="io.github.pr0methean.betterrandom.prng.TwoFishCounterRandomTest"/>
            <class name="io.github.pr0methean.betterrandom.prng.Cmwc4096RandomTest"/>
            <class name="io.github.pr0methean.betterrandom.prng.MersenneTwisterRandomTest"/>
            <class name="io.github.pr0methean.betterrandom.prng.Pcg64RandomTest"/>
            <class name="io.github.pr0methean.betterrandom.prng.Pcg128RandomTest"/>
            <class name="io.github.pr0methean.betterrandom.prng.XorShiftRandomTest"/>
            <class
                    name="io.github.pr0methean.betterrandom.prng.concurrent.SingleThreadSplittableRandomAdapterTest"/>
            <class name="io.github.pr0methean.betterrandom.prng.concurrent.SplittableRandomAdapterTest"/>
        </classes>
    </test>
    <test name="Crypto PRNGs 17-byte">
        <parameter name="seedSize" value="17"/>
        <classes>
            <class name="io.github.pr0methean.betterrandom.prng.AesCounterRandomTest"/>
            <class name="io.github.pr0methean.betterrandom.prng.TwoFishCounterRandomTest"/>
        </classes>
    </test>
    <test name="Crypto PRNGs 24-byte">
        <parameter name="seedSize" value="24"/>
        <classes>
            <class name="io.github.pr0methean.betterrandom.prng.AesCounterRandomTest"/>
            <class name="io.github.pr0methean.betterrandom.prng.TwoFishCounterRandomTest"/>
        </classes>
    </test>
    <test name="Crypto PRNGs 32-byte">
        <parameter name="seedSize" value="32"/>
        <classes>
            <class name="io.github.pr0methean.betterrandom.prng.AesCounterRandomTest"/>
            <class name="io.github.pr0methean.betterrandom.prng.TwoFishCounterRandomTest"/>
        </classes>
    </test>
    <test name="Crypto PRNGs 33-byte">
        <parameter name="seedSize" value="33"/>
        <classes>
            <class name="io.github.pr0methean.betterrandom.prng.AesCounterRandomTest"/>
            <class name="io.github.pr0methean.betterrandom.prng.TwoFishCounterRandomTest"/>
        </classes>
    </test>
    <test name="Crypto PRNGs 48-byte">
        <parameter name="seedSize" value="48"/>
        <classes>
            <class name="io.github.pr0methean.betterrandom.prng.AesCounterRandomTest"/>
            <class name="io.github.pr0methean.betterrandom.prng.TwoFishCounterRandomTest"/>
        </classes>
    </test>
    <test name="ChaCha20CounterRandom 96-byte">
        <parameter name="seedSize" value="48"/>
        <classes>
            <class name="io.github.pr0methean.betterrandom.prng.TwoFishCounterRandomTest"/>
        </classes>
    </test>
    <test name="Misc" parallel="methods">
        <classes>
            <class name="io.github.pr0methean.betterrandom.prng.AesCounterRandomDemoTest"/>
            <class name="io.github.pr0methean.betterrandom.prng.BaseRandomStaticTest"/>
            <class name="io.github.pr0methean.betterrandom.prng.concurrent.ReseedingSplittableRandomAdapterDemoTest"/>
            <class name="io.github.pr0methean.betterrandom.util.BinaryUtilsTest"/>
            <class name="io.github.pr0methean.betterrandom.util.LooperThreadTest"/>
            <class name="io.github.pr0methean.betterrandom.util.Byte16ArrayArithmeticTest"/>
        </classes>
    </test>
>>>>>>> 6df10c5b
</suite><|MERGE_RESOLUTION|>--- conflicted
+++ resolved
@@ -1,73 +1,5 @@
 <!DOCTYPE suite SYSTEM "http://testng.org/testng-1.0.dtd">
 <suite name="Main" parallel="tests">
-<<<<<<< HEAD
-  <test name="PRNGs">
-    <parameter name="seedSize" value="16"/>
-    <classes>
-      <class name="io.github.pr0methean.betterrandom.prng.AesCounterRandomTest"/>
-      <class name="io.github.pr0methean.betterrandom.prng.CellularAutomatonRandomTest"/>
-      <class name="io.github.pr0methean.betterrandom.prng.TwoFishCounterRandomTest"/>
-      <class name="io.github.pr0methean.betterrandom.prng.Cmwc4096RandomTest"/>
-      <class name="io.github.pr0methean.betterrandom.prng.MersenneTwisterRandomTest"/>
-      <class name="io.github.pr0methean.betterrandom.prng.Pcg64RandomTest"/>
-      <class name="io.github.pr0methean.betterrandom.prng.Pcg128RandomTest"/>
-      <class name="io.github.pr0methean.betterrandom.prng.XorShiftRandomTest"/>
-      <class name="io.github.pr0methean.betterrandom.prng.concurrent.SingleThreadSplittableRandomAdapterTest"/>
-      <class name="io.github.pr0methean.betterrandom.prng.concurrent.SplittableRandomAdapterTest"/>
-    </classes>
-  </test>
-  <test name="Crypto PRNGs 17-byte">
-    <parameter name="seedSize" value="17"/>
-    <classes>
-      <class name="io.github.pr0methean.betterrandom.prng.AesCounterRandomTest"/>
-      <class name="io.github.pr0methean.betterrandom.prng.TwoFishCounterRandomTest"/>
-    </classes>
-  </test>
-  <test name="Crypto PRNGs 24-byte">
-    <parameter name="seedSize" value="24"/>
-    <classes>
-      <class name="io.github.pr0methean.betterrandom.prng.AesCounterRandomTest"/>
-      <class name="io.github.pr0methean.betterrandom.prng.TwoFishCounterRandomTest"/>
-    </classes>
-  </test>
-  <test name="Crypto PRNGs 32-byte">
-    <parameter name="seedSize" value="32"/>
-    <classes>
-      <class name="io.github.pr0methean.betterrandom.prng.AesCounterRandomTest"/>
-      <class name="io.github.pr0methean.betterrandom.prng.TwoFishCounterRandomTest"/>
-    </classes>
-  </test>
-  <test name="Crypto PRNGs 33-byte">
-    <parameter name="seedSize" value="33"/>
-    <classes>
-      <class name="io.github.pr0methean.betterrandom.prng.AesCounterRandomTest"/>
-      <class name="io.github.pr0methean.betterrandom.prng.TwoFishCounterRandomTest"/>
-    </classes>
-  </test>
-  <test name="Crypto PRNGs 48-byte">
-    <parameter name="seedSize" value="48"/>
-    <classes>
-      <class name="io.github.pr0methean.betterrandom.prng.AesCounterRandomTest"/>
-      <class name="io.github.pr0methean.betterrandom.prng.TwoFishCounterRandomTest"/>
-    </classes>
-  </test>
-  <test name="ChaCha20CounterRandom 96-byte">
-    <parameter name="seedSize" value="48"/>
-    <classes>
-      <class name="io.github.pr0methean.betterrandom.prng.TwoFishCounterRandomTest"/>
-    </classes>
-  </test>
-  <test name="Misc" parallel="methods">
-    <classes>
-      <class name="io.github.pr0methean.betterrandom.prng.AesCounterRandomDemoTest"/>
-      <class name="io.github.pr0methean.betterrandom.prng.BaseRandomStaticTest"/>
-      <class name="io.github.pr0methean.betterrandom.prng.concurrent.ReseedingSplittableRandomAdapterDemoTest"/>
-      <class name="io.github.pr0methean.betterrandom.util.BinaryUtilsTest"/>
-      <class name="io.github.pr0methean.betterrandom.util.LooperThreadTest"/>
-      <class name="io.github.pr0methean.betterrandom.util.Byte16ArrayArithmeticTest"/>
-    </classes>
-  </test>
-=======
     <test name="PRNGs">
         <parameter name="seedSize" value="16"/>
         <classes>
@@ -135,5 +67,4 @@
             <class name="io.github.pr0methean.betterrandom.util.Byte16ArrayArithmeticTest"/>
         </classes>
     </test>
->>>>>>> 6df10c5b
 </suite>