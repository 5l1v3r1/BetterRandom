package io.github.pr0methean.betterrandom.seed;

import io.github.pr0methean.betterrandom.ByteArrayReseedableRandom;
import io.github.pr0methean.betterrandom.EntropyCountingRandom;
import io.github.pr0methean.betterrandom.prng.BaseRandom;
import io.github.pr0methean.betterrandom.util.BinaryUtils;
import io.github.pr0methean.betterrandom.util.Looper;
import java.io.IOException;
import java.io.ObjectInputStream;
import java.io.Serializable;
import java.util.Arrays;
import java.util.Collection;
import java.util.Collections;
import java.util.Objects;
import java.util.Random;
import java.util.Set;
import java.util.WeakHashMap;
import java.util.concurrent.ThreadFactory;
import java.util.concurrent.TimeUnit;
import java.util.concurrent.locks.Condition;

/**
 * Thread that loops over {@link ByteArrayReseedableRandom} instances and reseeds them. No {@link
 * EntropyCountingRandom} will be reseeded when it's already had more input than output.
 *
 * @author Chris Hennick
 */
public class SimpleRandomSeeder extends Looper {
<<<<<<< HEAD
  private static final Map<ByteArrayReseedableRandom, byte[]> SEED_ARRAYS =
      Collections.synchronizedMap(new WeakHashMap<ByteArrayReseedableRandom, byte[]>(1));
=======

>>>>>>> d177df7a
  // FIXME: Setting a longer POLL_INTERVAL slows many tests, and causes some to time out
  // (Why doesn't BaseRandom's call to wakeUp() prevent this?!)
  /**
   * Time in seconds to wait before checking again whether any PRNGs need more entropy.
   */
  protected static final long POLL_INTERVAL = 1;
  private static final long serialVersionUID = -4339570810679373476L;

  /**
   * Default waiting time before an empty instance terminates if still empty.
   */
  protected static final long DEFAULT_STOP_IF_EMPTY_FOR_NANOS = 5_000_000_000L;

  /**
   * The seed generator this seeder uses.
   */
  protected final SeedGenerator seedGenerator;

  /**
   * Holds {@link ByteArrayReseedableRandom} instances that should be reseeded when their entropy is
   * low, or as often as possible if they don't implement {@link EntropyCountingRandom}.
   */
  protected transient Set<ByteArrayReseedableRandom> byteArrayPrngs;

  /**
   * Holds instances that are being reseeded during the current iteration, so that PRNGs can be
   * added and removed in the middle of an iteration without the
   * {@link java.util.ConcurrentModificationException} that would otherwise arise.
   */
  protected transient Set<ByteArrayReseedableRandom> byteArrayPrngsThisIteration;

  /**
   * Signaled when a PRNG is added.
   */
  protected transient Condition waitWhileEmpty;

  /**
   * Signaled by an associated {@link BaseRandom} when it runs out of entropy.
   */
  protected transient Condition waitForEntropyDrain;

  /**
   * Time in nanoseconds after which this thread will terminate if no PRNGs are attached.
   */
  protected final long stopIfEmptyForNanos;

  /**
   * Creates an instance whose thread will terminate if no PRNGs have been associated with it for 5
   * seconds.
   *
   * @param seedGenerator the seed generator
   * @param threadFactory the {@link ThreadFactory} that will create this seeder's thread
   */
  public SimpleRandomSeeder(final SeedGenerator seedGenerator, ThreadFactory threadFactory) {
    this(seedGenerator, threadFactory, DEFAULT_STOP_IF_EMPTY_FOR_NANOS);
  }

  /**
   * Creates an instance using a {@link DefaultThreadFactory}.
   *
   * @param seedGenerator the seed generator
   */
  public SimpleRandomSeeder(SeedGenerator seedGenerator) {
    this(seedGenerator, new SimpleRandomSeeder.DefaultThreadFactory(seedGenerator.toString()));
  }

  /**
   * Creates an instance.
   *
   * @param seedGenerator the seed generator
   * @param threadFactory the {@link ThreadFactory} that will create this seeder's thread
   * @param stopIfEmptyForNanos time in nanoseconds after which this thread will terminate if no
   *     PRNGs are attached
   */
  public SimpleRandomSeeder(SeedGenerator seedGenerator, ThreadFactory threadFactory,
      long stopIfEmptyForNanos) {
    super(threadFactory);
    this.seedGenerator = seedGenerator;
    Objects.requireNonNull(seedGenerator, "randomSeeder must not be null");

    this.stopIfEmptyForNanos = stopIfEmptyForNanos;
    initTransientFields();
  }

  static boolean stillDefinitelyHasEntropy(final Object random) {
    if (!(random instanceof EntropyCountingRandom)) {
      return false;
    }
    EntropyCountingRandom entropyCountingRandom = (EntropyCountingRandom) random;
    return !entropyCountingRandom.needsReseedingEarly() &&
        entropyCountingRandom.getEntropyBits() > 0;
  }

  /**
   * Removes PRNGs so that they will no longer be reseeded.
   * @param randoms the PRNGs to remove
   */
  public void remove(Random... randoms) {
    remove(Arrays.asList(randoms));
  }

  /**
   * Removes PRNGs so that they will no longer be reseeded.
   * @param randoms the PRNGs to remove
   */
  public void remove(Collection<? extends Random> randoms) {
    if (randoms.size() == 0) {
      return;
    }
    lock.lock();
    try {
      byteArrayPrngs.removeAll(randoms);
    } finally {
      lock.unlock();
    }
  }

  /**
   * Adds {@link ByteArrayReseedableRandom} instances.
   * @param randoms the PRNGs to start reseeding
   */
  public void add(ByteArrayReseedableRandom... randoms) {
    add(Arrays.asList(randoms));
  }

  /**
   * Adds {@link ByteArrayReseedableRandom} instances.
   * @param randoms the PRNGs to start reseeding
   */
  public void add(Collection<? extends ByteArrayReseedableRandom> randoms) {
    if (randoms.size() == 0) {
      return;
    }
    lock.lock();
    try {
      byteArrayPrngs.addAll(randoms);
      wakeUp();
    } finally {
      lock.unlock();
    }
  }

  /**
   * Ensures this seeder's thread is started, and signals conditions it may be waiting on.
   */
  public void wakeUp() {
    start();
    if (lock.tryLock()) {
      try {
        waitForEntropyDrain.signalAll();
        waitWhileEmpty.signalAll();
      } finally {
        lock.unlock();
      }
    }
  }

  @Override public boolean equals(Object o) {
    if (this == o) {
      return true;
    }
    if (o == null || getClass() != o.getClass()) {
      return false;
    }
    SimpleRandomSeeder that = (SimpleRandomSeeder) o;
    return seedGenerator.equals(that.seedGenerator) && factory.equals(that.factory);
  }

  @Override public int hashCode() {
    return 31 * seedGenerator.hashCode() + factory.hashCode();
  }

  /**
   * Initializes the transient instance fields for this class. Called by constructors and during
   * deserialization.
   */
  protected void initTransientFields() {
    byteArrayPrngs = createSynchronizedWeakHashSet();
    byteArrayPrngsThisIteration = createSynchronizedWeakHashSet();
    waitWhileEmpty = lock.newCondition();
    waitForEntropyDrain = lock.newCondition();
  }

  /**
   * Creates and returns a thread-safe {@link Set} backed by a {@link WeakHashMap}.
   *
   * @param <T> the set element type
   * @return an empty mutable thread-safe {@link Set} that holds only weak references to its members
   */
  protected <T> Set<T> createSynchronizedWeakHashSet() {
    return Collections.synchronizedSet(Collections.newSetFromMap(new WeakHashMap<T, Boolean>(1)));
  }

  @SuppressWarnings({"InfiniteLoopStatement", "ObjectAllocationInLoop", "AwaitNotInLoop"}) @Override
  protected boolean iterate() {
    try {
      while (true) {
        byteArrayPrngsThisIteration.addAll(byteArrayPrngs);
        if (!byteArrayPrngsThisIteration.isEmpty()) {
          break;
        }
        if (!waitWhileEmpty.await(stopIfEmptyForNanos, TimeUnit.NANOSECONDS)) {
          return false;
        }
      }
      boolean entropyConsumed = reseedByteArrayReseedableRandoms();
      if (!entropyConsumed) {
        waitForEntropyDrain.await(POLL_INTERVAL, TimeUnit.SECONDS);
      }
      return true;
    } catch (final Throwable t) {
      return false;
    }
  }

  /**
   * Reseeds all the PRNGs that need reseeding in {@link #byteArrayPrngsThisIteration}, then clears
   * that set.
   *
   * @return true if at least one PRNG was reseeded; false otherwise
   */
  protected boolean reseedByteArrayReseedableRandoms() {
    boolean entropyConsumed = false;
    try {
      for (ByteArrayReseedableRandom random : byteArrayPrngsThisIteration) {
        if (stillDefinitelyHasEntropy(random)) {
          continue;
        }
        entropyConsumed = true;
        if (random.preferSeedWithLong()) {
          reseedWithLong((Random) random);
        } else {
<<<<<<< HEAD
          byte[] seedArray1 = SEED_ARRAYS.get(random);
          if (seedArray1 == null) {
            seedArray1 = new byte[random.getNewSeedLength()];
            SEED_ARRAYS.put(random, seedArray1);
          }
          byte[] seedArray = seedArray1;
          seedGenerator.generateSeed(seedArray);
          random.setSeed(seedArray);
=======
          random.setSeed(seedGenerator.generateSeed(random.getNewSeedLength()));
>>>>>>> d177df7a
        }
      }
    } finally {
      byteArrayPrngsThisIteration.clear();
    }
    return entropyConsumed;
  }

  /**
   * Generates an 8-byte seed, converts it to a long and calls {@link Random#setSeed(long)}.
   * @param random the PRNG to reseed
   */
  protected void reseedWithLong(final Random random) {
    random.setSeed(BinaryUtils.convertBytesToLong(seedGenerator.generateSeed(Long.BYTES)));
  }

  /**
   * Shut down this thread even if {@link Random} instances are registered with it.
   */
  public void shutDown() {
    interrupt();
    clear();
  }

  /**
   * Removes all PRNGs from this seeder.
   */
  protected void clear() {
    lock.lock();
    try {
      unregisterWithAll(byteArrayPrngs);
      byteArrayPrngs.clear();
      byteArrayPrngsThisIteration.clear();
    } finally {
      lock.unlock();
    }
  }

  /**
   * Informs the given PRNGs that they no longer have a seed generator. Only affects those that
   * support {@link BaseRandom#setRandomSeeder(SimpleRandomSeeder)}.
   *
   * @param randoms the PRNGs to unregister with
   */
  protected void unregisterWithAll(Set<?> randoms) {
    synchronized (randoms) {
      for (Object random : randoms) {
        if (random instanceof BaseRandom) {
          try {
            ((BaseRandom) random).setRandomSeeder(null);
          } catch (UnsupportedOperationException ignored) {
          }
        }
      }
    }
  }

  /**
   * Returns true if no {@link Random} instances are registered with this LegacyRandomSeeder.
   *
   * @return true if no {@link Random} instances are registered with this LegacyRandomSeeder.
   */
  public boolean isEmpty() {
    lock.lock();
    try {
      return byteArrayPrngs.isEmpty();
    } finally {
      lock.unlock();
    }
  }

  /**
   * Shut down this thread if no {@link Random} instances are registered with it.
   */
  public void stopIfEmpty() {
    lock.lock();
    try {
      if (isEmpty()) {
        interrupt();
      }
    } finally {
      lock.unlock();
    }
  }

  private void readObject(ObjectInputStream in) throws IOException, ClassNotFoundException {
    in.defaultReadObject();
    initTransientFields();
  }

  /**
   * Returns the {@link SeedGenerator} this seeder uses.
   * @return this seeder's {@link SeedGenerator}
   */
  public SeedGenerator getSeedGenerator() {
    return seedGenerator;
  }

  /**
   * A {@link ThreadFactory} that sets the name and priority of the threads it creates.
   */
  public static class DefaultThreadFactory implements ThreadFactory, Serializable {

    private static final long serialVersionUID = -5806852086706570346L;
    private final String name;
    private final int priority;

    /**
     * Creates an instance with a reasonable default priority for most applications.
     *
     * @param name the name of the created thread; see {@link Thread#setName(String)}
     */
    public DefaultThreadFactory(String name) {
      this(name, Thread.NORM_PRIORITY + 1);
    }

    /**
     * Creates an instance.
     *
     * @param name the name of the created thread; see {@link Thread#setName(String)}
     * @param priority the priority of the created thread; see {@link Thread#setPriority(int)}
     */
    public DefaultThreadFactory(String name, int priority) {
      this.name = name;
      this.priority = priority;
    }

    @Override public Thread newThread(Runnable runnable) {
      Thread thread = DEFAULT_THREAD_FACTORY.newThread(runnable);
      thread.setName(name);
      thread.setDaemon(true);
      thread.setPriority(priority);
      return thread;
    }

    @Override public boolean equals(Object o) {
      if (this == o) {
        return true;
      }
      if (o == null || getClass() != o.getClass()) {
        return false;
      }
      DefaultThreadFactory that = (DefaultThreadFactory) o;
      return priority == that.priority && name.equals(that.name);
    }

    @Override public int hashCode() {
      return 31 * priority + name.hashCode();
    }
  }
}<|MERGE_RESOLUTION|>--- conflicted
+++ resolved
@@ -26,12 +26,7 @@
  * @author Chris Hennick
  */
 public class SimpleRandomSeeder extends Looper {
-<<<<<<< HEAD
-  private static final Map<ByteArrayReseedableRandom, byte[]> SEED_ARRAYS =
-      Collections.synchronizedMap(new WeakHashMap<ByteArrayReseedableRandom, byte[]>(1));
-=======
-
->>>>>>> d177df7a
+
   // FIXME: Setting a longer POLL_INTERVAL slows many tests, and causes some to time out
   // (Why doesn't BaseRandom's call to wakeUp() prevent this?!)
   /**
@@ -264,18 +259,7 @@
         if (random.preferSeedWithLong()) {
           reseedWithLong((Random) random);
         } else {
-<<<<<<< HEAD
-          byte[] seedArray1 = SEED_ARRAYS.get(random);
-          if (seedArray1 == null) {
-            seedArray1 = new byte[random.getNewSeedLength()];
-            SEED_ARRAYS.put(random, seedArray1);
-          }
-          byte[] seedArray = seedArray1;
-          seedGenerator.generateSeed(seedArray);
-          random.setSeed(seedArray);
-=======
           random.setSeed(seedGenerator.generateSeed(random.getNewSeedLength()));
->>>>>>> d177df7a
         }
       }
     } finally {
