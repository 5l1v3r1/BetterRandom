--- conflicted
+++ resolved
@@ -91,19 +91,11 @@
   @Override public byte[] getSeed() {
     lock.lock();
     try {
-<<<<<<< HEAD
-      seedBuffer.putInt(0, state1);
-      seedBuffer.putInt(INT_BYTES, state2);
-      seedBuffer.putInt(2 * INT_BYTES, state3);
-      seedBuffer.putInt(3 * INT_BYTES, state4);
-      seedBuffer.putInt(4 * INT_BYTES, state5);
-=======
       BinaryUtils.convertIntToBytes(state1, seed, 0);
-      BinaryUtils.convertIntToBytes(state2, seed, Integer.BYTES);
-      BinaryUtils.convertIntToBytes(state3, seed, Integer.BYTES * 2);
-      BinaryUtils.convertIntToBytes(state4, seed, Integer.BYTES * 3);
-      BinaryUtils.convertIntToBytes(state5, seed, Integer.BYTES * 4);
->>>>>>> e9f0816c
+      BinaryUtils.convertIntToBytes(state2, seed, INT_BYTES);
+      BinaryUtils.convertIntToBytes(state3, seed, INT_BYTES * 2);
+      BinaryUtils.convertIntToBytes(state4, seed, INT_BYTES * 3);
+      BinaryUtils.convertIntToBytes(state5, seed, INT_BYTES * 4);
       return seed.clone();
     } finally {
       lock.unlock();
@@ -112,20 +104,12 @@
 
   @Override protected void setSeedInternal(final byte[] seed) {
     super.setSeedInternal(seed);
-<<<<<<< HEAD
-    state1 = seedBuffer.getInt(0);
-    state2 = seedBuffer.getInt(INT_BYTES);
-    state3 = seedBuffer.getInt(2 * INT_BYTES);
-    state4 = seedBuffer.getInt(3 * INT_BYTES);
-    state5 = seedBuffer.getInt(4 * INT_BYTES);
-=======
     final int[] state = BinaryUtils.convertBytesToInts(this.seed);
     state1 = state[0];
     state2 = state[1];
     state3 = state[2];
     state4 = state[3];
     state5 = state[4];
->>>>>>> e9f0816c
   }
 
   @Override protected int next(final int bits) {
