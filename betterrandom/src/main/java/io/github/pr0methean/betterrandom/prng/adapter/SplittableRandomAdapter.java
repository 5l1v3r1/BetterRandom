--- conflicted
+++ resolved
@@ -8,6 +8,7 @@
 import io.github.pr0methean.betterrandom.seed.SeedException;
 import io.github.pr0methean.betterrandom.seed.SeedGenerator;
 import io.github.pr0methean.betterrandom.util.BinaryUtils;
+import io.github.pr0methean.betterrandom.util.Java8Constants;
 import java.io.IOException;
 import java.io.ObjectInputStream;
 import java8.util.SplittableRandom;
@@ -92,23 +93,23 @@
   private void initSubclassTransientFields() {
     lock.lock();
     try {
-      splittableRandoms = ThreadLocal.withInitial(new Supplier<SplittableRandom>() {
-        @Override public SplittableRandom get() {
+      splittableRandoms = new ThreadLocal<SplittableRandom>() {
+        @Override public SplittableRandom initialValue() {
           return underlying.split();
         }
-      });
-      entropyBits = ThreadLocal.withInitial(new Supplier<AtomicLong>() {
-        @Override public AtomicLong get() {
+      };
+      entropyBits = new ThreadLocal<AtomicLong>() {
+        @Override public AtomicLong initialValue() {
           return new AtomicLong(SEED_LENGTH_BITS);
         }
-      });
+      };
 
       // getSeed() will return the master seed on each thread where setSeed() hasn't yet been called
-      seeds = ThreadLocal.withInitial(new Supplier<byte[]>() {
-        @Override public byte[] get() {
+      seeds = new ThreadLocal<byte[]>() {
+        @Override public byte[] initialValue() {
           return seed;
         }
-      });
+      };
     } finally {
       lock.unlock();
     }
@@ -147,11 +148,7 @@
     if (splittableRandoms != null) {
       splittableRandoms.set(new SplittableRandom(seed));
       if (entropyBits != null) {
-        entropyBits.get().updateAndGet(new LongUnaryOperator() {
-          @Override public long applyAsLong(long oldValue) {
-            return Math.max(oldValue, SEED_LENGTH_BITS);
-          }
-        });
+        creditEntropyForNewSeed(Java8Constants.LONG_BYTES);
       }
       if (seeds != null) {
         seeds.set(BinaryUtils.convertLongToBytes(seed));
@@ -162,13 +159,8 @@
   /**
    * {@inheritDoc} Applies only to the calling thread.
    */
-<<<<<<< HEAD
-  @Override public void setSeed(SplittableRandomAdapter this, final byte[] seed) {
-    if (seed.length != Java8Constants.LONG_BYTES) {
-=======
   @Override public void setSeed(final byte[] seed) {
-    if (seed.length != Long.BYTES) {
->>>>>>> d0bdbfbe
+        if (seed.length != Java8Constants.LONG_BYTES) {
       throw new IllegalArgumentException("SplittableRandomAdapter requires an 8-byte seed");
     }
     setSeed(convertBytesToLong(seed));
