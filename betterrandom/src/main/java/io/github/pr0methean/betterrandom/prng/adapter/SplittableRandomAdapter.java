package io.github.pr0methean.betterrandom.prng.adapter;

import static io.github.pr0methean.betterrandom.util.BinaryUtils.convertBytesToLong;

import com.google.common.base.MoreObjects.ToStringHelper;
import io.github.pr0methean.betterrandom.seed.DefaultSeedGenerator;
import io.github.pr0methean.betterrandom.seed.RandomSeederThread;
import io.github.pr0methean.betterrandom.seed.SeedException;
import io.github.pr0methean.betterrandom.seed.SeedGenerator;
import io.github.pr0methean.betterrandom.util.Java8Constants;
import java.io.IOException;
import java.io.ObjectInputStream;
import java.nio.ByteBuffer;
<<<<<<< HEAD
=======
import java.nio.ByteOrder;
import java.util.SplittableRandom;
>>>>>>> master
import java.util.concurrent.atomic.AtomicLong;
import java8.util.SplittableRandom;
import javax.annotation.Nullable;

/**
 * Thread-safe PRNG that wraps a {@link ThreadLocal}&lt;{@link SplittableRandom}&gt;. Reseeding this
 * will only affect the calling thread, so this can't be used with a {@link RandomSeederThread}.
 * Instead, use a {@link ReseedingSplittableRandomAdapter}.
 * @author Chris Hennick
 */
@SuppressWarnings("ThreadLocalNotStaticFinal")
public class SplittableRandomAdapter extends DirectSplittableRandomAdapter {

  private static final int SEED_LENGTH_BITS = Java8Constants.LONG_BYTES * 8;
  private static final long serialVersionUID = 2190439512972880590L;
  private transient ThreadLocal<SplittableRandom> splittableRandoms;
  private transient ThreadLocal<AtomicLong> entropyBits;
  private transient ThreadLocal<byte[]> seeds;
  private transient ThreadLocal<ByteBuffer> seedBuffers;

  /**
   * Use the provided seed generation strategy to create the seed for the master {@link
   * SplittableRandom}, which will be split to generate an instance for each thread.
   * @param seedGenerator The seed generation strategy that will provide the seed value for this
   *     RNG.
   * @throws SeedException if there is a problem generating a seed.
   */
  public SplittableRandomAdapter(final SeedGenerator seedGenerator) throws SeedException {
    this(seedGenerator.generateSeed(Java8Constants.LONG_BYTES));
  }

  /**
   * Use the provided seed for the master {@link SplittableRandom}, which will be split to generate
   * an instance for each thread.
   * @param seed The seed. Must be 8 bytes.
   */
  public SplittableRandomAdapter(final byte[] seed) {
    super(seed);
    initSubclassTransientFields();
  }

  /**
   * Use the {@link DefaultSeedGenerator} to generate a seed for the master {@link
   * SplittableRandom}, which will be split to generate an instance for each thread.
   * @throws SeedException if the {@link DefaultSeedGenerator} fails to generate a seed.
   */
  public SplittableRandomAdapter() throws SeedException {
    this(DefaultSeedGenerator.DEFAULT_SEED_GENERATOR.generateSeed(Java8Constants.LONG_BYTES));
  }

  /**
   * Use the provided seed for the master {@link SplittableRandom}, which will be split to generate
   * an instance for each thread.
   * @param seed The seed.
   */
  public SplittableRandomAdapter(final long seed) {
    super(seed);
    initSubclassTransientFields();
  }

  @Override protected boolean useParallelStreams() {
    return true;
  }

  private void readObject(final ObjectInputStream in) throws IOException, ClassNotFoundException {
    in.defaultReadObject();
    initSubclassTransientFields();
  }

  /** Returns the entropy count for the calling thread (it is separate for each thread). */
  @Override public long getEntropyBits() {
    return entropyBits.get().get();
  }

  @Override protected void debitEntropy(final long bits) {
    entropyBits.get().addAndGet(-bits);
  }

  @Override protected void creditEntropyForNewSeed(final int seedLength) {
    if (entropyBits != null) {
      // Kludge for Java 7's lack of updateAndGet. Should be safe since entropyBits is thread-local.
      entropyBits.get().set(seedLength * Java8Constants.LONG_BYTES);
    }
  }

  private void initSubclassTransientFields() {
    lock.lock();
    try {
      splittableRandoms = new ThreadLocal<SplittableRandom>() {
        @Override public SplittableRandom initialValue() {
          // Necessary because SplittableRandom.split() isn't itself thread-safe.
          lock.lock();
          try {
            return underlying.split();
          } finally {
            lock.unlock();
          }
        }
      };
      entropyBits = new ThreadLocal<AtomicLong>() {
        @Override public AtomicLong initialValue() {
          return new AtomicLong(SEED_LENGTH_BITS);
        }
      };

      // getSeed() will return the master seed on each thread where setSeed() hasn't yet been called
      seeds = new ThreadLocal<byte[]>() {
        @Override public byte[] initialValue() {
          return seed.clone();
        }
      };
      seedBuffers = new ThreadLocal<ByteBuffer>() {
        @Override protected ByteBuffer initialValue() {
          return ByteBuffer.wrap(seeds.get()).order(ByteOrder.nativeOrder());
        }
      };
    } finally {
      lock.unlock();
    }
    // WTF Checker Framework? Why is this needed?
  }

  @Override protected SplittableRandom getSplittableRandom() {
    return splittableRandoms.get();
  }

  @Override protected ToStringHelper addSubclassFields(final ToStringHelper original) {
    return original.add("splittableRandoms", splittableRandoms);
  }

  /**
   * Not supported, because this class uses a thread-local seed.
   * @param seedGenerator ignored.
   * @throws UnsupportedOperationException always.
   */
  @Override public void setSeedGenerator(@Nullable final SeedGenerator seedGenerator) {
    if (seedGenerator != null) {
      throw new UnsupportedOperationException("Use ReseedingSplittableRandomAdapter instead");
    }
  }

  @Override public byte[] getSeed() {
    return seeds.get().clone();
  }

  /**
   * {@inheritDoc} Applies only to the calling thread.
   */
  @Override public void setSeed(final byte[] seed) {
<<<<<<< HEAD
    if (seed.length != Java8Constants.LONG_BYTES) {
      throw new IllegalArgumentException("SplittableRandomAdapter requires an 8-byte seed");
    }
=======
    checkLength(seed, Long.BYTES);
>>>>>>> 02f1b679
    setSeed(convertBytesToLong(seed));
  }

  /**
   * {@inheritDoc} Applies only to the calling thread.
   */
  @Override public void setSeed(final long seed) {
    if (this.seed == null) {
      super.setSeed(seed);
    }
    if (splittableRandoms != null) {
      splittableRandoms.set(new SplittableRandom(seed));
      if (entropyBits != null) {
        creditEntropyForNewSeed(Java8Constants.LONG_BYTES);
      }
      if (seeds != null) {
        seedBuffers.get().putLong(0, seed);
      }
    }
  }
}<|MERGE_RESOLUTION|>--- conflicted
+++ resolved
@@ -11,11 +11,7 @@
 import java.io.IOException;
 import java.io.ObjectInputStream;
 import java.nio.ByteBuffer;
-<<<<<<< HEAD
-=======
 import java.nio.ByteOrder;
-import java.util.SplittableRandom;
->>>>>>> master
 import java.util.concurrent.atomic.AtomicLong;
 import java8.util.SplittableRandom;
 import javax.annotation.Nullable;
@@ -165,13 +161,7 @@
    * {@inheritDoc} Applies only to the calling thread.
    */
   @Override public void setSeed(final byte[] seed) {
-<<<<<<< HEAD
-    if (seed.length != Java8Constants.LONG_BYTES) {
-      throw new IllegalArgumentException("SplittableRandomAdapter requires an 8-byte seed");
-    }
-=======
-    checkLength(seed, Long.BYTES);
->>>>>>> 02f1b679
+    checkLength(seed, Java8Constants.LONG_BYTES);
     setSeed(convertBytesToLong(seed));
   }
 
