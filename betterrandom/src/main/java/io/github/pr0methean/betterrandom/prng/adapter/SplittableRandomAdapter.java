--- conflicted
+++ resolved
@@ -146,11 +146,7 @@
    * {@inheritDoc} Applies only to the calling thread.
    */
   @Override public void setSeed(final byte[] seed) {
-<<<<<<< HEAD
     if (seed.length != Java8Constants.LONG_BYTES) {
-=======
-    if (seed.length != Long.BYTES) {
->>>>>>> 2108d451
       throw new IllegalArgumentException("SplittableRandomAdapter requires an 8-byte seed");
     }
     setSeed(convertBytesToLong(seed));
@@ -159,8 +155,7 @@
   /**
    * {@inheritDoc} Applies only to the calling thread.
    */
-  @SuppressWarnings("contracts.postcondition.not.satisfied") @Override public void setSeed(
-      final long seed) {
+  @Override public void setSeed(final long seed) {
     if (this.seed == null) {
       super.setSeed(seed);
     }
