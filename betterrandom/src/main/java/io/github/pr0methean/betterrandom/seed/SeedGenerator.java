// ============================================================================
//   Copyright 2006-2012 Daniel W. Dyer
//
//   Licensed under the Apache License, Version 2.0 (the "License");
//   you may not use this file except in compliance with the License.
//   You may obtain a copy of the License at
//
//       http://www.apache.org/licenses/LICENSE-2.0
//
//   Unless required by applicable law or agreed to in writing, software
//   distributed under the License is distributed on an "AS IS" BASIS,
//   WITHOUT WARRANTIES OR CONDITIONS OF ANY KIND, either express or implied.
//   See the License for the specific language governing permissions and
//   limitations under the License.
// ============================================================================
package io.github.pr0methean.betterrandom.seed;

import java.io.Serializable;

/**
 * Strategy interface for seeding random number generators. Implementations that can have multiple
 * equivalent instances should implement {@link Object#equals(Object)} and {@link Object#hashCode()}
 * to support {@link RandomSeederThread}.
 *
 * @author Daniel Dyer
 * @author Chris Hennick
 */
<<<<<<< HEAD
public interface SeedGenerator extends Serializable {
=======
@FunctionalInterface public interface SeedGenerator extends Serializable {
>>>>>>> 6df10c5b

  byte[] EMPTY_SEED = {};

  /**
   * Generates a seed value for a random number generator in an existing array.
   *
   * @param output The array that is to be populated with the seed.
   * @throws SeedException If a seed cannot be generated for any reason.
   */
  void generateSeed(byte[] output) throws SeedException;

  /**
   * Generates and returns a seed value for a random number generator as a new array.
   *
   * @param length The length of the seed to generate (in bytes).
   * @return A byte array containing the seed data.
   * @throws SeedException If a seed cannot be generated for any reason.
   */
  byte[] generateSeed(int length) throws SeedException;

  /**
   * Returns true if we cannot determine quickly (i.e. without I/O calls) that this SeedGenerator
   * would throw a {@link SeedException} if {@link #generateSeed(int)} or {@link
   * #generateSeed(byte[])} were being called right now.
   *
   * @return true if this SeedGenerator will get as far as an I/O call or other slow operation in
   *     attempting to generate a seed immediately.
   */
  boolean isWorthTrying();
}<|MERGE_RESOLUTION|>--- conflicted
+++ resolved
@@ -25,11 +25,7 @@
  * @author Daniel Dyer
  * @author Chris Hennick
  */
-<<<<<<< HEAD
 public interface SeedGenerator extends Serializable {
-=======
-@FunctionalInterface public interface SeedGenerator extends Serializable {
->>>>>>> 6df10c5b
 
   byte[] EMPTY_SEED = {};
 
