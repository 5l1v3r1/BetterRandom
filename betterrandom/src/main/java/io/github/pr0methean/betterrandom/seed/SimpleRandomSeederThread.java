--- conflicted
+++ resolved
@@ -30,15 +30,10 @@
  */
 public class SimpleRandomSeederThread extends LooperThread {
   protected static final Map<ByteArrayReseedableRandom, byte[]> SEED_ARRAYS =
-<<<<<<< HEAD
       Collections.synchronizedMap(new WeakHashMap<ByteArrayReseedableRandom, byte[]>(1));
-  protected static final long POLL_INTERVAL = 60;
-=======
-      Collections.synchronizedMap(new WeakHashMap<>(1));
   // FIXME: Setting a longer POLL_INTERVAL slows many tests, and causes some to time out
   // (Why doesn't BaseRandom's call to reseedAsync() prevent this?!)
   protected static final long POLL_INTERVAL = 1;
->>>>>>> f89636b0
   private static final long serialVersionUID = -4339570810679373476L;
   protected final SeedGenerator seedGenerator;
   private final byte[] longSeedArray = new byte[8];
@@ -155,13 +150,8 @@
   }
 
   protected void initTransientFields() {
-<<<<<<< HEAD
-    byteArrayPrngs = Collections.newSetFromMap(Collections.synchronizedMap(new WeakHashMap<ByteArrayReseedableRandom, Boolean>(1)));
-    byteArrayPrngsThisIteration = Collections.newSetFromMap(new WeakHashMap<ByteArrayReseedableRandom, Boolean>(1));
-=======
     byteArrayPrngs = createSynchronizedHashSet();
     byteArrayPrngsThisIteration = createSynchronizedHashSet();
->>>>>>> f89636b0
     waitWhileEmpty = lock.newCondition();
     waitForEntropyDrain = lock.newCondition();
   }
