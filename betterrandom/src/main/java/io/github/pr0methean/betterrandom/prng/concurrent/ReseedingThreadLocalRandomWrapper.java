--- conflicted
+++ resolved
@@ -44,22 +44,13 @@
    *     {@link BaseRandom} for each thread.
    */
   public ReseedingThreadLocalRandomWrapper(final Supplier<? extends BaseRandom> initializer,
-<<<<<<< HEAD
-                                           final RandomSeederThread randomSeederThread)
-      throws SeedException {
+      final RandomSeederThread randomSeederThread) throws SeedException {
     super(new SerializableSupplier<BaseRandom>() {
       @Override public BaseRandom get() {
         final BaseRandom out = initializer.get();
         out.setRandomSeeder(randomSeederThread);
         return out;
       }
-=======
-      final RandomSeederThread randomSeederThread) throws SeedException {
-    super((Serializable & Supplier<? extends BaseRandom>) () -> {
-      final BaseRandom out = initializer.get();
-      out.setRandomSeeder(randomSeederThread);
-      return out;
->>>>>>> 6df10c5b
     });
     randomSeeder.set(randomSeederThread);
   }
@@ -92,9 +83,10 @@
    * @param creator a {@link Function} that creates a {@link BaseRandom} from each seed.
    * @param seedGenerator the seed generator for initialization.
    */
-<<<<<<< HEAD
-  public ReseedingThreadLocalRandomWrapper(final int seedSize, final RandomSeederThread randomSeederThread,
-                                           final Function<byte[], ? extends BaseRandom> creator, SeedGenerator seedGenerator) throws SeedException {
+  public ReseedingThreadLocalRandomWrapper(final int seedSize,
+      final RandomSeederThread randomSeederThread,
+      final Function<byte[], ? extends BaseRandom> creator, SeedGenerator seedGenerator)
+      throws SeedException {
     super(seedSize, seedGenerator, new SerializableFunction<byte[], BaseRandom>() {
       @Override public BaseRandom apply(byte[] seed) {
         final BaseRandom out = creator.apply(seed);
@@ -102,18 +94,6 @@
         return out;
       }
     });
-=======
-  public ReseedingThreadLocalRandomWrapper(final int seedSize,
-      final RandomSeederThread randomSeederThread,
-      final Function<byte[], ? extends BaseRandom> creator, SeedGenerator seedGenerator)
-      throws SeedException {
-    super(seedSize, seedGenerator,
-        (Serializable & Function<byte[], ? extends BaseRandom>) (seed) -> {
-          final BaseRandom out = creator.apply(seed);
-          out.setRandomSeeder(randomSeederThread);
-          return out;
-        });
->>>>>>> 6df10c5b
     randomSeeder.set(randomSeederThread);
   }
 
