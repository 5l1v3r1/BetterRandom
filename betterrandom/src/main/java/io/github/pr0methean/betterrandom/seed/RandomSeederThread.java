--- conflicted
+++ resolved
@@ -16,11 +16,8 @@
 import java.util.Random;
 import java.util.Set;
 import java.util.WeakHashMap;
-<<<<<<< HEAD
+import java.util.concurrent.ConcurrentHashMap;
 import java.util.concurrent.ConcurrentMap;
-=======
-import java.util.concurrent.ConcurrentHashMap;
->>>>>>> 434378d0
 import java.util.concurrent.ExecutorService;
 import java.util.concurrent.Executors;
 import java.util.concurrent.TimeUnit;
@@ -39,32 +36,18 @@
 
   private static final ExecutorService WAKER_UPPER = Executors.newSingleThreadExecutor();
   private static final Logger LOG = LoggerFactory.getLogger(RandomSeederThread.class);
-<<<<<<< HEAD
-  @SuppressWarnings("StaticCollection") private static final ConcurrentMap<SeedGenerator, RandomSeederThread> INSTANCES
-      = CacheBuilder.newBuilder()
-          .weakKeys()
-          .weakValues()
-          .initialCapacity(1)
-          .<SeedGenerator, RandomSeederThread>build()
-          .asMap();
-=======
   @SuppressWarnings("StaticCollection") private static final Map<SeedGenerator, RandomSeederThread>
       INSTANCES = new ConcurrentHashMap<>(1);
->>>>>>> 434378d0
   private static final long POLL_INTERVAL = 60;
   private final SeedGenerator seedGenerator;
   private final Condition waitWhileEmpty = lock.newCondition();
   private final Condition waitForEntropyDrain = lock.newCondition();
   private final Set<Random> prngs
-<<<<<<< HEAD
-      = Collections.synchronizedSet(Collections.newSetFromMap(new WeakHashMap<Random, Boolean>(1)));
-=======
       = Collections.newSetFromMap(CacheBuilder.newBuilder()
           .weakKeys()
           .initialCapacity(1)
           .<Random, Boolean>build()
           .asMap());
->>>>>>> 434378d0
   private final byte[] longSeedArray = new byte[8];
   private final ByteBuffer longSeedBuffer = ByteBuffer.wrap(longSeedArray);
   private final Set<Random> prngsThisIteration = new HashSet<>(1);
