--- conflicted
+++ resolved
@@ -84,10 +84,11 @@
   private static RandomSeederThread getInstance(final SeedGenerator seedGenerator) {
     RandomSeederThread instance;
     synchronized (INSTANCES) {
-<<<<<<< HEAD
       instance = INSTANCES.get(seedGenerator);
       if (instance == null) {
-        LOG.info("Creating a RandomSeederThread for %s", seedGenerator);
+        if (loggingEnabled.get()) {
+          LOG.info("Creating a RandomSeederThread for %s", seedGenerator);
+        }
         instance = new RandomSeederThread(seedGenerator);
         instance.setName("RandomSeederThread for " + seedGenerator);
         instance.setDaemon(true);
@@ -95,19 +96,6 @@
         instance.start();
       }
       INSTANCES.put(seedGenerator, instance);
-=======
-      return INSTANCES.computeIfAbsent(seedGenerator, seedGen -> {
-        if (loggingEnabled.get()) {
-          LOG.info("Creating a RandomSeederThread for %s", seedGen);
-        }
-        final RandomSeederThread thread = new RandomSeederThread(seedGen);
-        thread.setName("RandomSeederThread for " + seedGen);
-        thread.setDaemon(true);
-        thread.setPriority(Thread.MIN_PRIORITY);
-        thread.start();
-        return thread;
-      });
->>>>>>> 820883be
     }
     return instance;
   }
