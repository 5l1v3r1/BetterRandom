package io.github.pr0methean.betterrandom.seed;

import io.github.pr0methean.betterrandom.ByteArrayReseedableRandom;
import io.github.pr0methean.betterrandom.prng.BaseRandom;
import java.util.Arrays;
import java.util.Collection;
import java.util.Collections;
import java.util.Objects;
import java.util.Random;
import java.util.Set;
import java.util.WeakHashMap;
import java.util.concurrent.ThreadFactory;
import java.util.concurrent.TimeUnit;
<<<<<<< HEAD
import java.util.concurrent.locks.Condition;
=======
>>>>>>> 37b1247a

/**
 * A {@link SimpleRandomSeederThread} that can reseed any instance of {@link Random}.
 *
 * @author Chris Hennick
 */
public final class RandomSeederThread extends SimpleRandomSeederThread {
  private transient Set<Random> otherPrngs;
  private transient Set<Random> otherPrngsThisIteration;
  private final long stopIfEmptyForNanos;

<<<<<<< HEAD
  private void initTransientFields() {
    byteArrayPrngs = Collections.newSetFromMap(Collections.synchronizedMap(new WeakHashMap<ByteArrayReseedableRandom, Boolean>(1)));
    otherPrngs = Collections.newSetFromMap(Collections.synchronizedMap(new WeakHashMap<Random, Boolean>(1)));
    byteArrayPrngsThisIteration = Collections.newSetFromMap(new WeakHashMap<ByteArrayReseedableRandom, Boolean>(1));
    otherPrngsThisIteration = Collections.newSetFromMap(new WeakHashMap<Random, Boolean>(1));
    waitWhileEmpty = lock.newCondition();
    waitForEntropyDrain = lock.newCondition();
=======
  @Override protected void initTransientFields() {
    super.initTransientFields();
    otherPrngs = Collections.newSetFromMap(Collections.synchronizedMap(new WeakHashMap<>(1)));
    otherPrngsThisIteration = Collections.newSetFromMap(new WeakHashMap<>(1));
>>>>>>> 37b1247a
  }

  @Override public void remove(Collection<? extends Random> randoms) {
    for (Random random : randoms) {
      if (random instanceof ByteArrayReseedableRandom) {
        super.remove(random);
      } else {
        otherPrngs.remove(random);
      }
    }
  }

  public void reseedAsync(Random random) {
    if (random instanceof ByteArrayReseedableRandom) {
      byteArrayPrngsThisIteration.add((ByteArrayReseedableRandom) random);
    } else {
      otherPrngsThisIteration.add(random);
    }
    wakeUp();
  }

  /**
   * Returns the seed generator this RandomSeederThread is using.
   * @return the seed generator
   */
  public SeedGenerator getSeedGenerator() {
    return seedGenerator;
  }

  /**
   * Adds {@link Random} instances.
   * @param randoms the PRNGs to start reseeding
   */
  public void add(Random... randoms) {
    addLegacyRandoms(Arrays.asList(randoms));
  }

  /**
   * Adds {@link Random} instances.
   * @param randoms the PRNGs to start reseeding
   */
  public void addLegacyRandoms(Collection<? extends Random> randoms) {
    if (randoms.size() == 0) {
      return;
    }
    lock.lock();
    try {
      for (final Random random : randoms) {
        if (random instanceof ByteArrayReseedableRandom) {
          byteArrayPrngs.add((ByteArrayReseedableRandom) random);
        } else {
          otherPrngs.add(random);
        }
      }
      wakeUp();
    } finally {
      lock.unlock();
    }
  }

<<<<<<< HEAD
  @Override public boolean equals(Object o) {
    if (this == o) {
      return true;
    }
    if (o == null || getClass() != o.getClass()) {
      return false;
    }
    RandomSeederThread that = (RandomSeederThread) o;
    return seedGenerator.equals(that.seedGenerator) && factory.equals(that.factory);
  }

  @Override public int hashCode() {
    return 31 * seedGenerator.hashCode() + factory.hashCode();
  }

  /**
   * Returns the seed generator this RandomSeederThread is using.
   * @return the seed generator
   */
  public SeedGenerator getSeedGenerator() {
    return seedGenerator;
  }

  public static class DefaultThreadFactory implements ThreadFactory, Serializable {

    private static final long serialVersionUID = -5806852086706570346L;
    private final String name;
    private final int priority;

    public DefaultThreadFactory(String name) {
      this(name, Thread.NORM_PRIORITY + 1);
    }

    public DefaultThreadFactory(String name, int priority) {
      this.name = name;
      this.priority = priority;
    }

    @Override public Thread newThread(Runnable runnable) {
      Thread thread = DEFAULT_THREAD_FACTORY.newThread(runnable);
      thread.setName(name);
      thread.setDaemon(true);
      thread.setPriority(priority);
      return thread;
    }

    @Override public boolean equals(Object o) {
      if (this == o) {
        return true;
      }
      if (o == null || getClass() != o.getClass()) {
        return false;
      }
      DefaultThreadFactory that = (DefaultThreadFactory) o;
      return priority == that.priority && name.equals(that.name);
    }

    @Override public int hashCode() {
      return 31 * priority + name.hashCode();
    }
  }

  private final SeedGenerator seedGenerator;

  private final byte[] longSeedArray = new byte[8];

  private static final Map<ByteArrayReseedableRandom, byte[]> SEED_ARRAYS =
      Collections.synchronizedMap(new WeakHashMap<ByteArrayReseedableRandom, byte[]>(1));

=======
>>>>>>> 37b1247a
  public RandomSeederThread(final SeedGenerator seedGenerator, ThreadFactory threadFactory) {
    this(seedGenerator, threadFactory, 5_000_000_000L);
  }

  public RandomSeederThread(final SeedGenerator seedGenerator, ThreadFactory threadFactory,
      long stopIfEmptyForNanos) {
    super(threadFactory, seedGenerator);
    Objects.requireNonNull(seedGenerator, "randomSeeder must not be null");
    this.stopIfEmptyForNanos = stopIfEmptyForNanos;
    initTransientFields();
    start();
  }

  /**
   * Creates an instance using a {@link DefaultThreadFactory}.
   *
   * @param seedGenerator the seed generator
   */
  public RandomSeederThread(final SeedGenerator seedGenerator) {
    this(seedGenerator, new DefaultThreadFactory("RandomSeederThread for " + seedGenerator));
  }

  @Override protected boolean iterate() {
    try {
      while (true) {
        otherPrngsThisIteration.addAll(otherPrngs);
        byteArrayPrngsThisIteration.addAll(byteArrayPrngs);
        if (!otherPrngsThisIteration.isEmpty() || !byteArrayPrngsThisIteration.isEmpty()) {
          break;
        }
        if (!waitWhileEmpty.await(stopIfEmptyForNanos, TimeUnit.NANOSECONDS)) {
          return false;
        }
      }
      boolean entropyConsumed = false;
      try {
        for (ByteArrayReseedableRandom random : byteArrayPrngsThisIteration) {
          if (stillDefinitelyHasEntropy(random)) {
            continue;
          }
          entropyConsumed = true;
          if (random.preferSeedWithLong()) {
            reseedWithLong((Random) random);
          } else {
            byte[] seedArray = SEED_ARRAYS.get(random);
            if (seedArray == null) {
              seedArray = new byte[random.getNewSeedLength()];
              SEED_ARRAYS.put(random, seedArray);
            }
            seedGenerator.generateSeed(seedArray);
            random.setSeed(seedArray);
          }
        }
      } finally {
        byteArrayPrngsThisIteration.clear();
      }
      try {
        for (Random random : otherPrngsThisIteration) {
          if (!stillDefinitelyHasEntropy(random)) {
            entropyConsumed = true;
            reseedWithLong(random);
          }
        }
      } finally {
        otherPrngsThisIteration.clear();
      }
      if (!entropyConsumed) {
        waitForEntropyDrain.await(POLL_INTERVAL, TimeUnit.SECONDS);
      }
      return true;
    } catch (final Throwable t) {
      return false;
    }
  }

  /**
   * Shut down this thread even if {@link Random} instances are registered with it.
   */
  public void shutDown() {
    interrupt();
    clear();
  }

  private void clear() {
    lock.lock();
    try {
      unregisterWithAll(byteArrayPrngs);
      byteArrayPrngs.clear();
      byteArrayPrngsThisIteration.clear();
      unregisterWithAll(otherPrngs);
      otherPrngs.clear();
      otherPrngsThisIteration.clear();
    } finally {
      lock.unlock();
    }
  }

  private void unregisterWithAll(Set<?> randoms) {
    for (final Object random : randoms) {
      if (random instanceof BaseRandom) {
        try {
          ((BaseRandom) random).setRandomSeeder(null);
        } catch (UnsupportedOperationException ignored) {}
      }
    }
  }

  @Override public boolean isEmpty() {
    lock.lock();
    try {
<<<<<<< HEAD
      return byteArrayPrngs.isEmpty() && otherPrngs.isEmpty();
    } finally {
      lock.unlock();
    }
  }

  /**
   * Shut down this thread if no {@link Random} instances are registered with it.
   */
  public void stopIfEmpty() {
    lock.lock();
    try {
      if (isEmpty()) {
        interrupt();
      }
=======
      return super.isEmpty() && otherPrngs.isEmpty();
>>>>>>> 37b1247a
    } finally {
      lock.unlock();
    }
  }

  @Override public String toString() {
    return String.format("RandomSeederThread (%s, %s)", seedGenerator, factory);
  }

}<|MERGE_RESOLUTION|>--- conflicted
+++ resolved
@@ -11,10 +11,7 @@
 import java.util.WeakHashMap;
 import java.util.concurrent.ThreadFactory;
 import java.util.concurrent.TimeUnit;
-<<<<<<< HEAD
 import java.util.concurrent.locks.Condition;
-=======
->>>>>>> 37b1247a
 
 /**
  * A {@link SimpleRandomSeederThread} that can reseed any instance of {@link Random}.
@@ -26,20 +23,10 @@
   private transient Set<Random> otherPrngsThisIteration;
   private final long stopIfEmptyForNanos;
 
-<<<<<<< HEAD
-  private void initTransientFields() {
-    byteArrayPrngs = Collections.newSetFromMap(Collections.synchronizedMap(new WeakHashMap<ByteArrayReseedableRandom, Boolean>(1)));
-    otherPrngs = Collections.newSetFromMap(Collections.synchronizedMap(new WeakHashMap<Random, Boolean>(1)));
-    byteArrayPrngsThisIteration = Collections.newSetFromMap(new WeakHashMap<ByteArrayReseedableRandom, Boolean>(1));
-    otherPrngsThisIteration = Collections.newSetFromMap(new WeakHashMap<Random, Boolean>(1));
-    waitWhileEmpty = lock.newCondition();
-    waitForEntropyDrain = lock.newCondition();
-=======
   @Override protected void initTransientFields() {
     super.initTransientFields();
     otherPrngs = Collections.newSetFromMap(Collections.synchronizedMap(new WeakHashMap<>(1)));
     otherPrngsThisIteration = Collections.newSetFromMap(new WeakHashMap<>(1));
->>>>>>> 37b1247a
   }
 
   @Override public void remove(Collection<? extends Random> randoms) {
@@ -100,78 +87,6 @@
     }
   }
 
-<<<<<<< HEAD
-  @Override public boolean equals(Object o) {
-    if (this == o) {
-      return true;
-    }
-    if (o == null || getClass() != o.getClass()) {
-      return false;
-    }
-    RandomSeederThread that = (RandomSeederThread) o;
-    return seedGenerator.equals(that.seedGenerator) && factory.equals(that.factory);
-  }
-
-  @Override public int hashCode() {
-    return 31 * seedGenerator.hashCode() + factory.hashCode();
-  }
-
-  /**
-   * Returns the seed generator this RandomSeederThread is using.
-   * @return the seed generator
-   */
-  public SeedGenerator getSeedGenerator() {
-    return seedGenerator;
-  }
-
-  public static class DefaultThreadFactory implements ThreadFactory, Serializable {
-
-    private static final long serialVersionUID = -5806852086706570346L;
-    private final String name;
-    private final int priority;
-
-    public DefaultThreadFactory(String name) {
-      this(name, Thread.NORM_PRIORITY + 1);
-    }
-
-    public DefaultThreadFactory(String name, int priority) {
-      this.name = name;
-      this.priority = priority;
-    }
-
-    @Override public Thread newThread(Runnable runnable) {
-      Thread thread = DEFAULT_THREAD_FACTORY.newThread(runnable);
-      thread.setName(name);
-      thread.setDaemon(true);
-      thread.setPriority(priority);
-      return thread;
-    }
-
-    @Override public boolean equals(Object o) {
-      if (this == o) {
-        return true;
-      }
-      if (o == null || getClass() != o.getClass()) {
-        return false;
-      }
-      DefaultThreadFactory that = (DefaultThreadFactory) o;
-      return priority == that.priority && name.equals(that.name);
-    }
-
-    @Override public int hashCode() {
-      return 31 * priority + name.hashCode();
-    }
-  }
-
-  private final SeedGenerator seedGenerator;
-
-  private final byte[] longSeedArray = new byte[8];
-
-  private static final Map<ByteArrayReseedableRandom, byte[]> SEED_ARRAYS =
-      Collections.synchronizedMap(new WeakHashMap<ByteArrayReseedableRandom, byte[]>(1));
-
-=======
->>>>>>> 37b1247a
   public RandomSeederThread(final SeedGenerator seedGenerator, ThreadFactory threadFactory) {
     this(seedGenerator, threadFactory, 5_000_000_000L);
   }
@@ -282,30 +197,12 @@
   @Override public boolean isEmpty() {
     lock.lock();
     try {
-<<<<<<< HEAD
-      return byteArrayPrngs.isEmpty() && otherPrngs.isEmpty();
+      return super.isEmpty() && otherPrngs.isEmpty();
     } finally {
       lock.unlock();
     }
   }
 
-  /**
-   * Shut down this thread if no {@link Random} instances are registered with it.
-   */
-  public void stopIfEmpty() {
-    lock.lock();
-    try {
-      if (isEmpty()) {
-        interrupt();
-      }
-=======
-      return super.isEmpty() && otherPrngs.isEmpty();
->>>>>>> 37b1247a
-    } finally {
-      lock.unlock();
-    }
-  }
-
   @Override public String toString() {
     return String.format("RandomSeederThread (%s, %s)", seedGenerator, factory);
   }
