--- conflicted
+++ resolved
@@ -71,13 +71,7 @@
    *     RandomSeederThread.
    * @return a RandomSeederThread that is running and is backed by {@code seedGenerator}.
    */
-<<<<<<< HEAD
-  @Deprecated
-  public static RandomSeederThread getInstance(final SeedGenerator seedGenerator) {
-    RandomSeederThread instance;
-=======
   private static RandomSeederThread getInstance(final SeedGenerator seedGenerator) {
->>>>>>> 4346d636
     synchronized (INSTANCES) {
       instance = INSTANCES.get(seedGenerator);
       if (instance == null) {
