package io.github.pr0methean.betterrandom.seed;

import io.github.pr0methean.betterrandom.ByteArrayReseedableRandom;
import io.github.pr0methean.betterrandom.prng.BaseRandom;
import java.util.Arrays;
import java.util.Collection;
import java.util.Collections;
import java.util.Random;
import java.util.Set;
import java.util.WeakHashMap;
import java.util.concurrent.ThreadFactory;
import java.util.concurrent.TimeUnit;

/**
 * A {@link SimpleRandomSeederThread} that can reseed any instance of {@link Random}.
 *
 * @author Chris Hennick
 */
public final class RandomSeederThread extends SimpleRandomSeederThread {
  private transient Set<Random> otherPrngs;
  private transient Set<Random> otherPrngsThisIteration;

  @Override protected void initTransientFields() {
    super.initTransientFields();
    otherPrngs = Collections.newSetFromMap(Collections.synchronizedMap(new WeakHashMap<Random, Boolean>(1)));
    otherPrngsThisIteration = Collections.newSetFromMap(new WeakHashMap<Random, Boolean>(1));
  }

  @Override public void remove(Collection<? extends Random> randoms) {
    lock.lock();
    try {
      for (Random random : randoms) {
        if (random instanceof ByteArrayReseedableRandom) {
          byteArrayPrngs.remove(random);
        } else {
          otherPrngs.remove(random);
        }
      }
    } finally {
      lock.unlock();
    }
  }

  public void reseedAsync(Random random) {
    if (random instanceof ByteArrayReseedableRandom) {
      byteArrayPrngsThisIteration.add((ByteArrayReseedableRandom) random);
    } else {
      otherPrngsThisIteration.add(random);
    }
    wakeUp();
  }

  /**
   * Returns the seed generator this RandomSeederThread is using.
   * @return the seed generator
   */
  public SeedGenerator getSeedGenerator() {
    return seedGenerator;
  }

  /**
   * Adds {@link Random} instances.
   * @param randoms the PRNGs to start reseeding
   */
  public void add(Random... randoms) {
    addLegacyRandoms(Arrays.asList(randoms));
  }

  /**
   * Adds {@link Random} instances.
   * @param randoms the PRNGs to start reseeding
   */
  public void addLegacyRandoms(Collection<? extends Random> randoms) {
    if (randoms.size() == 0) {
      return;
    }
    lock.lock();
    try {
      for (final Random random : randoms) {
        if (random instanceof ByteArrayReseedableRandom) {
          byteArrayPrngs.add((ByteArrayReseedableRandom) random);
        } else {
          otherPrngs.add(random);
        }
      }
      wakeUp();
    } finally {
      lock.unlock();
    }
  }

  public RandomSeederThread(final SeedGenerator seedGenerator, ThreadFactory threadFactory) {
    this(seedGenerator, threadFactory, 5_000_000_000L);
  }

  public RandomSeederThread(final SeedGenerator seedGenerator, ThreadFactory threadFactory,
      long stopIfEmptyForNanos) {
    super(seedGenerator, threadFactory, stopIfEmptyForNanos);
    initTransientFields();
    start();
  }

  /**
   * Creates an instance using a {@link DefaultThreadFactory}.
   *
   * @param seedGenerator the seed generator
   */
  public RandomSeederThread(final SeedGenerator seedGenerator) {
    this(seedGenerator, new DefaultThreadFactory("RandomSeederThread for " + seedGenerator));
  }

<<<<<<< HEAD
  @Override
  protected boolean iterate() {
=======
  @Override protected boolean iterate() {
>>>>>>> faef2091
    try {
      while (true) {
        otherPrngsThisIteration.addAll(otherPrngs);
        byteArrayPrngsThisIteration.addAll(byteArrayPrngs);
        if (!otherPrngsThisIteration.isEmpty() || !byteArrayPrngsThisIteration.isEmpty()) {
          break;
        }
        if (!waitWhileEmpty.await(stopIfEmptyForNanos, TimeUnit.NANOSECONDS)) {
          return false;
        }
      }
      boolean entropyConsumed = reseedByteArrayReseedableRandoms();
      try {
        for (Random random : otherPrngsThisIteration) {
          if (!stillDefinitelyHasEntropy(random)) {
            entropyConsumed = true;
            reseedWithLong(random);
          }
        }
      } finally {
        otherPrngsThisIteration.clear();
      }
      if (!entropyConsumed) {
        waitForEntropyDrain.await(POLL_INTERVAL, TimeUnit.SECONDS);
      }
      return true;
    } catch (final Throwable t) {
      getLogger().error("Disabling the RandomSeederThread for " + seedGenerator, t);
      return false;
    }
  }

  /**
   * Shut down this thread even if {@link Random} instances are registered with it.
   */
  public void shutDown() {
    interrupt();
    clear();
  }

  private void clear() {
    lock.lock();
    try {
      unregisterWithAll(byteArrayPrngs);
      byteArrayPrngs.clear();
      byteArrayPrngsThisIteration.clear();
      unregisterWithAll(otherPrngs);
      otherPrngs.clear();
      otherPrngsThisIteration.clear();
    } finally {
      lock.unlock();
    }
  }

  private void unregisterWithAll(Set<?> randoms) {
    for (final Object random : randoms) {
      if (random instanceof BaseRandom) {
        try {
          ((BaseRandom) random).setRandomSeeder(null);
        } catch (UnsupportedOperationException ignored) {}
      }
    }
  }

  @Override public boolean isEmpty() {
    lock.lock();
    try {
      return super.isEmpty() && otherPrngs.isEmpty();
    } finally {
      lock.unlock();
    }
  }

  @Override public String toString() {
    return String.format("RandomSeederThread (%s, %s)", seedGenerator, factory);
  }

}<|MERGE_RESOLUTION|>--- conflicted
+++ resolved
@@ -109,12 +109,7 @@
     this(seedGenerator, new DefaultThreadFactory("RandomSeederThread for " + seedGenerator));
   }
 
-<<<<<<< HEAD
-  @Override
-  protected boolean iterate() {
-=======
   @Override protected boolean iterate() {
->>>>>>> faef2091
     try {
       while (true) {
         otherPrngsThisIteration.addAll(otherPrngs);
