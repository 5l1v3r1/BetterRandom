package io.github.pr0methean.betterrandom.seed;

import io.github.pr0methean.betterrandom.ByteArrayReseedableRandom;
import java.util.Arrays;
import java.util.Collection;
import java.util.Random;
import java.util.Set;
import java.util.concurrent.ThreadFactory;
import java.util.concurrent.TimeUnit;
import org.slf4j.LoggerFactory;

/**
 * A {@link SimpleRandomSeederThread} that can reseed any instance of {@link Random}.
 *
 * @author Chris Hennick
 */
public final class RandomSeederThread extends SimpleRandomSeederThread {
  private transient Set<Random> otherPrngs;
  private transient Set<Random> otherPrngsThisIteration;

  @Override protected void initTransientFields() {
    super.initTransientFields();
    otherPrngs = createSynchronizedWeakHashSet();
    otherPrngsThisIteration = createSynchronizedWeakHashSet();
  }

  @Override public void remove(Collection<? extends Random> randoms) {
    lock.lock();
    try {
      for (Random random : randoms) {
        if (random instanceof ByteArrayReseedableRandom) {
          byteArrayPrngs.remove(random);
        } else {
          otherPrngs.remove(random);
        }
      }
    } finally {
      lock.unlock();
    }
  }

  /**
   * Returns the seed generator this RandomSeederThread is using.
   * @return the seed generator
   */
  public SeedGenerator getSeedGenerator() {
    return seedGenerator;
  }

  /**
   * Adds {@link Random} instances.
   * @param randoms the PRNGs to start reseeding
   */
  public void add(Random... randoms) {
    addLegacyRandoms(Arrays.asList(randoms));
  }

  /**
   * Adds {@link Random} instances.
   * @param randoms the PRNGs to start reseeding
   */
  public void addLegacyRandoms(Collection<? extends Random> randoms) {
    if (randoms.size() == 0) {
      return;
    }
    lock.lock();
    try {
      for (final Random random : randoms) {
        if (random instanceof ByteArrayReseedableRandom) {
          byteArrayPrngs.add((ByteArrayReseedableRandom) random);
        } else {
          otherPrngs.add(random);
        }
      }
      wakeUp();
    } finally {
      lock.unlock();
    }
  }

  /**
   * Creates an instance whose thread will terminate if no PRNGs have been associated with it for 5
   * seconds.
   *
   * @param seedGenerator the seed generator
   * @param threadFactory the {@link ThreadFactory} that will create this seeder's thread
   */
  public RandomSeederThread(final SeedGenerator seedGenerator, ThreadFactory threadFactory) {
    this(seedGenerator, threadFactory, DEFAULT_STOP_IF_EMPTY_FOR_NANOS);
  }

  /**
   * Creates an instance.
   *
   * @param seedGenerator the seed generator
   * @param threadFactory the {@link ThreadFactory} that will create this seeder's thread
   * @param stopIfEmptyForNanos time in nanoseconds after which this thread will terminate if no
   *     PRNGs are attached
   */
  public RandomSeederThread(final SeedGenerator seedGenerator, ThreadFactory threadFactory,
      long stopIfEmptyForNanos) {
    super(seedGenerator, threadFactory, stopIfEmptyForNanos);
    initTransientFields();
    start();
  }

  /**
   * Creates an instance using a {@link DefaultThreadFactory}.
   *
   * @param seedGenerator the seed generator
   */
  public RandomSeederThread(final SeedGenerator seedGenerator) {
    this(seedGenerator, new DefaultThreadFactory("RandomSeederThread for " + seedGenerator));
  }

  @Override protected boolean iterate() {
    try {
      while (true) {
        otherPrngsThisIteration.addAll(otherPrngs);
        byteArrayPrngsThisIteration.addAll(byteArrayPrngs);
        if (!otherPrngsThisIteration.isEmpty() || !byteArrayPrngsThisIteration.isEmpty()) {
          break;
        }
        if (!waitWhileEmpty.await(stopIfEmptyForNanos, TimeUnit.NANOSECONDS)) {
          return false;
        }
      }
      boolean entropyConsumed = reseedByteArrayReseedableRandoms();
      try {
        for (Random random : otherPrngsThisIteration) {
          if (!stillDefinitelyHasEntropy(random)) {
            entropyConsumed = true;
            reseedWithLong(random);
          }
        }
      } finally {
        otherPrngsThisIteration.clear();
      }
      if (!entropyConsumed) {
        waitForEntropyDrain.await(POLL_INTERVAL, TimeUnit.SECONDS);
      }
      return true;
    } catch (final Throwable t) {
<<<<<<< HEAD
=======
      LoggerFactory.getLogger(RandomSeederThread.class)
          .error("Disabling the RandomSeederThread for " + seedGenerator, t);
>>>>>>> 3c5266c1
      return false;
    }
  }

  @Override public boolean isEmpty() {
    lock.lock();
    try {
      return super.isEmpty() && otherPrngs.isEmpty();
    } finally {
      lock.unlock();
    }
  }

  @Override protected void clear() {
    lock.lock();
    try {
      super.clear();
      unregisterWithAll(otherPrngs);
      otherPrngs.clear();
      otherPrngsThisIteration.clear();
    } finally {
      lock.unlock();
    }
  }

  @Override public String toString() {
    return String.format("RandomSeederThread (%s, %s)", seedGenerator, factory);
  }

}<|MERGE_RESOLUTION|>--- conflicted
+++ resolved
@@ -141,11 +141,6 @@
       }
       return true;
     } catch (final Throwable t) {
-<<<<<<< HEAD
-=======
-      LoggerFactory.getLogger(RandomSeederThread.class)
-          .error("Disabling the RandomSeederThread for " + seedGenerator, t);
->>>>>>> 3c5266c1
       return false;
     }
   }
