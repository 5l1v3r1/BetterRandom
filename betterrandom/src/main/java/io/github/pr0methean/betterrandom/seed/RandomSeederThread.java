--- conflicted
+++ resolved
@@ -44,15 +44,9 @@
           .<Random, Boolean>build().asMap());
   private final byte[] longSeedArray = new byte[8];
   private final Set<ByteArrayReseedableRandom> byteArrayPrngsThisIteration
-<<<<<<< HEAD
-      = Collections.newSetFromMap(new WeakHashMap<ByteArrayReseedableRandom, Boolean>());
+      = Collections.newSetFromMap(new WeakHashMap<ByteArrayReseedableRandom, Boolean>(1));
   private final Set<Random> otherPrngsThisIteration
-      = Collections.newSetFromMap(new WeakHashMap<Random, Boolean>());
-=======
-      = Collections.newSetFromMap(new WeakHashMap<>(1));
-  private final Set<Random> otherPrngsThisIteration
-      = Collections.newSetFromMap(new WeakHashMap<>(1));
->>>>>>> ca2fb0c6
+      = Collections.newSetFromMap(new WeakHashMap<Random, Boolean>(1));
   private final WeakHashMap<ByteArrayReseedableRandom, byte[]> seedArrays = new WeakHashMap<>(1);
   private static final AtomicInteger defaultPriority = new AtomicInteger(Thread.NORM_PRIORITY);
 
