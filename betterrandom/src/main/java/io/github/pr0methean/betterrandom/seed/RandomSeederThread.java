--- conflicted
+++ resolved
@@ -61,12 +61,9 @@
   private static RandomSeederThread getInstance(final SeedGenerator seedGenerator) {
     RandomSeederThread instance;
     synchronized (INSTANCES) {
-<<<<<<< HEAD
       instance = INSTANCES.get(seedGenerator);
       if (instance == null) {
-        if (loggingEnabled.get()) {
-          LOG.info("Creating a RandomSeederThread for %s", seedGenerator);
-        }
+        LOG.info("Creating a RandomSeederThread for {}", seedGenerator);
         instance = new RandomSeederThread(seedGenerator);
         instance.setName("RandomSeederThread for " + seedGenerator);
         instance.setDaemon(true);
@@ -74,17 +71,6 @@
         instance.start();
       }
       INSTANCES.put(seedGenerator, instance);
-=======
-      return INSTANCES.computeIfAbsent(seedGenerator, seedGen -> {
-        LOG.info("Creating a RandomSeederThread for {}", seedGen);
-        final RandomSeederThread thread = new RandomSeederThread(seedGen);
-        thread.setName("RandomSeederThread for " + seedGen);
-        thread.setDaemon(true);
-        thread.setPriority(Thread.MIN_PRIORITY);
-        thread.start();
-        return thread;
-      });
->>>>>>> 91267b60
     }
     return instance;
   }
