package io.github.pr0methean.betterrandom.prng.adapter;

import com.google.common.base.MoreObjects.ToStringHelper;
import io.github.pr0methean.betterrandom.util.BinaryUtils;
import io.github.pr0methean.betterrandom.util.EntryPoint;
import java.io.IOException;
import java.io.ObjectInputStream;
import java8.util.SplittableRandom;

/**
 * Abstract subclass of {@link BaseSplittableRandomAdapter} where {@link #setSeed(long)} and {@link
 * #setSeed(byte[])} replace the {@link SplittableRandom} that's used in the context in which they
 * are called. See {@link ReseedingSplittableRandomAdapter} for an example of when it does
 * <i>not</i> make sense to extend this class.
 * @author Chris Hennick
 */
public abstract class DirectSplittableRandomAdapter extends BaseSplittableRandomAdapter {

  private static final long serialVersionUID = 4273652147052638879L;

  /**
   * The master {@link SplittableRandom} that will either be delegated to directly (see {@link
   * SingleThreadSplittableRandomAdapter} or be split using {@link SplittableRandom#split()} (see
   * {@link SplittableRandomAdapter}) and have the splits delegated to.
   */
  @SuppressWarnings("InstanceVariableMayNotBeInitializedByReadObject")
  protected transient SplittableRandom underlying; // a SplittableRandom is not Serializable

  /**
   * Wraps a {@link SplittableRandom} with the specified seed.
   * @param seed 8 bytes of seed data used to initialise the RNG.
   */
  protected DirectSplittableRandomAdapter(final byte[] seed) {
    super(seed);
    setSeedInternal(seed);
  }

  /**
   * Wraps a {@link SplittableRandom} with the specified seed.
   * @param seed the seed.
   */
  @EntryPoint protected DirectSplittableRandomAdapter(final long seed) {
    super(seed);
    setSeed(seed);
  }

  @Override protected ToStringHelper addSubclassFields(final ToStringHelper original) {
    return original.add("underlying", underlying);
  }

  private void readObject(final ObjectInputStream in) throws IOException, ClassNotFoundException {
    in.defaultReadObject();
    setSeedInternal(seed);
  }

  /**
   * Replaces {@link #underlying} with a new {@link SplittableRandom} that uses the given seed.
   */
<<<<<<< HEAD
  @Override protected void setSeedInternal(DirectSplittableRandomAdapter this, final byte[] seed) {
    if (seed.length != Java8Constants.LONG_BYTES) {
=======
  @Override protected void setSeedInternal(final byte[] seed) {
    if (seed.length != Long.BYTES) {
>>>>>>> d0bdbfbe
      throw new IllegalArgumentException("DirectSplittableRandomAdapter requires an 8-byte seed");
    }
    super.setSeedInternal(seed);
    underlying = new SplittableRandom(BinaryUtils.convertBytesToLong(seed));
  }

  /**
   * Replaces {@link #underlying} with a new {@link SplittableRandom} that uses the given seed.
   */
  @Override public void setSeed(final long seed) {
    super.setSeedInternal(BinaryUtils.convertLongToBytes(seed));
    underlying = new SplittableRandom(seed);
  }
}<|MERGE_RESOLUTION|>--- conflicted
+++ resolved
@@ -3,6 +3,7 @@
 import com.google.common.base.MoreObjects.ToStringHelper;
 import io.github.pr0methean.betterrandom.util.BinaryUtils;
 import io.github.pr0methean.betterrandom.util.EntryPoint;
+import io.github.pr0methean.betterrandom.util.Java8Constants;
 import java.io.IOException;
 import java.io.ObjectInputStream;
 import java8.util.SplittableRandom;
@@ -56,13 +57,8 @@
   /**
    * Replaces {@link #underlying} with a new {@link SplittableRandom} that uses the given seed.
    */
-<<<<<<< HEAD
-  @Override protected void setSeedInternal(DirectSplittableRandomAdapter this, final byte[] seed) {
-    if (seed.length != Java8Constants.LONG_BYTES) {
-=======
   @Override protected void setSeedInternal(final byte[] seed) {
-    if (seed.length != Long.BYTES) {
->>>>>>> d0bdbfbe
+      if (seed.length != Java8Constants.LONG_BYTES) {
       throw new IllegalArgumentException("DirectSplittableRandomAdapter requires an 8-byte seed");
     }
     super.setSeedInternal(seed);
