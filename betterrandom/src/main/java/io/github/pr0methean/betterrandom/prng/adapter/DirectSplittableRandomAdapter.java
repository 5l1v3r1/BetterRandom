package io.github.pr0methean.betterrandom.prng.adapter;

import com.google.common.base.MoreObjects.ToStringHelper;
import io.github.pr0methean.betterrandom.util.BinaryUtils;
import io.github.pr0methean.betterrandom.util.EntryPoint;
import io.github.pr0methean.betterrandom.util.Java8Constants;
import java.io.IOException;
import java.io.ObjectInputStream;
import java8.util.SplittableRandom;

/**
 * Abstract subclass of {@link BaseSplittableRandomAdapter} where {@link #setSeed(long)} and {@link
 * #setSeed(byte[])} replace the {@link SplittableRandom} that's used in the context in which they
 * are called. See {@link ReseedingSplittableRandomAdapter} for an example of when it does
 * <i>not</i> make sense to extend this class.
 * @author Chris Hennick
 */
public abstract class DirectSplittableRandomAdapter extends BaseSplittableRandomAdapter {

  private static final long serialVersionUID = 4273652147052638879L;

  /**
   * The master {@link SplittableRandom} that will either be delegated to directly (see {@link
   * SingleThreadSplittableRandomAdapter} or be split using {@link SplittableRandom#split()} (see
   * {@link SplittableRandomAdapter}) and have the splits delegated to.
   */
  @SuppressWarnings("InstanceVariableMayNotBeInitializedByReadObject")
  protected transient volatile SplittableRandom underlying; // SplittableRandom isn't Serializable

  /**
   * Wraps a {@link SplittableRandom} with the specified seed.
   * @param seed 8 bytes of seed data used to initialise the RNG.
   */
  protected DirectSplittableRandomAdapter(final byte[] seed) {
    super(seed);
  }

  /**
   * Wraps a {@link SplittableRandom} with the specified seed.
   * @param seed the seed.
   */
  @EntryPoint protected DirectSplittableRandomAdapter(final long seed) {
    super(seed);
    setSeed(seed);
  }

  @Override protected boolean usesByteBuffer() {
    return true;
  }

  @Override protected ToStringHelper addSubclassFields(final ToStringHelper original) {
    return original.add("underlying", underlying);
  }

  private void readObject(final ObjectInputStream in) throws IOException, ClassNotFoundException {
    in.defaultReadObject();
    setSeedInternal(seed);
  }

  /**
   * Replaces {@link #underlying} with a new {@link SplittableRandom} that uses the given seed.
   */
  @Override protected void setSeedInternal(final byte[] seed) {
<<<<<<< HEAD
    if (seed.length != Java8Constants.LONG_BYTES) {
      throw new IllegalArgumentException("DirectSplittableRandomAdapter requires an 8-byte seed");
    }
=======
>>>>>>> 02f1b679
    super.setSeedInternal(seed);
    underlying = new SplittableRandom(seedBuffer.getLong(0));
  }

  /**
   * Replaces {@link #underlying} with a new {@link SplittableRandom} that uses the given seed.
   */
  @Override public void setSeed(final long seed) {
    if (superConstructorFinished) {
      super.setSeedInternal(BinaryUtils.convertLongToBytes(seed));
    }
    underlying = new SplittableRandom(seed);
  }
}<|MERGE_RESOLUTION|>--- conflicted
+++ resolved
@@ -61,12 +61,6 @@
    * Replaces {@link #underlying} with a new {@link SplittableRandom} that uses the given seed.
    */
   @Override protected void setSeedInternal(final byte[] seed) {
-<<<<<<< HEAD
-    if (seed.length != Java8Constants.LONG_BYTES) {
-      throw new IllegalArgumentException("DirectSplittableRandomAdapter requires an 8-byte seed");
-    }
-=======
->>>>>>> 02f1b679
     super.setSeedInternal(seed);
     underlying = new SplittableRandom(seedBuffer.getLong(0));
   }
