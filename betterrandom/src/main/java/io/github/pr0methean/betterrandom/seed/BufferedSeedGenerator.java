--- conflicted
+++ resolved
@@ -56,7 +56,6 @@
     }
   }
 
-<<<<<<< HEAD
   @Override public byte[] generateSeed(final int length) throws SeedException {
     if (length <= 0) {
       return EMPTY_SEED;
@@ -66,11 +65,7 @@
     return output;
   }
 
-  @Override
-  public boolean isWorthTrying() {
-=======
   @Override public boolean isWorthTrying() {
->>>>>>> 6df10c5b
     return pos < size || delegate.isWorthTrying();
   }
 
