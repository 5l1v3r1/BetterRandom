--- conflicted
+++ resolved
@@ -235,14 +235,9 @@
         final Object advisoryDelayMs = result.get("advisoryDelay");
         if (advisoryDelayMs instanceof Number) {
           // Wait RETRY_DELAY or the advisory delay, whichever is shorter
-<<<<<<< HEAD
-          int delayMs = Math.min(RETRY_DELAY_MS, ((Number) advisoryDelayMs).intValue());
+          final int delayMs = Math.min(RETRY_DELAY_MS, ((Number) advisoryDelayMs).intValue());
           earliestNextAttempt.setTime(new Date());
           earliestNextAttempt.add(Calendar.MILLISECOND, delayMs);
-=======
-          final int delayMs = Math.min(RETRY_DELAY_MS, ((Number) advisoryDelayMs).intValue());
-          earliestNextAttempt = CLOCK.instant().plusMillis(delayMs);
->>>>>>> ca2fb0c6
         }
       }
       cacheOffset = 0;
