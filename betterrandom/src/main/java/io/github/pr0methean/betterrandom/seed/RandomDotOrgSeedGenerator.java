// ============================================================================
//   Copyright 2006-2012 Daniel W. Dyer
//
//   Licensed under the Apache License, Version 2.0 (the "License");
//   you may not use this file except in compliance with the License.
//   You may obtain a copy of the License at
//
//       http://www.apache.org/licenses/LICENSE-2.0
//
//   Unless required by applicable law or agreed to in writing, software
//   distributed under the License is distributed on an "AS IS" BASIS,
//   WITHOUT WARRANTIES OR CONDITIONS OF ANY KIND, either express or implied.
//   See the License for the specific language governing permissions and
//   limitations under the License.
// ============================================================================
package io.github.pr0methean.betterrandom.seed;

import static java.util.Calendar.YEAR;

import java.io.BufferedReader;
import java.io.IOException;
import java.io.InputStreamReader;
import java.io.OutputStream;
import java.net.HttpURLConnection;
import java.net.MalformedURLException;
import java.net.Proxy;
import java.net.URL;
import java.nio.charset.Charset;
import java.text.MessageFormat;
import java.util.Calendar;
import java.util.Date;
import java.util.TimeZone;
import java.util.UUID;
import java.util.concurrent.atomic.AtomicLong;
import java.util.concurrent.atomic.AtomicReference;
import java.util.concurrent.locks.Lock;
import java.util.concurrent.locks.ReentrantLock;
import javax.annotation.Nullable;
import javax.xml.bind.DatatypeConverter;
import org.json.simple.JSONArray;
import org.json.simple.JSONObject;
import org.json.simple.parser.JSONParser;
import org.json.simple.parser.ParseException;

/**
 * <p>Connects to <a href="https://www.random.org/clients/http/" target="_top">random.org's old
 * API</a> (via HTTPS) and downloads a set of random bits to use as seed data.  It is generally
 * better to use the {@link DevRandomSeedGenerator} where possible, as it should be much quicker.
 * This seed generator is most useful on Microsoft Windows without Cygwin, and other platforms that
 * do not provide {@literal /dev/random}.</p>
 * <p>Random.org collects randomness from atmospheric noise using 9 radios, located at undisclosed
 * addresses in Dublin and Copenhagen and tuned to undisclosed AM/FM frequencies. (The secrecy is
 * intended to help prevent tampering with the output using a well-placed radio transmitter, and the
 * use of AM/FM helps ensure that any such tampering would cause illegal interference with
 * broadcasts and quickly attract regulatory attention.)</p>
 * <p>Random.org has two APIs: an <a href="https://www.random.org/clients/http/">old API</a> and a
 * <a href="https://api.random.org/json-rpc/1/">newer JSON-RPC API</a>. Since the new one requires
 * a key obtained from random.org, the old one is used by default. However, if you have a key, you
 * can provide it by calling {@link #setApiKey(UUID)}, and the new API will then be used.</p>
 * <p>Note that when using the old API, random.org limits the supply of free random numbers to any
 * one IP address; if you operate from a fixed address (at least if you use IPv4), you can <a
 * href="https://www.random.org/quota/">check
 * your quota and buy more</a>. On the new API, the quota is per key rather than per IP, and
 * commercial service tiers are to come in early 2018, shortly after the new API leaves beta.</p>
 * @author Daniel Dyer (old API)
 * @author Chris Hennick (new API)
 */
public enum RandomDotOrgSeedGenerator implements SeedGenerator {
  /**
   * This version of the client may make HTTP requests as fast as your computer is capable of
   * sending them. Since it is inherently spammy, it is recommended only when you know your usage is
   * light and/or no other source of randomness will do.
   */
  RANDOM_DOT_ORG_SEED_GENERATOR(false),

  /**
   * Upon a failed request, this version of the client waits 10 seconds before trying again. If
   * called again during that waiting period, throws {@link SeedException}. The {@link
   * DefaultSeedGenerator} uses this version.
   */
  DELAYED_RETRY(true);
  private static final String JSON_REQUEST_FORMAT = "{\"jsonrpc\":\"2.0\","
      + "\"method\":\"generateBlobs\",\"params\":{\"apiKey\":\"%s\",\"n\":1,\"size\":%d},\"id\":%d}";

  private static final AtomicLong REQUEST_ID = new AtomicLong(0);
  private static final AtomicReference<UUID> API_KEY = new AtomicReference<>(null);
  private static final JSONParser JSON_PARSER = new JSONParser();
  private static final String BASE_URL = "https://www.random.org";
  /**
   * The URL from which the random bytes are retrieved (old API).
   */
  @SuppressWarnings("HardcodedFileSeparator") private static final String RANDOM_URL =
      BASE_URL + "/integers/?num={0,number,0}&min=0&max=255&col=1&base=16&format=plain&rnd=new";
  /**
   * Used to identify the client to the random.org service.
   */
  private static final String USER_AGENT = RandomDotOrgSeedGenerator.class.getName();
  /**
   * Random.org does not allow requests for more than 10k integers at once. This field is
   * package-visible for testing.
   */
  static final int MAX_REQUEST_SIZE = 10000;
  private static final int RETRY_DELAY_MS = 10000;
  static final Lock lock = new ReentrantLock();
  private static final Charset UTF8 = Charset.forName("UTF-8");
  private static final TimeZone UTC = TimeZone.getTimeZone("UTC");
  private static volatile Calendar earliestNextAttempt = Calendar.getInstance(UTC);
  private static final URL JSON_REQUEST_URL;
  /**
   * The proxy to use with random.org, or null to use the JVM default. Package-visible for testing.
   */
  static final AtomicReference<Proxy> proxy = new AtomicReference<>(null);

  static {
    earliestNextAttempt.add(YEAR, -1);
    try {
      JSON_REQUEST_URL = new URL("https://api.random.org/json-rpc/1/invoke");
    } catch (final MalformedURLException e) {
      // Should never happen.
      throw new RuntimeException(e);
    }
  }

  /**
   * If true, don't attempt to contact random.org again for RETRY_DELAY after an IOException
   */
  private final boolean useRetryDelay;

  RandomDotOrgSeedGenerator(final boolean useRetryDelay) {
    this.useRetryDelay = useRetryDelay;
  }

  /**
   * Sets the API key. If not null, random.org's JSON API is used. Otherwise, the old API is used.
   * @param apiKey An API key obtained from random.org.
   */
  public static void setApiKey(@Nullable final UUID apiKey) {
    API_KEY.set(apiKey);
  }

  /**
   * Sets the proxy to use to connect to random.org. If null, the JVM default is used.
   * @param proxy a proxy, or null for the JVM default
   */
  public static void setProxy(@Nullable final Proxy proxy) {
    RandomDotOrgSeedGenerator.proxy.set(proxy);
  }

  /* Package-visible for testing. */
  static HttpURLConnection openConnection(final URL url) throws IOException {
    final Proxy currentProxy = proxy.get();
    final HttpURLConnection connection = (HttpURLConnection)
        ((currentProxy == null) ? url.openConnection() : url.openConnection(currentProxy));
    connection.setRequestProperty("User-Agent", USER_AGENT);
    return connection;
  }

  /**
   * Performs a single request for random bytes.
   *
   * @param seed the array to save them to
   * @param offset the first index to save them to in the array
   * @param length the number of bytes to request from random.org
   * @throws IOException If a connection error occurs.
   * @throws SeedException If random.org sends a malformed response body.
   */
  @SuppressWarnings("NumericCastThatLosesPrecision")
  private static void downloadBytes(byte[] seed, int offset, final int length)
      throws IOException {
    HttpURLConnection connection = null;
    lock.lock();
    try {
      final UUID currentApiKey = API_KEY.get();
      if (currentApiKey == null) {
        // Use old API.
        connection = openConnection(new URL(MessageFormat.format(RANDOM_URL, length)));
        try (final BufferedReader reader = getResponseReader(connection)) {
          for (int index = 0; index < length; index++) {
            final String line = reader.readLine();
            if (line == null) {
              throw new SeedException(String
                  .format("Insufficient data received: expected %d bytes, got %d.", length,
                      index));
            }
            try {
              seed[offset + index] = (byte) Integer.parseInt(line, 16);
              // Can't use Byte.parseByte, since it expects signed
            } catch (final NumberFormatException e) {
              throw new SeedException("random.org sent non-numeric data", e);
            }
          }
        }
      } else {
        // Use JSON API.
        connection = openConnection(JSON_REQUEST_URL);
        connection.setDoOutput(true);
        connection.setRequestMethod("POST");
        try (final OutputStream out = connection.getOutputStream()) {
          out.write(String.format(JSON_REQUEST_FORMAT, currentApiKey, length * Byte.SIZE,
              REQUEST_ID.incrementAndGet()).getBytes(UTF8));
        }
        final JSONObject response;
        try (final BufferedReader reader = getResponseReader(connection)) {
          response = (JSONObject) JSON_PARSER.parse(reader);
        } catch (final ParseException e) {
          throw new SeedException("Unparseable JSON response from random.org", e);
        }
        final Object error = response.get("error");
        if (error != null) {
          throw new SeedException(error.toString());
        }
        final JSONObject result = checkedGetObject(response, "result");
        final JSONObject random = checkedGetObject(result, "random");
        final Object data = random.get("data");
        if (data == null) {
          throw new SeedException("'data' missing from 'random': " + random);
<<<<<<< HEAD
        } else {
          final String base64seed =
              ((data instanceof JSONArray) ? ((JSONArray) data).get(0) : data).toString();
          final byte[] decodedSeed = DatatypeConverter.parseBase64Binary(base64seed);
          if (decodedSeed.length < length) {
            throw new SeedException(String.format(
                "Too few bytes returned: expected %d bytes, got '%s'", length, base64seed));
          }
          System.arraycopy(decodedSeed, 0, seed, offset, length);
=======
>>>>>>> 6452625c
        }
        final String base64seed =
            ((data instanceof JSONArray) ? ((JSONArray) data).get(0) : data).toString();
        final byte[] decodedSeed = BASE64.decode(base64seed);
        if (decodedSeed.length < length) {
          throw new SeedException(String.format(
              "Too few bytes returned: expected %d bytes, got '%s'", length, base64seed));
        }
        System.arraycopy(decodedSeed, 0, seed, offset, length);
        final Object advisoryDelayMs = result.get("advisoryDelay");
        if (advisoryDelayMs instanceof Number) {
          // Wait RETRY_DELAY or the advisory delay, whichever is shorter
          final int delayMs = Math.min(RETRY_DELAY_MS, ((Number) advisoryDelayMs).intValue());
          earliestNextAttempt.setTime(new Date());
          earliestNextAttempt.add(Calendar.MILLISECOND, delayMs);
        }
      }
    } finally {
      lock.unlock();
      if (connection != null) {
        connection.disconnect();
      }
    }
  }

  private static BufferedReader getResponseReader(final HttpURLConnection connection)
      throws IOException {
    return new BufferedReader(new InputStreamReader(connection.getInputStream()));
  }

  private static JSONObject checkedGetObject(final JSONObject parent, final String key) {
    final JSONObject child = (JSONObject) parent.get(key);
    if (child == null) {
      throw new SeedException("No '" + key + "' in: " + parent);
    }
    return child;
  }

  @Override @SuppressWarnings("AssignmentToStaticFieldFromInstanceMethod")
  public void generateSeed(final byte[] seed) throws SeedException {
    if (!isWorthTrying()) {
      throw new SeedException("Not retrying so soon after an IOException");
    }
    final int length = seed.length;
    lock.lock();
    try {
      int count = 0;
      while (count < length) {
        int batchSize = Math.min(length - count, MAX_REQUEST_SIZE);
        downloadBytes(seed, count, batchSize);
        count += batchSize;
      }
    } catch (final IOException ex) {
      earliestNextAttempt.setTime(new Date());
      earliestNextAttempt.add(Calendar.MILLISECOND, RETRY_DELAY_MS);
      throw new SeedException("Failed downloading bytes from " + BASE_URL, ex);
    } catch (final SecurityException ex) {
      // Might be thrown if resource access is restricted (such as in an applet sandbox).
      throw new SeedException("SecurityManager prevented access to " + BASE_URL, ex);
    } finally {
      lock.unlock();
    }
  }

  @Override public boolean isWorthTrying() {
    return !useRetryDelay || !earliestNextAttempt.after(Calendar.getInstance(UTC));
  }

  /**
   * Returns "https://www.random.org (with retry delay)" or "https://www.random.org (without retry
   * delay)".
   */
  @Override public String toString() {
    return BASE_URL + (useRetryDelay ? " (with retry delay)" : " (without retry delay)");
  }

  @Override public byte[] generateSeed(final int length) throws SeedException {
    if (length <= 0) {
      return EMPTY_SEED;
    }
    final byte[] output = new byte[length];
    generateSeed(output);
    return output;
  }
}<|MERGE_RESOLUTION|>--- conflicted
+++ resolved
@@ -214,19 +214,15 @@
         final Object data = random.get("data");
         if (data == null) {
           throw new SeedException("'data' missing from 'random': " + random);
-<<<<<<< HEAD
-        } else {
-          final String base64seed =
-              ((data instanceof JSONArray) ? ((JSONArray) data).get(0) : data).toString();
-          final byte[] decodedSeed = DatatypeConverter.parseBase64Binary(base64seed);
-          if (decodedSeed.length < length) {
-            throw new SeedException(String.format(
-                "Too few bytes returned: expected %d bytes, got '%s'", length, base64seed));
-          }
-          System.arraycopy(decodedSeed, 0, seed, offset, length);
-=======
->>>>>>> 6452625c
-        }
+        }
+        final String base64seed =
+            ((data instanceof JSONArray) ? ((JSONArray) data).get(0) : data).toString();
+        final byte[] decodedSeed = DatatypeConverter.parseBase64Binary(base64seed);
+        if (decodedSeed.length < length) {
+          throw new SeedException(String.format(
+              "Too few bytes returned: expected %d bytes, got '%s'", length, base64seed));
+        }
+        System.arraycopy(decodedSeed, 0, seed, offset, length);
         final String base64seed =
             ((data instanceof JSONArray) ? ((JSONArray) data).get(0) : data).toString();
         final byte[] decodedSeed = BASE64.decode(base64seed);
