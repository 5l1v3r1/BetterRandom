--- conflicted
+++ resolved
@@ -108,16 +108,10 @@
   private static final Lock cacheLock = new ReentrantLock();
   private static final Charset UTF8 = Charset.forName("UTF-8");
   private static final TimeZone UTC = TimeZone.getTimeZone("UTC");
-  private static volatile Calendar EARLIEST_NEXT_ATTEMPT = Calendar.getInstance(UTC);
+  private static volatile Calendar earliestNextAttempt = Calendar.getInstance(UTC);
   private static volatile byte[] cache = new byte[MAX_CACHE_SIZE];
   private static volatile int cacheOffset = cache.length;
   private static final Logger LOG = LoggerFactory.getLogger(RandomDotOrgSeedGenerator.class);
-<<<<<<< HEAD
-=======
-  private static volatile Instant earliestNextAttempt = Instant.MIN;
-  static volatile byte[] cache = new byte[MAX_CACHE_SIZE];
-  static volatile int cacheOffset = cache.length;
->>>>>>> a5c1a6e1
   private static volatile int maxRequestSize = GLOBAL_MAX_REQUEST_SIZE;
   private static final URL JSON_REQUEST_URL;
   /**
@@ -126,7 +120,7 @@
   static final AtomicReference<Proxy> proxy = new AtomicReference<>(null);
 
   static {
-    EARLIEST_NEXT_ATTEMPT.add(YEAR, -1);
+    earliestNextAttempt.add(YEAR, -1);
   }
 
   static {
@@ -249,14 +243,9 @@
         Number advisoryDelayMs = (Number) result.get("advisoryDelay");
         if (advisoryDelayMs != null) {
           // Wait RETRY_DELAY or the advisory delay, whichever is shorter
-<<<<<<< HEAD
-          EARLIEST_NEXT_ATTEMPT.setTime(new Date());
-          EARLIEST_NEXT_ATTEMPT
+          earliestNextAttempt.setTime(new Date());
+          earliestNextAttempt
               .add(Calendar.MILLISECOND, Math.min(advisoryDelayMs.intValue(), RETRY_DELAY_MS));
-=======
-          earliestNextAttempt = CLOCK.instant()
-              .plus((advisoryDelay.compareTo(RETRY_DELAY) > 0) ? RETRY_DELAY : advisoryDelay);
->>>>>>> a5c1a6e1
         }
       }
       cacheOffset = 0;
@@ -319,12 +308,8 @@
         }
       }
     } catch (final IOException ex) {
-<<<<<<< HEAD
-      EARLIEST_NEXT_ATTEMPT.setTime(new Date());
-      EARLIEST_NEXT_ATTEMPT.add(Calendar.MILLISECOND, RETRY_DELAY_MS);
-=======
-      earliestNextAttempt = CLOCK.instant().plus(RETRY_DELAY);
->>>>>>> a5c1a6e1
+      earliestNextAttempt.setTime(new Date());
+      earliestNextAttempt.add(Calendar.MILLISECOND, RETRY_DELAY_MS);
       throw new SeedException("Failed downloading bytes from " + BASE_URL, ex);
     } catch (final SecurityException ex) {
       // Might be thrown if resource access is restricted (such as in an applet sandbox).
@@ -342,11 +327,7 @@
    *     attempting to generate a seed immediately.
    */
   @Override public boolean isWorthTrying() {
-<<<<<<< HEAD
-    return !useRetryDelay || !EARLIEST_NEXT_ATTEMPT.after(Calendar.getInstance(UTC));
-=======
-    return !useRetryDelay || !earliestNextAttempt.isAfter(CLOCK.instant());
->>>>>>> a5c1a6e1
+    return !useRetryDelay || !earliestNextAttempt.after(Calendar.getInstance(UTC));
   }
 
   /**
