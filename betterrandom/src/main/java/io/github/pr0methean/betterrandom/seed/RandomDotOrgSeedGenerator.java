// ============================================================================
//   Copyright 2006-2012 Daniel W. Dyer
//
//   Licensed under the Apache License, Version 2.0 (the "License");
//   you may not use this file except in compliance with the License.
//   You may obtain a copy of the License at
//
//       http://www.apache.org/licenses/LICENSE-2.0
//
//   Unless required by applicable law or agreed to in writing, software
//   distributed under the License is distributed on an "AS IS" BASIS,
//   WITHOUT WARRANTIES OR CONDITIONS OF ANY KIND, either express or implied.
//   See the License for the specific language governing permissions and
//   limitations under the License.
// ============================================================================
package io.github.pr0methean.betterrandom.seed;

import static java.util.Calendar.YEAR;

import com.google.common.primitives.UnsignedBytes;
import java.io.BufferedReader;
import java.io.IOException;
import java.io.InputStreamReader;
import java.io.OutputStream;
import java.net.HttpURLConnection;
import java.net.MalformedURLException;
import java.net.Proxy;
import java.net.URL;
import java.nio.charset.Charset;
import java.nio.charset.StandardCharsets;
import java.text.MessageFormat;
import java.util.Calendar;
import java.util.Date;
import java.util.TimeZone;
import java.util.UUID;
import java.util.concurrent.atomic.AtomicLong;
import java.util.concurrent.atomic.AtomicReference;
import java.util.concurrent.locks.Lock;
import java.util.concurrent.locks.ReentrantLock;
import javax.annotation.Nullable;
import javax.net.ssl.HttpsURLConnection;
import javax.net.ssl.SSLSocketFactory;
import org.apache.commons.codec.binary.Base64;
import org.json.simple.JSONArray;
import org.json.simple.JSONObject;
import org.json.simple.parser.JSONParser;
import org.json.simple.parser.ParseException;

/**
 * <p>Connects to <a href="https://www.random.org/clients/http/" target="_top">random.org's old
 * API</a> (via HTTPS) and downloads a set of random bits to use as seed data.  It is generally
 * better to use the {@link DevRandomSeedGenerator} where possible, as it should be much quicker.
 * This seed generator is most useful on Microsoft Windows without Cygwin, and other platforms that
 * do not provide {@literal /dev/random}.</p>
 * <p>Random.org collects randomness from atmospheric noise using 9 radios, located at undisclosed
 * addresses in Dublin and Copenhagen and tuned to undisclosed AM/FM frequencies. (The secrecy is
 * intended to help prevent tampering with the output using a well-placed radio transmitter, and the
 * use of AM/FM helps ensure that any such tampering would cause illegal interference with
 * broadcasts and quickly attract regulatory attention.)</p>
 * <p>Random.org has two APIs: an <a href="https://www.random.org/clients/http/">old API</a> and a
 * <a href="https://api.random.org/json-rpc/1/">newer JSON-RPC API</a>. Since the new one requires
 * a key obtained from random.org, the old one is used by default. However, if you have a key, you
 * can provide it by calling {@link #setApiKey(UUID)}, and the new API will then be used.</p>
 * <p>Note that when using the old API, random.org limits the supply of free random numbers to any
 * one IP address; if you operate from a fixed address (at least if you use IPv4), you can <a
 * href="https://www.random.org/quota/">check
 * your quota and buy more</a>. On the new API, the quota is per key rather than per IP, and
 * commercial-use pricing follows a <a href="https://api.random.org/pricing">different
 * scheme</a>.</p>
 *
 * @author Daniel Dyer (old API)
 * @author Chris Hennick (new API; refactoring)
 */
public enum RandomDotOrgSeedGenerator implements SeedGenerator {

  /**
   * This version of the client may make HTTP requests as fast as your computer is capable of
   * sending them. Since it is inherently spammy, it is recommended only when you know your usage is
   * light and/or no other source of randomness will do.
   */
  RANDOM_DOT_ORG_SEED_GENERATOR(false),

  /**
   * Upon a failed request, this version of the client waits 10 seconds before trying again. If
   * called again during that waiting period, throws {@link SeedException}. The {@link
   * DefaultSeedGenerator} uses this version.
   */
  DELAYED_RETRY(true);
  private static final Base64 BASE_64 = new Base64();
  private static final String JSON_REQUEST_FORMAT = "{\"jsonrpc\":\"2.0\"," +
      "\"method\":\"generateBlobs\",\"params\":{\"apiKey\":\"%s\",\"n\":1,\"size\":%d},\"id\":%d}";

  private static final AtomicLong REQUEST_ID = new AtomicLong(0);
  private static final AtomicReference<UUID> API_KEY = new AtomicReference<>(null);
  private static final JSONParser JSON_PARSER = new JSONParser();
  private static final String BASE_URL = "https://www.random.org";
  /**
   * The URL from which the random bytes are retrieved (old API).
   */
  @SuppressWarnings("HardcodedFileSeparator") private static final String RANDOM_URL =
      BASE_URL + "/integers/?num={0,number,0}&min=0&max=255&col=1&base=16&format=plain&rnd=new";
  /**
   * Used to identify the client to the random.org service.
   */
  private static final String USER_AGENT = RandomDotOrgSeedGenerator.class.getName();
  /**
   * Random.org does not allow requests for more than 10k integers at once. This field is
   * package-visible for testing.
   */
  static final int MAX_REQUEST_SIZE = 10000;
  private static final int RETRY_DELAY_MS = 10000;
  private static final Lock lock = new ReentrantLock();
  private static final Charset UTF8 = StandardCharsets.UTF_8;
  private static final TimeZone UTC = TimeZone.getTimeZone("UTC");
  private static volatile Calendar earliestNextAttempt = Calendar.getInstance(UTC);
  private static final URL JSON_REQUEST_URL;
  /**
   * The proxy to use with random.org, or null to use the JVM default. Package-visible for testing.
   */
  static final AtomicReference<Proxy> proxy = new AtomicReference<>(null);
  /**
   * The SSLSocketFactory to use with random.org.
   */
  private static final AtomicReference<SSLSocketFactory> socketFactory =
      new AtomicReference<>(null);

  static {
    earliestNextAttempt.add(YEAR, -1);
    try {
      JSON_REQUEST_URL = new URL("https://api.random.org/json-rpc/2/invoke");
    } catch (final MalformedURLException e) {
      // Should never happen.
      throw new InternalError(e.getMessage());
    }
  }

  /**
   * If true, don't attempt to contact random.org again for RETRY_DELAY after an IOException
   */
  private final boolean useRetryDelay;

  RandomDotOrgSeedGenerator(final boolean useRetryDelay) {
    this.useRetryDelay = useRetryDelay;
  }

  /**
   * Sets the API key. If not null, random.org's JSON API is used. Otherwise, the old API is used.
   *
   * @param apiKey An API key obtained from random.org.
   */
  public static void setApiKey(@Nullable final UUID apiKey) {
    API_KEY.set(apiKey);
  }

  /**
   * Sets the proxy to use to connect to random.org. If null, the JVM default is used.
   *
   * @param proxy a proxy, or null for the JVM default
   */
  public static void setProxy(@Nullable final Proxy proxy) {
    RandomDotOrgSeedGenerator.proxy.set(proxy);
  }

  /**
   * Sets the socket factory to use to connect to random.org. If null, the JVM default is used. This
   * method provides flexibility in how the user protects against downgrade attacks such as POODLE
   * and weak cipher suites, even if the random.org connection needs separate handling from
   * connections to other services by the same application.
   *
   * @param socketFactory a socket factory, or null for the JVM default
   */
  public static void setSslSocketFactory(@Nullable final SSLSocketFactory socketFactory) {
    RandomDotOrgSeedGenerator.socketFactory.set(socketFactory);
  }

  /* Package-visible for testing. */
  static HttpURLConnection openConnection(final URL url) throws IOException {
    final Proxy currentProxy = proxy.get();
    final HttpsURLConnection connection =
        (HttpsURLConnection) ((currentProxy == null) ? url.openConnection() :
            url.openConnection(currentProxy));
    final SSLSocketFactory currentSocketFactory = socketFactory.get();
    if (currentSocketFactory != null) {
      connection.setSSLSocketFactory(currentSocketFactory);
    }
    connection.setRequestProperty("Content-Type", "application/json");
    connection.setRequestProperty("User-Agent", USER_AGENT);
    return connection;
  }

  /**
   * Performs a single request for random bytes.
   *
   * @param seed the array to save them to
   * @param offset the first index to save them to in the array
   * @param length the number of bytes to request from random.org
   * @throws IOException If a connection error occurs.
   * @throws SeedException If random.org sends a malformed response body.
   */
  private static void downloadBytes(byte[] seed,
      int offset, final int length) throws IOException {
    HttpURLConnection connection = null;
    lock.lock();
    try {
      final UUID currentApiKey = API_KEY.get();
      if (currentApiKey == null) {
        // Use old API.
        connection = openConnection(new URL(MessageFormat.format(RANDOM_URL, length)));
        try (final BufferedReader reader = getResponseReader(connection)) {
          for (int index = 0; index < length; index++) {
            final String line = reader.readLine();
            if (line == null) {
              throw new SeedException(String
                  .format("Insufficient data received: expected %d bytes, got %d.", length, index));
            }
            try {
              seed[offset + index] = UnsignedBytes.parseUnsignedByte(line, 16);
            } catch (final NumberFormatException e) {
              throw new SeedException("random.org sent non-numeric data", e);
            }
          }
        }
      } else {
        // Use JSON API.
        connection = openConnection(JSON_REQUEST_URL);
        connection.setDoOutput(true);
        connection.setRequestMethod("POST");
        try (final OutputStream out = connection.getOutputStream()) {
          out.write(String.format(JSON_REQUEST_FORMAT, currentApiKey, length * Byte.SIZE,
              REQUEST_ID.incrementAndGet()).getBytes(UTF8));
        }
        final JSONObject response;
        try (final BufferedReader reader = getResponseReader(connection)) {
          response = (JSONObject) JSON_PARSER.parse(reader);
        } catch (final ParseException e) {
          throw new SeedException("Unparseable JSON response from random.org", e);
        }
        final Object error = response.get("error");
        if (error != null) {
          throw new SeedException(error.toString());
        }
        final JSONObject result = checkedGetObject(response, "result", JSONObject.class);
        final JSONObject random = checkedGetObject(result, "random", JSONObject.class);
        final Object data = checkedGetObject(random, "data", Object.class);
        final String base64seed =
            ((data instanceof JSONArray) ? ((JSONArray) data).get(0) : data).toString();
<<<<<<< HEAD
        final byte[] decodedSeed = BASE_64.decode(base64seed);
=======
        final byte[] decodedSeed;
        try {
          decodedSeed = BASE64.decode(base64seed);
        } catch (IllegalArgumentException e) {
          throw new SeedException(String.format("random.org sent invalid base64 '%s'", base64seed),
              e);
        }
>>>>>>> be56f461
        if (decodedSeed.length < length) {
          throw new SeedException(String
              .format("Too few bytes returned: expected %d bytes, got '%s'", length, base64seed));
        }
        System.arraycopy(decodedSeed, 0, seed, offset, length);
        final Object advisoryDelayMs = result.get("advisoryDelay");
        if (advisoryDelayMs instanceof Number) {
          // Wait RETRY_DELAY or the advisory delay, whichever is shorter
          final int delayMs = Math.min(RETRY_DELAY_MS, ((Number) advisoryDelayMs).intValue());
          earliestNextAttempt.setTime(new Date());
          earliestNextAttempt.add(Calendar.MILLISECOND, delayMs);
        }
      }
    } finally {
      lock.unlock();
      if (connection != null) {
        connection.disconnect();
      }
    }
  }

  private static BufferedReader getResponseReader(final HttpURLConnection connection)
      throws IOException {
    return new BufferedReader(new InputStreamReader(connection.getInputStream()));
  }

  private static <T> T checkedGetObject(final JSONObject parent, final String key,
      Class<T> outputClass) {
    Object child = parent.get(key);
    if (!outputClass.isInstance(child)) {
      throw new SeedException(String.format("Expected %s to have child key %s of type %s",
          parent, key, outputClass));
    }
    return outputClass.cast(child);
  }

  @Override @SuppressWarnings("AssignmentToStaticFieldFromInstanceMethod")
  public void generateSeed(final byte[] seed) throws SeedException {
    if (!isWorthTrying()) {
      throw new SeedException("Not retrying so soon after an IOException");
    }
    final int length = seed.length;
    lock.lock();
    try {
      int count = 0;
      while (count < length) {
        int batchSize = Math.min(length - count, MAX_REQUEST_SIZE);
        downloadBytes(seed, count, batchSize);
        count += batchSize;
      }
    } catch (final IOException ex) {
      earliestNextAttempt.setTime(new Date());
      earliestNextAttempt.add(Calendar.MILLISECOND, RETRY_DELAY_MS);
      throw new SeedException("Failed downloading bytes from " + BASE_URL, ex);
    } catch (final SecurityException ex) {
      // Might be thrown if resource access is restricted (such as in an applet sandbox).
      throw new SeedException("SecurityManager prevented access to " + BASE_URL, ex);
    } finally {
      lock.unlock();
    }
  }

  @Override public boolean isWorthTrying() {
    return !useRetryDelay || !earliestNextAttempt.after(Calendar.getInstance(UTC));
  }

  /**
   * Returns "https://www.random.org (with retry delay)" or "https://www.random.org (without retry
   * delay)".
   */
  @Override public String toString() {
    return BASE_URL + (useRetryDelay ? " (with retry delay)" : " (without retry delay)");
  }

  @Override public byte[] generateSeed(final int length) throws SeedException {
    if (length <= 0) {
      return EMPTY_SEED;
    }
    final byte[] output = new byte[length];
    generateSeed(output);
    return output;
  }
}<|MERGE_RESOLUTION|>--- conflicted
+++ resolved
@@ -244,17 +244,13 @@
         final Object data = checkedGetObject(random, "data", Object.class);
         final String base64seed =
             ((data instanceof JSONArray) ? ((JSONArray) data).get(0) : data).toString();
-<<<<<<< HEAD
-        final byte[] decodedSeed = BASE_64.decode(base64seed);
-=======
         final byte[] decodedSeed;
         try {
-          decodedSeed = BASE64.decode(base64seed);
+          decodedSeed = BASE_64.decode(base64seed);
         } catch (IllegalArgumentException e) {
           throw new SeedException(String.format("random.org sent invalid base64 '%s'", base64seed),
               e);
         }
->>>>>>> be56f461
         if (decodedSeed.length < length) {
           throw new SeedException(String
               .format("Too few bytes returned: expected %d bytes, got '%s'", length, base64seed));
