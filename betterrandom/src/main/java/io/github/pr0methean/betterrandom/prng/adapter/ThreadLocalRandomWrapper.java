package io.github.pr0methean.betterrandom.prng.adapter;

import static io.github.pr0methean.betterrandom.util.BinaryUtils.convertBytesToLong;
import static io.github.pr0methean.betterrandom.util.Java8Constants.LONG_BYTES;

import com.google.common.base.MoreObjects.ToStringHelper;
import io.github.pr0methean.betterrandom.prng.BaseRandom;
import io.github.pr0methean.betterrandom.seed.SeedException;
import io.github.pr0methean.betterrandom.seed.SeedGenerator;
import io.github.pr0methean.betterrandom.util.SerializableSupplier;
import java.io.IOException;
import java.io.ObjectInputStream;
import java.util.Random;
import java8.util.function.Function;
import java8.util.function.LongFunction;
import java8.util.function.Supplier;
import javax.annotation.Nullable;

/**
 * Wraps a {@link ThreadLocal}&lt;{@link BaseRandom}&gt; in order to provide concurrency that most
 * implementations of {@link BaseRandom} can't implement naturally.
 */
public class ThreadLocalRandomWrapper extends RandomWrapper {

  private static final long serialVersionUID = 1199235201518562359L;
  @SuppressWarnings("NonSerializableFieldInSerializableClass")
  protected final Supplier<? extends BaseRandom> initializer;
  @Nullable private final Integer explicitSeedSize;
  @SuppressWarnings({"FieldAccessedSynchronizedAndUnsynchronized", "ThreadLocalNotStaticFinal"})
  protected transient ThreadLocal<BaseRandom> threadLocal;

  /**
   * Wraps the given {@link Supplier}. This ThreadLocalRandomWrapper will be serializable if the
   * {@link Supplier} is serializable.
   * @param initializer a supplier that will be called to provide the initial {@link BaseRandom}
   *     for each thread.
   */
  public ThreadLocalRandomWrapper(final Supplier<? extends BaseRandom> initializer)
      throws SeedException {
    super(0);
    this.initializer = initializer;
    initSubclassTransientFields();
    explicitSeedSize = null;
  }

  /**
   * Wraps a seed generator and a function that takes a seed byte array as input. This
   * ThreadLocalRandomWrapper will be serializable if the {@link Function} is serializable.
   * @param seedSize the size of seed arrays to generate.
   * @param seedGenerator The seed generation strategy that will provide the seed value for each
   *     thread's {@link BaseRandom}.
   * @param creator a {@link Function} that creates a {@link BaseRandom} from each seed.
   *     Probably a constructor reference.
   */
  public ThreadLocalRandomWrapper(final int seedSize, final SeedGenerator seedGenerator,
      final Function<byte[], ? extends BaseRandom> creator) throws SeedException {
    super(0);
    explicitSeedSize = seedSize;
    initializer = new SerializableSupplier<BaseRandom>() {
      @Override public BaseRandom get() {
        return creator.apply(seedGenerator.generateSeed(seedSize));
      }
    };
    initSubclassTransientFields();
  }

  /**
   * Uses this class and {@link RandomWrapper} to decorate any implementation of {@link Random} that
   * can be constructed from a {@code long} seed into a fully-concurrent one.
   * @param legacyCreator a function that provides the {@link Random} that underlies the
   *     returned wrapper on each thread, taking a seed as input.
   * @param seedGenerator the seed generator whose output will be fed to {@code legacyCreator}.
   * @return a ThreadLocalRandomWrapper decorating instances created by {@code legacyCreator}.
   */
  public static ThreadLocalRandomWrapper wrapLegacy(final LongFunction<Random> legacyCreator,
      final SeedGenerator seedGenerator) {
    return new ThreadLocalRandomWrapper(LONG_BYTES, seedGenerator,
        wrapLongCreatorAsByteArrayCreator(legacyCreator));
  }

  protected static Function<byte[], BaseRandom> wrapLongCreatorAsByteArrayCreator(
      final LongFunction<Random> legacyCreator) {
    return new Function<byte[], BaseRandom>() {
      @Override public BaseRandom apply(byte[] bytes) {
        return new RandomWrapper(legacyCreator.apply(convertBytesToLong(bytes)));
      }
    };
  }

  /**
   * Not supported, because this class uses a thread-local seed.
   * @param seedGenerator ignored.
   * @throws UnsupportedOperationException always.
   */
  @Override public void setSeedGenerator(final SeedGenerator seedGenerator) {
    if (seedGenerator != null) {
      throw new UnsupportedOperationException("This can't be reseeded by a RandomSeederThread");
    }
  }

<<<<<<< HEAD
  private void initSubclassTransientFields() {
    threadLocal = new ThreadLocal<BaseRandom>() {
      @Override protected BaseRandom initialValue() {
        return initializer.get();
      }
    };
  }

  @Override protected boolean withProbabilityInternal(final double probability) {
    return getWrapped().withProbabilityInternal(probability);
=======
  @Override protected boolean withProbabilityInternal(double probability) {
    throw new AssertionError("Caller should be delegating at a higher level");
  }

  @Override public boolean withProbability(final double probability) {
    return getWrapped().withProbability(probability);
>>>>>>> 7c0c2c5f
  }

  @Override public long nextLong() {
    return getWrapped().nextLong();
  }

  @Override public long nextLong(final long bound) {
    return getWrapped().nextLong(bound);
  }

  @Override public int nextInt(final int origin, final int bound) {
    return getWrapped().nextInt(origin, bound);
  }

  @Override public long nextLong(final long origin, final long bound) {
    return getWrapped().nextLong(origin, bound);
  }

  @Override public BaseRandom getWrapped() {
    return threadLocal.get();
  }

  private void readObject(final ObjectInputStream in) throws IOException, ClassNotFoundException {
    in.defaultReadObject();
    initSubclassTransientFields();
  }

  @Override public void nextBytes(final byte[] bytes) {
    getWrapped().nextBytes(bytes);
  }

  @Override public int nextInt() {
    return getWrapped().nextInt();
  }

  @Override public int nextInt(final int bound) {
    return getWrapped().nextInt(bound);
  }

  @Override protected long nextLongNoEntropyDebit() {
    throw new AssertionError("Caller should be delegating at a higher level");
  }

  @Override public boolean nextBoolean() {
    return getWrapped().nextBoolean();
  }

  @Override public float nextFloat() {
    return getWrapped().nextFloat();
  }

  @Override public double nextDoubleNoEntropyDebit() {
    throw new AssertionError("Caller should be delegating at a higher level");
  }

  @Override public double nextGaussian() {
    return getWrapped().nextGaussian();
  }

  @Override public boolean usesParallelStreams() {
    return true;
  }

  @Override protected ToStringHelper addSubclassFields(final ToStringHelper original) {
    return original.add("wrapped on this thread", getWrapped().dump());
  }

  @Override public boolean preferSeedWithLong() {
    final int newSeedLength = getNewSeedLength();
    return (newSeedLength > 0) && (newSeedLength <= LONG_BYTES);
  }

  @Override public byte[] getSeed() {
    return getWrapped().getSeed();
  }

  @SuppressWarnings("VariableNotUsedInsideIf") @Override
  public synchronized void setSeed(final long seed) {
    if (threadLocal != null) {
      final BaseRandom wrapped = getWrapped();
      wrapped.setSeed(seed);
<<<<<<< HEAD
      wrapped.creditEntropyForNewSeed(LONG_BYTES);
=======
>>>>>>> 7c0c2c5f
    }
  }

  @SuppressWarnings("VariableNotUsedInsideIf") @Override
  protected void setSeedInternal(final byte[] seed) {
    if (seed == null) {
      throw new IllegalArgumentException("Seed must not be null");
    }
    if (threadLocal != null) {
      final BaseRandom wrapped = getWrapped();
      wrapped.setSeed(seed);
    }
    if (this.seed == null) {
      this.seed = seed.clone(); // Needed for serialization
    }
  }

  @Override protected void debitEntropy(final long bits) {
    throw new AssertionError("Caller should be delegating at a higher level");
  }

  @Override public long getEntropyBits() {
    return getWrapped().getEntropyBits();
  }

  @SuppressWarnings("VariableNotUsedInsideIf") @Override public int getNewSeedLength() {
    return (threadLocal == null) ? 0
        : ((explicitSeedSize == null) ? getWrapped().getNewSeedLength() : explicitSeedSize);
  }
}<|MERGE_RESOLUTION|>--- conflicted
+++ resolved
@@ -98,7 +98,6 @@
     }
   }
 
-<<<<<<< HEAD
   private void initSubclassTransientFields() {
     threadLocal = new ThreadLocal<BaseRandom>() {
       @Override protected BaseRandom initialValue() {
@@ -107,16 +106,12 @@
     };
   }
 
-  @Override protected boolean withProbabilityInternal(final double probability) {
-    return getWrapped().withProbabilityInternal(probability);
-=======
   @Override protected boolean withProbabilityInternal(double probability) {
     throw new AssertionError("Caller should be delegating at a higher level");
   }
 
   @Override public boolean withProbability(final double probability) {
     return getWrapped().withProbability(probability);
->>>>>>> 7c0c2c5f
   }
 
   @Override public long nextLong() {
@@ -198,10 +193,6 @@
     if (threadLocal != null) {
       final BaseRandom wrapped = getWrapped();
       wrapped.setSeed(seed);
-<<<<<<< HEAD
-      wrapped.creditEntropyForNewSeed(LONG_BYTES);
-=======
->>>>>>> 7c0c2c5f
     }
   }
 
