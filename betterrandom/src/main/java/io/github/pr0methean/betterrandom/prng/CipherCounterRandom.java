package io.github.pr0methean.betterrandom.prng;

import io.github.pr0methean.betterrandom.SeekableRandom;
import io.github.pr0methean.betterrandom.util.BinaryUtils;
import io.github.pr0methean.betterrandom.util.Byte16ArrayArithmetic;
import io.github.pr0methean.betterrandom.util.Java8Constants;
import java.security.GeneralSecurityException;
import java.security.InvalidKeyException;
import java.security.MessageDigest;
import java.util.Arrays;

/**
 * <p>Non-linear random number generator based on a cipher that encrypts an incrementing counter.
 * fed. Subclasses must specify the key length for a given total seed length;  When reseeded with a
 * seed of less than the maximum key length, the new seed is combined with the existing key using a
 * hash algorithm specified by the subclass.</p>
 *
 * <p>All interaction with the cipher is through abstract methods, so that both JCE and other cipher
 * APIs such as Bouncy Castle can be used. If using a JCE cipher, extending {@link AesCounterRandom}
 * may be simpler than extending this class directly.</p>
 *
 * <p>When used with a fixed seed, the maintainer believes this implementation conforms to NIST SP
 * 800-90A Rev. 1 section 10.2.1. However, the reseeding process differs from section 10.2.1.4.</p>
 *
 * @author Daniel Dyer
 * @author Chris Hennick
 */
public abstract class CipherCounterRandom extends BaseRandom implements SeekableRandom {

  static final int DEFAULT_COUNTER_SIZE_BYTES = 16;
  private static final long serialVersionUID = -7872636191973295031L;
  protected final byte[] currentBlock;
  protected volatile byte[] counter;
  protected volatile int index;
  private volatile byte[] counterInput;
  private volatile boolean seeded;
  private transient MessageDigest hash;

  public CipherCounterRandom(byte[] seed) {
    super(seed);
    currentBlock = new byte[getBytesAtOnce()];
  }

  /**
   * Returns the length of the counter, which should equal the cipher's block size.
   *
   * @return the length of the counter
   */
  public int getCounterSizeBytes() {
    return DEFAULT_COUNTER_SIZE_BYTES;
  }

  @Override public int getNewSeedLength() {
    return getMaxKeyLengthBytes();
  }

  /**
   * Returns the maximum length in bytes of a key for this PRNG's cipher. If the seed is longer than
   * this, part of it becomes the counter's initial value. Otherwise, the full seed becomes the key
   * and the counter is initially zero.
   *
   * @return the maximum length in bytes of a key.
   */
  public abstract int getMaxKeyLengthBytes();

  @Override public void advance(final long delta) {
    if (delta == 0) {
      return;
    }
<<<<<<< HEAD
    final long intsPerBlock = getCounterSizeBytes() / Java8Constants.INT_BYTES;
=======
    int counterSizeBytes = getCounterSizeBytes();
    final long intsPerBlock = counterSizeBytes / Integer.BYTES;
>>>>>>> 4ee21492
    long blocksDelta = delta / intsPerBlock;
    final int deltaWithinBlock = (int) (delta % intsPerBlock) * Java8Constants.INT_BYTES;
    lock.lock();
    try {
      int newIndex = index + deltaWithinBlock;
      if (newIndex >= counterSizeBytes) {
        newIndex -= counterSizeBytes;
        blocksDelta++;
      }
      if (newIndex < 0) {
        newIndex += counterSizeBytes;
        blocksDelta--;
      }
      blocksDelta -= getBlocksAtOnce(); // Compensate for the increment during nextBlock() below
      Byte16ArrayArithmetic.addInto(counter, blocksDelta, new byte[counterSizeBytes]);
      nextBlock();
      index = newIndex;
    } finally {
      lock.unlock();
    }
  }

  /**
   * Returns the length of the key that should be extracted from a seed of a given length. During
   * the initial seeding, whatever part of the seed does not become the key, becomes the counter's
   * initial value.
   *
   * @param inputLength the length of the whole seed
   * @return the length of the key
   */
  protected abstract int getKeyLength(int inputLength);

  /**
   * Returns how many consecutive values of the counter are encrypted at once, in order to reduce
   * the number of calls to Cipher methods. Each counter value encrypts to yield a "block" of
   * pseudorandom data. Changing this value won't change the output if the cipher is running in
   * block mode, but it may impact performance.
   *
   * @return the number of blocks (counter values) to encrypt at once
   */
  public abstract int getBlocksAtOnce();

  /**
   * Returns the number of random bytes that can be precalculated at once, which is normally
   * {@code getCounterSizeBytes() * getBlocksAtOnce()}.
   *
   * @return the number of random bytes that can be precalculated at once
   */
  protected int getBytesAtOnce() {
    return getCounterSizeBytes() * getBlocksAtOnce();
  }

  public int getMaxTotalSeedLengthBytes() {
    return getMaxKeyLengthBytes() + getCounterSizeBytes();
  }

  @Override protected void initTransientFields() {
    super.initTransientFields();
    if (counter == null) {
      counter = new byte[getCounterSizeBytes()];
    }
    if (counterInput == null) {
      counterInput = new byte[getBytesAtOnce()];
    }
    createCipher();
    hash = createHash();
  }

  /**
   * Returns true, because the seed can either be a counter IV plus a key, or just a key.
   *
   * @return true
   */
  @Override protected boolean supportsMultipleSeedLengths() {
    return true;
  }

  protected abstract MessageDigest createHash();

  /**
   * Creates the cipher that {@link #doCipher(byte[], byte[])} will invoke. {@link #setKey(byte[])}
   * will be called before the cipher is used.
   */
  protected abstract void createCipher();

  /**
   * Generates BLOCKS_AT_ONCE 128-bit (16-byte) blocks. Copies them to currentBlock.
   *
   * @throws IllegalStateException If there is a problem with the cipher that generates the
   *     random data.
   */
  protected void nextBlock() {
    int blocks = getBlocksAtOnce();
    for (int i = 0; i < blocks; i++) {
      Byte16ArrayArithmetic.addInto(counter, Byte16ArrayArithmetic.ONE);
      System.arraycopy(counter, 0, counterInput, i * getCounterSizeBytes(), getCounterSizeBytes());
    }
    try {
      doCipher(counterInput, currentBlock);
    } catch (final GeneralSecurityException ex) {
      // Should never happen.  If initialisation succeeds without exceptions
      // we should be able to proceed indefinitely without exceptions.
      throw new IllegalStateException("Failed creating next random block.", ex);
    }
  }

  /**
   * Executes the cipher.
   *
   * @param input an array of input whose length is equal to {@link #getBytesAtOnce()}
   * @param output an array of output whose length is equal to {@link #getBytesAtOnce()}
   * @throws GeneralSecurityException if an internal error occurs in the cipher
   */
  protected abstract void doCipher(byte[] input, byte[] output) throws GeneralSecurityException;

  @Override protected final int next(final int bits) {
    lock.lock();
    int result;
    try {
      if ((getBytesAtOnce() - index) < 4) {
        nextBlock();
        index = 0;
      }
      result = BinaryUtils.convertBytesToInt(currentBlock, index);
      index += 4;
    } finally {
      lock.unlock();
    }
    return result >>> (32 - bits);
  }

  /**
   * {@inheritDoc} If the seed is not of the maximum length, it is combined with the existing seed
   * using the hash algorithm.
   */
  @Override public void setSeed(final byte[] seed) {
    checkNotTooLong(seed);
    final byte[] key;
    lock.lock();
    try {
      boolean weAreSeeded = seeded;
      if (weAreSeeded) {
        // Extend the key
        hash.update(this.seed);
        hash.update(this.counter);
        final byte[] newSeed = hash.digest(seed);
        int keyLength = getKeyLength(newSeed.length);
        key = Arrays.copyOf(newSeed, keyLength);
        System.arraycopy(newSeed, keyLength, counter, 0,
            Math.min(newSeed.length - keyLength, counter.length));
      } else {
        int keyLength = getKeyLength(seed.length);
        key = (keyLength == seed.length) ? seed : Arrays.copyOf(seed, keyLength);
      }
      setSeedInternal(key);
      entropyBits.addAndGet(8L * (seed.length - key.length));
    } finally {
      lock.unlock();
    }
  }

  private void checkNotTooLong(final byte[] seed) {
    int maxLength = getMaxTotalSeedLengthBytes();
    if (seed.length > maxLength) {
      throw new IllegalArgumentException(
          String.format("Seed length is %d bytes; maximum is %d bytes", seed.length, maxLength));
    }
  }

  /**
   * Combines the given seed with the existing seed using the hash algorithm.
   */
  public void setSeed(final long seed) {
    if (superConstructorFinished) {
      setSeed(BinaryUtils.convertLongToBytes(seed));
    }
  }

  @Override protected void setSeedInternal(final byte[] seed) {
    checkNotTooLong(seed);
    if (seed.length < getMinSeedLength()) {
      throw new IllegalArgumentException(
          String.format("Seed length is %d bytes; need at least 16 bytes", seed.length));
    }
    super.setSeedInternal(seed);
    // determine how much of seed can go to key
    final int keyLength = getKeyLength(seed.length);
    final byte[] key = (seed.length == keyLength) ? seed : Arrays.copyOfRange(seed, 0, keyLength);
    // rest goes to counter
    final int bytesToCopyToCounter = seed.length - keyLength;
    if (bytesToCopyToCounter > 0) {
      System.arraycopy(seed, keyLength, counter, 0, bytesToCopyToCounter);
    }
    Arrays.fill(counter, bytesToCopyToCounter, getCounterSizeBytes(), (byte) 0);
    try {
      setKey(key);
    } catch (final InvalidKeyException e) {
      throw (InternalError) (
          new InternalError("Invalid key: " + Arrays.toString(key)).initCause(e));
    }
    index = getBytesAtOnce();
    seeded = true;
  }

  /**
   * Returns the minimum seed length.
   *
   * @return the minimum seed length
   */
  protected abstract int getMinSeedLength();

  /**
   * Sets the key on the cipher. Always called with {@code lock} held.
   *
   * @param key the new key
   * @throws InvalidKeyException if the cipher rejects the key
   */
  protected abstract void setKey(byte[] key) throws InvalidKeyException;
}<|MERGE_RESOLUTION|>--- conflicted
+++ resolved
@@ -67,12 +67,8 @@
     if (delta == 0) {
       return;
     }
-<<<<<<< HEAD
-    final long intsPerBlock = getCounterSizeBytes() / Java8Constants.INT_BYTES;
-=======
     int counterSizeBytes = getCounterSizeBytes();
-    final long intsPerBlock = counterSizeBytes / Integer.BYTES;
->>>>>>> 4ee21492
+    final long intsPerBlock = counterSizeBytes / Java8Constants.INT_BYTES;
     long blocksDelta = delta / intsPerBlock;
     final int deltaWithinBlock = (int) (delta % intsPerBlock) * Java8Constants.INT_BYTES;
     lock.lock();
