package io.github.pr0methean.betterrandom.prng;

import io.github.pr0methean.betterrandom.SeekableRandom;
import io.github.pr0methean.betterrandom.util.BinaryUtils;
import io.github.pr0methean.betterrandom.util.Byte16ArrayArithmetic;
import io.github.pr0methean.betterrandom.util.Java8Constants;
import java.security.GeneralSecurityException;
import java.security.InvalidKeyException;
import java.security.MessageDigest;
import java.util.Arrays;
import javax.crypto.BadPaddingException;
import javax.crypto.IllegalBlockSizeException;
import javax.crypto.ShortBufferException;

/**
 * <p>Non-linear random number generator based on a cipher that encrypts an incrementing counter.
 * fed. Subclasses must specify the key length for a given total seed length;  When reseeded with a
 * seed of less than the maximum key length, the new seed is combined with the existing key using a
 * hash algorithm specified by the subclass.</p>
 *
 * <p>All interaction with the cipher is through abstract methods, so that both JCE and other cipher
 * APIs such as Bouncy Castle can be used. If using a JCE cipher, extending {@link AesCounterRandom}
 * may be simpler than extending this class directly.</p>
 *
 * <p>When used with a fixed seed, the maintainer believes this implementation conforms to NIST SP
 * 800-90A Rev. 1 section 10.2.1. However, the reseeding process differs from section 10.2.1.4.</p>
 *
 * @author Daniel Dyer
 * @author Chris Hennick
 */
public abstract class CipherCounterRandom extends BaseRandom implements SeekableRandom {

  static final int DEFAULT_COUNTER_SIZE_BYTES = 16;
  private static final long serialVersionUID = -7872636191973295031L;
  protected final byte[] currentBlock;
  protected volatile byte[] counter;
  protected volatile int index;
  protected transient byte[] addendDigits;
<<<<<<< HEAD
  // WARNING: Don't initialize any instance fields at declaration; they may be initialized too late!
  @SuppressWarnings("InstanceVariableMayNotBeInitializedByReadObject")
  protected transient Cipher
      cipher;
  protected volatile byte[] counterInput;
=======
  private volatile byte[] counterInput;
>>>>>>> 8fb2ddb7
  private volatile boolean seeded;
  private transient MessageDigest hash;

  public CipherCounterRandom(byte[] seed) {
    super(seed);
    currentBlock = new byte[getBytesAtOnce()];
  }

  /**
   * Returns the length of the counter, which should equal the cipher's block size.
   * @return the length of the counter
   */
  public int getCounterSizeBytes() {
    return DEFAULT_COUNTER_SIZE_BYTES;
  }

  @Override
  public int getNewSeedLength() {
    return getMaxKeyLengthBytes();
  }

  /**
   * Returns the maximum length in bytes of a key for this PRNG's cipher. If the seed is longer than
   * this, part of it becomes the counter's initial value. Otherwise, the full seed becomes the key
   * and the counter is initially zero.
   * @return the maximum length in bytes of a key.
   */
  public abstract int getMaxKeyLengthBytes();

  @Override public void advance(final long delta) {
    if (delta == 0) {
      return;
    }
    final long intsPerBlock = getCounterSizeBytes() / Java8Constants.INT_BYTES;
    long blocksDelta = delta / intsPerBlock;
    final int deltaWithinBlock = (int) (delta % intsPerBlock) * Java8Constants.INT_BYTES;
    lock.lock();
    try {
      int newIndex = index + deltaWithinBlock;
      if (newIndex >= getCounterSizeBytes()) {
        newIndex -= getCounterSizeBytes();
        blocksDelta++;
      }
      if (newIndex < 0) {
        newIndex += getCounterSizeBytes();
        blocksDelta--;
      }
      blocksDelta -= getBlocksAtOnce(); // Compensate for the increment during nextBlock() below
      Byte16ArrayArithmetic.addInto(counter, blocksDelta, addendDigits);
      nextBlock();
      index = newIndex;
    } finally {
      lock.unlock();
    }
  }

  /**
   * Returns the length of the key that should be extracted from a seed of a given length. During
   * the initial seeding, whatever part of the seed does not become the key, becomes the counter's
   * initial value.
   *
   * @param inputLength the length of the whole seed
   * @return the length of the key
   */
  protected abstract int getKeyLength(int inputLength);

  /**
   * Returns how many consecutive values of the counter are encrypted at once, in order to reduce
   * the number of calls to Cipher methods. Each counter value encrypts to yield a "block" of
   * pseudorandom data. Changing this value won't change the output if the cipher is running in
   * block mode, but it may impact performance.
   *
   * @return the number of blocks (counter values) to encrypt at once
   */
  public abstract int getBlocksAtOnce();

  /**
   * Returns the number of random bytes that can be precalculated at once, which is normally
   * {@code getCounterSizeBytes() * getBlocksAtOnce()}.
   * @return the number of random bytes that can be precalculated at once
   */
  protected int getBytesAtOnce() {
    return getCounterSizeBytes() * getBlocksAtOnce();
  }

  public int getMaxTotalSeedLengthBytes() {
    return getMaxKeyLengthBytes() + getCounterSizeBytes();
  }

  @Override protected void initTransientFields() {
    super.initTransientFields();
    addendDigits = new byte[getCounterSizeBytes()];
    if (counter == null) {
      counter = new byte[getCounterSizeBytes()];
    }
    if (counterInput == null) {
      counterInput = new byte[getBytesAtOnce()];
    }
    createCipher();
    hash = createHash();
  }

  /**
   * Returns true, because the seed can either be a counter IV plus a key, or just a key.
   * @return true
   */
  @Override
  protected boolean supportsMultipleSeedLengths() {
    return true;
  }

  protected abstract MessageDigest createHash();

  /**
   * Creates the cipher that {@link #doCipher(byte[], byte[])} will invoke. {@link #setKey(byte[])}
   * will be called before the cipher is used.
   */
  protected abstract void createCipher();

  /**
   * Generates BLOCKS_AT_ONCE 128-bit (16-byte) blocks. Copies them to currentBlock.
   * @throws IllegalStateException If there is a problem with the cipher that generates the
   *     random data.
   */
  protected void nextBlock() {
    int blocks = getBlocksAtOnce();
    for (int i = 0; i < blocks; i++) {
      Byte16ArrayArithmetic.addInto(counter, Byte16ArrayArithmetic.ONE);
      System.arraycopy(counter, 0, counterInput, i * getCounterSizeBytes(), getCounterSizeBytes());
    }
    try {
      doCipher(counterInput, currentBlock);
    } catch (final GeneralSecurityException ex) {
      // Should never happen.  If initialisation succeeds without exceptions
      // we should be able to proceed indefinitely without exceptions.
      throw new IllegalStateException("Failed creating next random block.", ex);
    }
  }

  /**
   * Executes the cipher.
   *
   * @param input an array of input whose length is equal to {@link #getBytesAtOnce()}
   * @param output an array of output whose length is equal to {@link #getBytesAtOnce()}
   * @throws ShortBufferException
   * @throws IllegalBlockSizeException
   * @throws BadPaddingException
   */
  protected abstract void doCipher(byte[] input, byte[] output) throws ShortBufferException, IllegalBlockSizeException, BadPaddingException;

  @Override protected final int next(final int bits) {
    lock.lock();
    int result;
    try {
      if ((getBytesAtOnce() - index) < 4) {
        nextBlock();
        index = 0;
      }
      result = BinaryUtils.convertBytesToInt(currentBlock, index);
      index += 4;
    } finally {
      lock.unlock();
    }
    return result >>> (32 - bits);
  }

  /**
   * {@inheritDoc} If the seed is not of the maximum length, it is combined with the existing seed
   * using SHA-256.
   */
  @Override public void setSeed(final byte[] seed) {
    checkNotTooLong(seed);
    final byte[] key;
    if (seed.length == getMaxKeyLengthBytes()) {
      key = seed.clone();
    } else {
      lock.lock();
      boolean weAreSeeded;
      try {
        weAreSeeded = seeded;
      } finally {
        lock.unlock();
      }
      if (weAreSeeded) {
        // Extend the key
        final byte[] newSeed = new byte[this.seed.length + seed.length];
        System.arraycopy(this.seed, 0, newSeed, 0, this.seed.length);
        System.arraycopy(seed, 0, newSeed, this.seed.length, seed.length);
        final int keyLength = getKeyLength(newSeed.length);
        if (newSeed.length > keyLength) {
          final byte[] digest = hash.digest(newSeed);
          key = digest.length > keyLength ? Arrays.copyOf(digest, keyLength) : digest;
        } else {
          key = newSeed;
        }
      } else {
        key = seed.clone();
      }
    }
    lock.lock();
    try {
      setSeedInternal(key);
      entropyBits.addAndGet(8L * (seed.length - key.length));
    } finally {
      lock.unlock();
    }
  }

  private void checkNotTooLong(final byte[] seed) {
    int maxLength = getMaxTotalSeedLengthBytes();
    if (seed.length > maxLength) {
      throw new IllegalArgumentException(String.format(
          "Seed length is %d bytes; maximum is %d bytes", seed.length, maxLength));
    }
  }

  /**
   * Combines the given seed with the existing seed using SHA-256.
   */
  public void setSeed(final long seed) {
    if (superConstructorFinished) {
      setSeed(BinaryUtils.convertLongToBytes(seed));
    }
  }

  @Override protected void setSeedInternal(final byte[] seed) {
    checkNotTooLong(seed);
<<<<<<< HEAD
=======
    if (seed.length < getMinSeedLength()) {
      throw new IllegalArgumentException(String.format(
          "Seed length is %d bytes; need at least 16 bytes", seed.length));
    }
>>>>>>> 8fb2ddb7
    super.setSeedInternal(seed);
    // determine how much of seed can go to key
    final int keyLength = getKeyLength(seed.length);
    final byte[] key = (seed.length == keyLength) ? seed : Arrays.copyOfRange(seed, 0, keyLength);
    // rest goes to counter
    final int bytesToCopyToCounter = seed.length - keyLength;
    if (bytesToCopyToCounter > 0) {
      System.arraycopy(seed, keyLength, counter, 0, bytesToCopyToCounter);
    }
    Arrays.fill(counter, bytesToCopyToCounter, getCounterSizeBytes(), (byte) 0);
    try {
      setKey(key);
    } catch (final InvalidKeyException e) {
      throw (InternalError) (
          new InternalError("Invalid key: " + Arrays.toString(key)).initCause(e));
    }
    index = getBytesAtOnce();
    seeded = true;
  }

  /**
   * Returns the minimum seed length.
   * @return the minimum seed length
   */
  protected abstract int getMinSeedLength();

  /**
   * Sets the key on the cipher. Always called with {@code lock} held.
   *
   * @param key the new key
   * @throws InvalidKeyException if the cipher rejects the key
   */
  protected abstract void setKey(byte[] key) throws InvalidKeyException;
}<|MERGE_RESOLUTION|>--- conflicted
+++ resolved
@@ -36,15 +36,7 @@
   protected volatile byte[] counter;
   protected volatile int index;
   protected transient byte[] addendDigits;
-<<<<<<< HEAD
-  // WARNING: Don't initialize any instance fields at declaration; they may be initialized too late!
-  @SuppressWarnings("InstanceVariableMayNotBeInitializedByReadObject")
-  protected transient Cipher
-      cipher;
-  protected volatile byte[] counterInput;
-=======
   private volatile byte[] counterInput;
->>>>>>> 8fb2ddb7
   private volatile boolean seeded;
   private transient MessageDigest hash;
 
@@ -272,13 +264,10 @@
 
   @Override protected void setSeedInternal(final byte[] seed) {
     checkNotTooLong(seed);
-<<<<<<< HEAD
-=======
     if (seed.length < getMinSeedLength()) {
       throw new IllegalArgumentException(String.format(
           "Seed length is %d bytes; need at least 16 bytes", seed.length));
     }
->>>>>>> 8fb2ddb7
     super.setSeedInternal(seed);
     // determine how much of seed can go to key
     final int keyLength = getKeyLength(seed.length);
