--- conflicted
+++ resolved
@@ -24,10 +24,7 @@
 @SuppressWarnings("ThreadLocalNotStaticFinal") public class SplittableRandomAdapter
     extends DirectSplittableRandomAdapter {
 
-<<<<<<< HEAD
   private static final int SEED_LENGTH_BITS = Java8Constants.LONG_BYTES * 8;
-=======
->>>>>>> 3c5266c1
   private static final long serialVersionUID = 2190439512972880590L;
 
   /**
@@ -135,25 +132,15 @@
   private void initSubclassTransientFields() {
     lock.lock();
     try {
-<<<<<<< HEAD
       threadLocalFields = new ThreadLocal<ThreadLocalFields>() {
         @Override public ThreadLocalFields initialValue() {
           // Necessary because SplittableRandom.split() isn't itself thread-safe.
           lock.lock();
           try {
-            return new ThreadLocalFields(delegate.split(), SEED_LENGTH_BITS);
+            return new ThreadLocalFields(delegate.split());
           } finally {
             lock.unlock();
           }
-=======
-      threadLocalFields = ThreadLocal.withInitial(() -> {
-        // Necessary because SplittableRandom.split() isn't itself thread-safe.
-        lock.lock();
-        try {
-          return new ThreadLocalFields(delegate.split());
-        } finally {
-          lock.unlock();
->>>>>>> 3c5266c1
         }
       };
     } finally {
