--- conflicted
+++ resolved
@@ -7,11 +7,8 @@
 import io.github.pr0methean.betterrandom.seed.SeedException;
 import io.github.pr0methean.betterrandom.seed.SeedGenerator;
 import io.github.pr0methean.betterrandom.seed.SimpleRandomSeederThread;
-<<<<<<< HEAD
 import io.github.pr0methean.betterrandom.util.BinaryUtils;
 import io.github.pr0methean.betterrandom.util.Java8Constants;
-=======
->>>>>>> f89636b0
 import java.io.IOException;
 import java.io.ObjectInputStream;
 import java.util.concurrent.atomic.AtomicLong;
@@ -108,55 +105,26 @@
   }
 
   @Override protected void creditEntropyForNewSeed(final int seedLength) {
-<<<<<<< HEAD
-    if (entropyBits != null) {
+    if (threadLocalFields != null) {
       // Kludge for Java 7's lack of updateAndGet. Should be safe since entropyBits is thread-local.
-      entropyBits.get().set(seedLength * Java8Constants.LONG_BYTES);
-=======
-    if (threadLocalFields != null) {
-      threadLocalFields.get().entropyBits.updateAndGet(oldCount -> Math.max(oldCount, Long.SIZE));
->>>>>>> f89636b0
+      threadLocalFields.get().entropyBits.set(seedLength * Java8Constants.LONG_BYTES);
     }
   }
 
   private void initSubclassTransientFields() {
     lock.lock();
     try {
-<<<<<<< HEAD
-      splittableRandoms = new ThreadLocal<SplittableRandom>() {
+      threadLocalFields = new ThreadLocal<SplittableRandom>() {
         @Override public SplittableRandom initialValue() {
           // Necessary because SplittableRandom.split() isn't itself thread-safe.
           lock.lock();
           try {
-            return delegate.split();
+            return new ThreadLocalFields(delegate.split(), SEED_LENGTH_BITS);
           } finally {
             lock.unlock();
           }
         }
-      };
-      entropyBits = new ThreadLocal<AtomicLong>() {
-        @Override public AtomicLong initialValue() {
-          return new AtomicLong(SEED_LENGTH_BITS);
-        }
-      };
-
-      // getSeed() will return the master seed on each thread where setSeed() hasn't yet been called
-      seeds = new ThreadLocal<byte[]>() {
-        @Override public byte[] initialValue() {
-          return seed.clone();
-        }
-      };
-=======
-      threadLocalFields = ThreadLocal.withInitial(() -> {
-        // Necessary because SplittableRandom.split() isn't itself thread-safe.
-        lock.lock();
-        try {
-          return new ThreadLocalFields(delegate.split(), SEED_LENGTH_BITS);
-        } finally {
-          lock.unlock();
-        }
       });
->>>>>>> f89636b0
     } finally {
       lock.unlock();
     }
@@ -197,31 +165,15 @@
   /**
    * {@inheritDoc} Applies only to the calling thread.
    */
-<<<<<<< HEAD
   @Override public void setSeed(final long seed) {
-    if (this.seed == null) {
-      super.setSeed(seed);
-    }
-    if (splittableRandoms != null) {
-      splittableRandoms.set(new SplittableRandom(seed));
-      if (entropyBits != null) {
-        creditEntropyForNewSeed(Java8Constants.LONG_BYTES);
-      }
-      if (seeds != null) {
-        BinaryUtils.convertLongToBytes(seed, seeds.get(), 0);
-      }
-=======
-  @Override public void setSeed(
-      final long seed) {
     if (this.seed == null) {
       super.setSeed(seed);
     }
     if (threadLocalFields == null) {
       return;
->>>>>>> f89636b0
     }
     ThreadLocalFields threadLocalFields = this.threadLocalFields.get();
     threadLocalFields.splittableRandom = new SplittableRandom(seed);
-    creditEntropyForNewSeed(8);
+    creditEntropyForNewSeed(Java8Constants.LONG_BYTES);
   }
 }