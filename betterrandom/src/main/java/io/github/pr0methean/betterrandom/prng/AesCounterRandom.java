// ============================================================================
//   Copyright 2006-2012 Daniel W. Dyer
//
//   Licensed under the Apache License, Version 2.0 (the "License");
//   you may not use this file except in compliance with the License.
//   You may obtain a copy of the License at
//
//       http://www.apache.org/licenses/LICENSE-2.0
//
//   Unless required by applicable law or agreed to in writing, software
//   distributed under the License is distributed on an "AS IS" BASIS,
//   WITHOUT WARRANTIES OR CONDITIONS OF ANY KIND, either express or implied.
//   See the License for the specific language governing permissions and
//   limitations under the License.
// ============================================================================
package io.github.pr0methean.betterrandom.prng;

import static io.github.pr0methean.betterrandom.util.Java8Constants.INT_BYTES;

import com.google.common.base.MoreObjects;
import io.github.pr0methean.betterrandom.seed.DefaultSeedGenerator;
import io.github.pr0methean.betterrandom.seed.SeedException;
import io.github.pr0methean.betterrandom.seed.SeedGenerator;
import io.github.pr0methean.betterrandom.util.BinaryUtils;
import io.github.pr0methean.betterrandom.util.Byte16ArrayArithmetic;
import java.security.GeneralSecurityException;
import java.security.InvalidKeyException;
import java.security.MessageDigest;
import java.security.NoSuchAlgorithmException;
import java.util.Random;
import javax.crypto.Cipher;
import javax.crypto.NoSuchPaddingException;
import javax.crypto.spec.SecretKeySpec;
import org.slf4j.LoggerFactory;

/**
 * <p>CipherCounterRandom using AES (Rijndael).</p> <p>Keys larger than 128 bits, and thus seeds
 * larger than 256 bits, require unlimited strength cryptography policy files on closed-source
 * JDKs.</p> <p><em>NOTE: Because instances of this class
 * require 128-bit seeds, it is not possible to seed this RNG using the {@link #setSeed(long)}
 * method inherited from {@link Random} until the seed array has been set.</em></p>
 *
 * @author Daniel Dyer
 * @author Chris Hennick
 */
public class AesCounterRandom extends CipherCounterRandom {

  private static final long serialVersionUID = 4808258824475143174L;
  private static final int DEFAULT_SEED_SIZE_BYTES = 32;

  /**
   * Theoretically, the Rijndael algorithm supports key sizes and block sizes of 16, 20, 24, 28 & 32
   * bytes. Thus, if Java contained a full implementation of Rijndael, specifying it would let us
   * support seeds of 16 to 32 and 36, 40, 44, 48, 52, 56, 60 & 64 bytes. However, neither Oracle
   * Java nor OpenJDK provides any implementation of the part of Rijndael that isn't AES.
   */
  private static final String ALGORITHM = "AES";
  @SuppressWarnings("HardcodedFileSeparator") private static final String ALGORITHM_MODE =
      ALGORITHM + "/ECB/NoPadding";
  // WARNING: Don't initialize any instance fields at declaration; they may be initialized too late!
  @SuppressWarnings("InstanceVariableMayNotBeInitializedByReadObject") protected transient Cipher
      cipher;

  @Override public int getBlocksAtOnce() {
    return BLOCKS_AT_ONCE;
  }

  @Override public int getBytesAtOnce() {
    return BYTES_AT_ONCE;
  }

  @Override public int getMaxTotalSeedLengthBytes() {
    return MAX_TOTAL_SEED_LENGTH_BYTES;
  }

  @Override protected int getMinSeedLength() {
    return 16;
  }

  private static final int COUNTER_SIZE_BYTES = 16;
  private static final int INTS_PER_BLOCK = COUNTER_SIZE_BYTES / INT_BYTES;

  /**
   * Number of blocks to encrypt at once, to construct/GC fewer arrays. This takes advantage of the
   * fact that in ECB mode, concatenating and then encrypting gives the same output as encrypting
   * and then concatenating, as long as both plaintexts are a whole number of blocks. (The AES block
   * size is 128 bits at all key lengths.)
   */
  private static final int BLOCKS_AT_ONCE = 16;

  @Override public int getCounterSizeBytes() {
    return COUNTER_SIZE_BYTES;
  }

  private static final int BYTES_AT_ONCE = COUNTER_SIZE_BYTES * BLOCKS_AT_ONCE;
  private static final String HASH_ALGORITHM = "SHA-256";
  private static final int MAX_TOTAL_SEED_LENGTH_BYTES;
  @SuppressWarnings("CanBeFinal") private static int MAX_KEY_LENGTH_BYTES = 0;

  static {
    try {
      MAX_KEY_LENGTH_BYTES = Cipher.getMaxAllowedKeyLength(ALGORITHM_MODE) / 8;
    } catch (final GeneralSecurityException e) {
      throw new InternalError(e.getMessage());
    }
    LoggerFactory.getLogger(AesCounterRandom.class)
        .info("Maximum allowed key length for AES is {} bytes", MAX_KEY_LENGTH_BYTES);
    MAX_KEY_LENGTH_BYTES = Math.min(MAX_KEY_LENGTH_BYTES, 32);
    MAX_TOTAL_SEED_LENGTH_BYTES = MAX_KEY_LENGTH_BYTES + COUNTER_SIZE_BYTES;
  }

  /**
   * Creates a new RNG and seeds it using 256 bits from the {@link DefaultSeedGenerator}.
   *
   * @throws SeedException if the {@link DefaultSeedGenerator} fails to generate a seed.
   */
  public AesCounterRandom() throws SeedException {
    this(DEFAULT_SEED_SIZE_BYTES);
  }

  /**
   * Seed the RNG using the provided seed generation strategy to create a 256-bit seed.
   *
   * @param seedGenerator The seed generation strategy that will provide the seed value for this
   *     RNG.
   * @throws SeedException if there is a problem generating a seed.
   */
  public AesCounterRandom(final SeedGenerator seedGenerator) throws SeedException {
    this(seedGenerator.generateSeed(DEFAULT_SEED_SIZE_BYTES));
  }

  /**
   * Seed the RNG using the {@link DefaultSeedGenerator} to create a seed of the specified size.
   *
   * @param seedSizeBytes The number of bytes to use for seed data. Valid values range from 16
   *     to {@link #getMaxKeyLengthBytes()} + 16.
   * @throws SeedException if the {@link DefaultSeedGenerator} fails to generate a seed.
   */
  public AesCounterRandom(final int seedSizeBytes) throws SeedException {
    this(DefaultSeedGenerator.DEFAULT_SEED_GENERATOR.generateSeed(seedSizeBytes));
  }

  /**
   * Creates an RNG and seeds it with the specified seed data.
   *
   * @param seed The seed data used to initialize the RNG. Length must be at least 16 and no
   *     more than {@link #getMaxKeyLengthBytes()} + 16.
   */
  public AesCounterRandom(final byte[] seed) {
    super(seed);
    index = BYTES_AT_ONCE; // force generation of first block on demand
  }

<<<<<<< HEAD
  /**
   * Returns the maximum length in bytes of an AES key, which is {@code
   * Math.min(Cipher.getMaxAllowedKeyLength("AES/ECB/NoPadding") / 8, 32)}. If the seed is longer
   * than this, part of it becomes the counter's initial value. Otherwise, the full seed becomes the
   * AES key and the counter is initially zero.
   * @return the maximum length in bytes of an AES key.
   */
  @Override
  public int getMaxKeyLengthBytes() {
    return MAX_KEY_LENGTH_BYTES;
  }

  @Override protected int getKeyLength(final int inputLength) {
    return (inputLength > MAX_KEY_LENGTH_BYTES) ? MAX_KEY_LENGTH_BYTES
        : ((inputLength >= 24) ? 24 : 16);
  }

  @Override
  protected MessageDigest createHash() {
=======
  @Override protected MessageDigest createHash() {
>>>>>>> 6df10c5b
    try {
      return MessageDigest.getInstance(HASH_ALGORITHM);
    } catch (NoSuchAlgorithmException e) {
      throw new InternalError("Required hash algorithm missing");
    }
  }

  @Override protected void createCipher() {
    try {
      cipher = Cipher.getInstance(ALGORITHM_MODE);
    } catch (NoSuchAlgorithmException | NoSuchPaddingException e) {
      throw new InternalError("Required cipher missing");
    }
  }

<<<<<<< HEAD
  @Override protected void setSeedInternal(final byte[] seed) {
    if (seed.length < 16) {
      throw new IllegalArgumentException(String.format(
          "Seed length is %d bytes; need at least 16 bytes", seed.length));
    }
    super.setSeedInternal(seed);
  }

  @Override
  protected void setKey(byte[] key) throws InvalidKeyException {
    cipher.init(Cipher.ENCRYPT_MODE, new SecretKeySpec(key, ALGORITHM));
  }

  /** Returns the longest supported seed length. */
  @Override public int getNewSeedLength() {
    return MAX_TOTAL_SEED_LENGTH_BYTES;
  }

  @Override public void advance(final long delta) {
    if (delta == 0) {
      return;
    }
    long blocksDelta = delta / INTS_PER_BLOCK;
    final int deltaWithinBlock = (int) (delta % INTS_PER_BLOCK) * INT_BYTES;
    lock.lock();
    try {
      int newIndex = index + deltaWithinBlock;
      if (newIndex >= COUNTER_SIZE_BYTES) {
        newIndex -= COUNTER_SIZE_BYTES;
        blocksDelta++;
      }
      if (newIndex < 0) {
        newIndex += COUNTER_SIZE_BYTES;
        blocksDelta--;
      }
      blocksDelta -= BLOCKS_AT_ONCE; // Compensate for the increment during nextBlock() below
      Byte16ArrayArithmetic.addInto(counter, blocksDelta, addendDigits);
      nextBlock();
      index = newIndex;
    } finally {
      lock.unlock();
    }
  }

  @Override protected boolean supportsMultipleSeedLengths() {
    return true;
=======
  @Override protected void setKey(byte[] key) throws InvalidKeyException {
    cipher.init(Cipher.ENCRYPT_MODE, new SecretKeySpec(key, ALGORITHM));
  }

  @Override protected int getKeyLength(int inputLength) {
    return (inputLength > MAX_KEY_LENGTH_BYTES) ? MAX_KEY_LENGTH_BYTES :
        ((inputLength >= 24) ? 24 : 16);
  }

  @Override public int getMaxKeyLengthBytes() {
    return MAX_KEY_LENGTH_BYTES;
>>>>>>> 6df10c5b
  }

  @Override
  public MoreObjects.ToStringHelper addSubclassFields(final MoreObjects.ToStringHelper original) {
    return original.add("counter", BinaryUtils.convertBytesToHexString(counter))
        .add("cipher.iv", cipher.getIV()).add("cipher.algorithm", cipher.getAlgorithm())
        .add("cipher.provider", cipher.getProvider())
        .add("cipher.parameters", cipher.getParameters()).add("index", index);
  }

  @Override protected void doCipher(byte[] input, byte[] output) throws GeneralSecurityException {
    cipher.doFinal(input, 0, getBytesAtOnce(), output);
  }
}<|MERGE_RESOLUTION|>--- conflicted
+++ resolved
@@ -151,7 +151,6 @@
     index = BYTES_AT_ONCE; // force generation of first block on demand
   }
 
-<<<<<<< HEAD
   /**
    * Returns the maximum length in bytes of an AES key, which is {@code
    * Math.min(Cipher.getMaxAllowedKeyLength("AES/ECB/NoPadding") / 8, 32)}. If the seed is longer
@@ -169,11 +168,7 @@
         : ((inputLength >= 24) ? 24 : 16);
   }
 
-  @Override
-  protected MessageDigest createHash() {
-=======
   @Override protected MessageDigest createHash() {
->>>>>>> 6df10c5b
     try {
       return MessageDigest.getInstance(HASH_ALGORITHM);
     } catch (NoSuchAlgorithmException e) {
@@ -189,7 +184,6 @@
     }
   }
 
-<<<<<<< HEAD
   @Override protected void setSeedInternal(final byte[] seed) {
     if (seed.length < 16) {
       throw new IllegalArgumentException(String.format(
@@ -198,8 +192,7 @@
     super.setSeedInternal(seed);
   }
 
-  @Override
-  protected void setKey(byte[] key) throws InvalidKeyException {
+  @Override protected void setKey(byte[] key) throws InvalidKeyException {
     cipher.init(Cipher.ENCRYPT_MODE, new SecretKeySpec(key, ALGORITHM));
   }
 
@@ -234,23 +227,6 @@
     }
   }
 
-  @Override protected boolean supportsMultipleSeedLengths() {
-    return true;
-=======
-  @Override protected void setKey(byte[] key) throws InvalidKeyException {
-    cipher.init(Cipher.ENCRYPT_MODE, new SecretKeySpec(key, ALGORITHM));
-  }
-
-  @Override protected int getKeyLength(int inputLength) {
-    return (inputLength > MAX_KEY_LENGTH_BYTES) ? MAX_KEY_LENGTH_BYTES :
-        ((inputLength >= 24) ? 24 : 16);
-  }
-
-  @Override public int getMaxKeyLengthBytes() {
-    return MAX_KEY_LENGTH_BYTES;
->>>>>>> 6df10c5b
-  }
-
   @Override
   public MoreObjects.ToStringHelper addSubclassFields(final MoreObjects.ToStringHelper original) {
     return original.add("counter", BinaryUtils.convertBytesToHexString(counter))
