// ============================================================================
//   Copyright 2006-2012 Daniel W. Dyer
//
//   Licensed under the Apache License, Version 2.0 (the "License");
//   you may not use this file except in compliance with the License.
//   You may obtain a copy of the License at
//
//       http://www.apache.org/licenses/LICENSE-2.0
//
//   Unless required by applicable law or agreed to in writing, software
//   distributed under the License is distributed on an "AS IS" BASIS,
//   WITHOUT WARRANTIES OR CONDITIONS OF ANY KIND, either express or implied.
//   See the License for the specific language governing permissions and
//   limitations under the License.
// ============================================================================
package io.github.pr0methean.betterrandom.prng;

import static io.github.pr0methean.betterrandom.util.Java8Constants.INT_BYTES;
import static io.github.pr0methean.betterrandom.util.Java8Constants.LONG_BYTES;

import com.google.common.base.MoreObjects.ToStringHelper;
import io.github.pr0methean.betterrandom.SeekableRandom;
import io.github.pr0methean.betterrandom.seed.DefaultSeedGenerator;
import io.github.pr0methean.betterrandom.seed.SeedException;
import io.github.pr0methean.betterrandom.seed.SeedGenerator;
import io.github.pr0methean.betterrandom.util.BinaryUtils;
import java.security.GeneralSecurityException;
import java.security.InvalidKeyException;
import java.security.MessageDigest;
import java.security.NoSuchAlgorithmException;
import java.util.Arrays;
import java.util.Random;
import javax.crypto.Cipher;
import javax.crypto.NoSuchPaddingException;
import javax.crypto.spec.SecretKeySpec;
import org.slf4j.Logger;
import org.slf4j.LoggerFactory;

/**
 * <p>Non-linear random number generator based on the AES block cipher in counter mode. Uses the
 * seed as a key to encrypt a 128-bit counter using AES(Rijndael).</p> <p>By default, we only use a
 * 128-bit key for the cipher because any larger key requires the inconvenience of installing the
 * unlimited strength cryptography policy files for the Java platform.  Larger keys may be used (192
 * or 256 bits) but if the cryptography policy files are not installed, a {@link
 * GeneralSecurityException} will be thrown.</p> <p><em>NOTE: Because instances of this class
 * require 128-bit seeds, it is not possible to seed this RNG using the {@link #setSeed(long)}
 * method inherited from {@link Random} until the seed array has been set.</em></p>
 * @author Daniel Dyer
 * @author Chris Hennick
 */
public class AesCounterRandom extends BaseRandom implements SeekableRandom {

  private static final long serialVersionUID = 5949778642428995210L;
  private static final Logger LOG = LoggerFactory.getLogger(AesCounterRandom.class);
  private static final int DEFAULT_SEED_SIZE_BYTES = 32;
  /**
   * Theoretically, the Rijndael algorithm supports key sizes and block sizes of 16, 20, 24, 28 & 32
   * bytes. Thus, if Java contained a full implementation of Rijndael, specifying it would let us
   * support seeds of 16 to 32 and 36, 40, 44, 48, 52, 56, 60 & 64 bytes. However, neither Oracle
   * Java nor OpenJDK provides any implementation of the part of Rijndael that isn't AES.
   */
  private static final String ALGORITHM = "AES";
  @SuppressWarnings("HardcodedFileSeparator") private static final String ALGORITHM_MODE =
      ALGORITHM + "/ECB/NoPadding";
  /**
   * 128-bit counter. Package-visible for testing. Note to forkers: when running a cipher in ECB
   * mode, this counter's length should equal the cipher's block size.
   */
<<<<<<< HEAD
  private static final int COUNTER_SIZE_BYTES = 16;
  private static final int INTS_PER_BLOCK = COUNTER_SIZE_BYTES / INT_BYTES;
=======
  static final int COUNTER_SIZE_BYTES = 16;
  private static final int INTS_PER_BLOCK = COUNTER_SIZE_BYTES / Integer.BYTES;
>>>>>>> e5433fb2
  /**
   * Number of blocks to encrypt at once, to construct/GC fewer arrays. This takes advantage of the
   * fact that in ECB mode, concatenating and then encrypting gives the same output as encrypting
   * and then concatenating, as long as both plaintexts are a whole number of blocks. (The AES block
   * size is 128 bits at all key lengths.)
   */
  private static final int BLOCKS_AT_ONCE = 16;
  private static final int BYTES_AT_ONCE = COUNTER_SIZE_BYTES * BLOCKS_AT_ONCE;
  private static final String HASH_ALGORITHM = "SHA-256";
  private static final int MAX_TOTAL_SEED_LENGTH_BYTES;
  private static final byte[] ZEROES = new byte[COUNTER_SIZE_BYTES];
  @SuppressWarnings("CanBeFinal") private static int MAX_KEY_LENGTH_BYTES = 0;

  static {
    try {
      MAX_KEY_LENGTH_BYTES = Cipher.getMaxAllowedKeyLength(ALGORITHM_MODE) / 8;
    } catch (final GeneralSecurityException e) {
      throw new RuntimeException(e);
    }
    LOG.info("Maximum allowed key length for AES is {} bytes", MAX_KEY_LENGTH_BYTES);
    MAX_KEY_LENGTH_BYTES = Math.min(MAX_KEY_LENGTH_BYTES, 32);
    MAX_TOTAL_SEED_LENGTH_BYTES = MAX_KEY_LENGTH_BYTES + COUNTER_SIZE_BYTES;
  }

  private final byte[] currentBlock;
  // WARNING: Don't initialize any instance fields at declaration; they may be initialized too late!
  @SuppressWarnings("InstanceVariableMayNotBeInitializedByReadObject") private transient Cipher
      cipher;
  private volatile byte[] counter;
  private volatile byte[] counterInput;
  private volatile boolean seeded;
  private volatile int index;

  /**
   * Creates a new RNG and seeds it using 256 bits from the {@link DefaultSeedGenerator}.
   * @throws SeedException if the {@link DefaultSeedGenerator} fails to generate a seed.
   */
  public AesCounterRandom() throws SeedException {
    this(DEFAULT_SEED_SIZE_BYTES);
  }

  /**
   * Seed the RNG using the provided seed generation strategy to create a 256-bit seed.
   * @param seedGenerator The seed generation strategy that will provide the seed value for this
   *     RNG.
   * @throws SeedException if there is a problem generating a seed.
   */
  public AesCounterRandom(final SeedGenerator seedGenerator) throws SeedException {
    this(seedGenerator.generateSeed(DEFAULT_SEED_SIZE_BYTES));
  }

  /**
   * Seed the RNG using the {@link DefaultSeedGenerator} to create a seed of the specified size.
   * @param seedSizeBytes The number of bytes to use for seed data. Valid values range from 16
   *     to {@link #getMaxKeyLengthBytes()} + 16.
   * @throws SeedException if the {@link DefaultSeedGenerator} fails to generate a seed.
   */
  public AesCounterRandom(final int seedSizeBytes) throws SeedException {
    this(DefaultSeedGenerator.DEFAULT_SEED_GENERATOR.generateSeed(seedSizeBytes));
  }

  /**
   * Creates an RNG and seeds it with the specified seed data.
   * @param seed The seed data used to initialise the RNG. Length must be at least 16 and no
   *     more than {@link #getMaxKeyLengthBytes()} + 16.
   */
  public AesCounterRandom(final byte[] seed) {
    super(seed);
    currentBlock = new byte[BYTES_AT_ONCE];
    index = BYTES_AT_ONCE; // force generation of first block on demand
  }

  /**
   * Returns the maximum length in bytes of an AES key, which is {@code
   * Math.min(Cipher.getMaxAllowedKeyLength("AES/ECB/NoPadding") / 8, 32)}. If the seed is longer
   * than this, part of it becomes the counter's initial value. Otherwise, the full seed becomes the
   * AES key and the counter is initially zero.
   * @return the maximum length in bytes of an AES key.
   */
  public static int getMaxKeyLengthBytes() {
    return MAX_KEY_LENGTH_BYTES;
  }

  private static int getKeyLength(final byte[] input) {
    return (input.length > MAX_KEY_LENGTH_BYTES) ? MAX_KEY_LENGTH_BYTES
        : ((input.length >= 24) ? 24 : 16);
  }

  @Override public ToStringHelper addSubclassFields(final ToStringHelper original) {
    return original.add("counter", BinaryUtils.convertBytesToHexString(counter))
        .add("cipher", cipher)
        .add("index", index);
  }

  @Override protected void initTransientFields() {
    super.initTransientFields();
    if (counter == null) {
      counter = new byte[COUNTER_SIZE_BYTES];
    }
    if (counterInput == null) {
      counterInput = new byte[BYTES_AT_ONCE];
    }
    try {
      cipher = Cipher.getInstance(ALGORITHM_MODE);
    } catch (NoSuchAlgorithmException | NoSuchPaddingException e) {
      throw new RuntimeException("JVM doesn't provide " + ALGORITHM_MODE, e);
    }
  }

  private void incrementCounter() {
    for (int i = 0; i < counter.length; i++) {
      ++counter[i];
      if (counter[i] != 0) // Check whether we need to loop again to carry the one.
      {
        break;
      }
    }
  }

  /**
   * Generates BLOCKS_AT_ONCE 128-bit (16-byte) blocks. Copies them to currentBlock.
   * @throws IllegalStateException If there is a problem with the cipher that generates the
   *     random data.
   */
  private void nextBlock() {
    for (int i = 0; i < BLOCKS_AT_ONCE; i++) {
      incrementCounter();
      System.arraycopy(counter, 0, counterInput, i * COUNTER_SIZE_BYTES, COUNTER_SIZE_BYTES);
    }
    try {
      cipher.doFinal(counterInput, 0, COUNTER_SIZE_BYTES * BLOCKS_AT_ONCE, currentBlock);
    } catch (final GeneralSecurityException ex) {
      // Should never happen.  If initialisation succeeds without exceptions
      // we should be able to proceed indefinitely without exceptions.
      throw new IllegalStateException("Failed creating next random block.", ex);
    }
  }

  @Override protected final int next(final int bits) {
    lock.lock();
    int result;
    try {
      if ((BYTES_AT_ONCE - index) < 4) {
        nextBlock();
        index = 0;
      }
      result = BinaryUtils.convertBytesToInt(currentBlock, index);
      index += 4;
    } finally {
      lock.unlock();
    }
    return result >>> (32 - bits);
  }

  /**
   * {@inheritDoc} If the seed is not of the maximum length, it is combined with the existing seed
   * using SHA-256.
   */
  @Override public void setSeed(final byte[] seed) {
    if (seed.length > MAX_TOTAL_SEED_LENGTH_BYTES) {
      throw new IllegalArgumentException(
          "Seed too long: maximum " + MAX_TOTAL_SEED_LENGTH_BYTES + " bytes");
    }
    try {
      final byte[] key;
      if (seed.length == MAX_KEY_LENGTH_BYTES) {
        key = seed.clone();
      } else {
        lock.lock();
        boolean weAreSeeded;
        try {
          weAreSeeded = seeded;
        } finally {
          lock.unlock();
        }
        if (weAreSeeded) {
          // Extend the key
          final byte[] newSeed = new byte[this.seed.length + seed.length];
          System.arraycopy(this.seed, 0, newSeed, 0, this.seed.length);
          System.arraycopy(seed, 0, newSeed, this.seed.length, seed.length);
          final int keyLength = getKeyLength(newSeed);
          if (newSeed.length > keyLength) {
            final MessageDigest md = MessageDigest.getInstance(HASH_ALGORITHM);
            md.update(newSeed);
            key = Arrays.copyOf(md.digest(), keyLength);
          } else {
            key = newSeed;
          }
        } else {
          key = seed.clone();
        }
      }
      lock.lock();
      try {
        setSeedInternal(key);
        entropyBits.addAndGet(8L * (seed.length - key.length));
      } finally {
        lock.unlock();
      }
    } catch (final NoSuchAlgorithmException e) {
      throw new RuntimeException(e);
    }
  }

  /**
   * Combines the given seed with the existing seed using SHA-256.
   */
  @Override @SuppressWarnings("contracts.postcondition.not.satisfied")
  public void setSeed(final long seed) {
    if (superConstructorFinished) {
      final byte[] seedBytes = BinaryUtils.convertLongToBytes(seed);
      setSeed(seedBytes);
    }
  }

  @Override protected void setSeedInternal(final byte[] seed) {
    final int seedLength = seed.length;
    if ((seedLength < 16) || (seedLength > MAX_TOTAL_SEED_LENGTH_BYTES)) {
      throw new IllegalArgumentException(String
          .format("Seed length is %d bytes; need 16 to %d bytes", seedLength,
              MAX_TOTAL_SEED_LENGTH_BYTES));
    }
    super.setSeedInternal(seed);
    // determine how much of seed can go to key
    final int keyLength = getKeyLength(seed);
    final byte[] key = Arrays.copyOfRange(seed, 0, keyLength);
    // rest goes to counter
    int bytesToCopyToCounter = seedLength - keyLength;
    System.arraycopy(seed, keyLength, counter, 0, bytesToCopyToCounter);
    System.arraycopy(ZEROES, 0, counter, bytesToCopyToCounter,
        COUNTER_SIZE_BYTES - bytesToCopyToCounter);
    try {
      cipher.init(Cipher.ENCRYPT_MODE, new SecretKeySpec(key, ALGORITHM));
    } catch (final InvalidKeyException e) {
      throw new RuntimeException("Invalid key: " + Arrays.toString(key), e);
    }
    if (currentBlock != null) {
      index = BYTES_AT_ONCE;
    } // else it'll be initialized in ctor
    seeded = true;
  }

  /** Returns the longest supported seed length. */
  @Override public int getNewSeedLength() {
    return MAX_TOTAL_SEED_LENGTH_BYTES;
  }

  @Override public void advance(final long delta) {
    if (delta == 0) {
      return;
    }
    long blocksDelta = delta / INTS_PER_BLOCK;
    int deltaWithinBlock = (int) (delta % INTS_PER_BLOCK) * INT_BYTES;
    lock.lock();
    try {
      int newIndex = index + deltaWithinBlock;
      while (newIndex >= COUNTER_SIZE_BYTES) {
        newIndex -= COUNTER_SIZE_BYTES;
        blocksDelta++;
      }
      while (newIndex < 0) {
        newIndex += COUNTER_SIZE_BYTES;
        blocksDelta--;
      }
      blocksDelta -= BLOCKS_AT_ONCE; // Compensate for the increment during nextBlock() below
      final byte[] addendDigits = new byte[counter.length];
      System.arraycopy(BinaryUtils.convertLongToBytes(blocksDelta), 0, addendDigits,
          counter.length - LONG_BYTES, LONG_BYTES);
      if (blocksDelta < 0) {
        // Sign extend
        for (int i = 0; i < (counter.length - LONG_BYTES); i++) {
          addendDigits[i] = -1;
        }
      }
      boolean carry = false;
      for (int i = 0; i < counter.length; i++) {
        final int oldCounterUnsigned = counter[i] < 0 ? counter[i] + 256 : counter[i];
        counter[i] += addendDigits[counter.length - i - 1] + (carry ? 1 : 0);
        final int newCounterUnsigned = counter[i] < 0 ? counter[i] + 256 : counter[i];
        carry = (oldCounterUnsigned > newCounterUnsigned)
            || (carry && (oldCounterUnsigned == newCounterUnsigned));
      }
      nextBlock();
      index = newIndex;
    } finally {
      lock.unlock();
    }
  }
}<|MERGE_RESOLUTION|>--- conflicted
+++ resolved
@@ -66,13 +66,8 @@
    * 128-bit counter. Package-visible for testing. Note to forkers: when running a cipher in ECB
    * mode, this counter's length should equal the cipher's block size.
    */
-<<<<<<< HEAD
-  private static final int COUNTER_SIZE_BYTES = 16;
+  static final int COUNTER_SIZE_BYTES = 16;
   private static final int INTS_PER_BLOCK = COUNTER_SIZE_BYTES / INT_BYTES;
-=======
-  static final int COUNTER_SIZE_BYTES = 16;
-  private static final int INTS_PER_BLOCK = COUNTER_SIZE_BYTES / Integer.BYTES;
->>>>>>> e5433fb2
   /**
    * Number of blocks to encrypt at once, to construct/GC fewer arrays. This takes advantage of the
    * fact that in ECB mode, concatenating and then encrypting gives the same output as encrypting
