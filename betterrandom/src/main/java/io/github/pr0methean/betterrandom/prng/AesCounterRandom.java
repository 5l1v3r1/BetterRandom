--- conflicted
+++ resolved
@@ -76,7 +76,6 @@
   private static final int BYTES_AT_ONCE = COUNTER_SIZE_BYTES * BLOCKS_AT_ONCE;
   private static final String HASH_ALGORITHM = "SHA-256";
   private static final int MAX_TOTAL_SEED_LENGTH_BYTES;
-  private static final byte[] ZEROES = new byte[COUNTER_SIZE_BYTES];
   @SuppressWarnings("CanBeFinal") private static int MAX_KEY_LENGTH_BYTES = 0;
 
   static {
@@ -286,16 +285,10 @@
     final int keyLength = getKeyLength(seed);
     final byte[] key = Arrays.copyOfRange(seed, 0, keyLength);
     // rest goes to counter
-<<<<<<< HEAD
-    int bytesToCopyToCounter = seedLength - keyLength;
+    int bytesToCopyToCounter = seed.length - keyLength;
     byte[] counterArray = counter.array();
     System.arraycopy(seed, keyLength, counterArray, 0, bytesToCopyToCounter);
-    System.arraycopy(ZEROES, 0, counterArray, bytesToCopyToCounter,
-=======
-    int bytesToCopyToCounter = seed.length - keyLength;
-    System.arraycopy(seed, keyLength, counter, 0, bytesToCopyToCounter);
-    System.arraycopy(ZEROES, 0, counter, bytesToCopyToCounter,
->>>>>>> de6e1a4f
+    System.arraycopy(Byte16ArrayArithmetic.ZERO, 0, counterArray, bytesToCopyToCounter,
         COUNTER_SIZE_BYTES - bytesToCopyToCounter);
     try {
       cipher.init(Cipher.ENCRYPT_MODE, new SecretKeySpec(key, ALGORITHM));
@@ -331,28 +324,7 @@
         blocksDelta--;
       }
       blocksDelta -= BLOCKS_AT_ONCE; // Compensate for the increment during nextBlock() below
-<<<<<<< HEAD
       Byte16ArrayArithmetic.addInto(counter, blocksDelta * INTS_PER_BLOCK, true);
-=======
-      final byte[] addendDigits = new byte[COUNTER_SIZE_BYTES];
-      System.arraycopy(BinaryUtils.convertLongToBytes(blocksDelta, ByteOrder.BIG_ENDIAN),
-          0, addendDigits,
-          COUNTER_SIZE_BYTES - Long.BYTES, Long.BYTES);
-      if (blocksDelta < 0) {
-        // Sign extend
-        for (int i = 0; i < (COUNTER_SIZE_BYTES - Long.BYTES); i++) {
-          addendDigits[i] = -1;
-        }
-      }
-      boolean carry = false;
-      for (int i = 0; i < COUNTER_SIZE_BYTES; i++) {
-        final int oldCounterUnsigned = counter[i] < 0 ? counter[i] + 256 : counter[i];
-        counter[i] += addendDigits[COUNTER_SIZE_BYTES - i - 1] + (carry ? 1 : 0);
-        final int newCounterUnsigned = counter[i] < 0 ? counter[i] + 256 : counter[i];
-        carry = (oldCounterUnsigned > newCounterUnsigned)
-            || (carry && (oldCounterUnsigned == newCounterUnsigned));
-      }
->>>>>>> de6e1a4f
       nextBlock();
       index = newIndex;
     } finally {
