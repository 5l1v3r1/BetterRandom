// ============================================================================
//   Copyright 2006-2012 Daniel W. Dyer
//
//   Licensed under the Apache License, Version 2.0 (the "License");
//   you may not use this file except in compliance with the License.
//   You may obtain a copy of the License at
//
//       http://www.apache.org/licenses/LICENSE-2.0
//
//   Unless required by applicable law or agreed to in writing, software
//   distributed under the License is distributed on an "AS IS" BASIS,
//   WITHOUT WARRANTIES OR CONDITIONS OF ANY KIND, either express or implied.
//   See the License for the specific language governing permissions and
//   limitations under the License.
// ============================================================================
package io.github.pr0methean.betterrandom.prng;

import com.google.common.base.MoreObjects;
<<<<<<< HEAD
import com.google.common.base.MoreObjects.ToStringHelper;
=======
>>>>>>> 8fb2ddb7
import io.github.pr0methean.betterrandom.seed.DefaultSeedGenerator;
import io.github.pr0methean.betterrandom.seed.SeedException;
import io.github.pr0methean.betterrandom.seed.SeedGenerator;
import io.github.pr0methean.betterrandom.util.BinaryUtils;
<<<<<<< HEAD
import io.github.pr0methean.betterrandom.util.Byte16ArrayArithmetic;
=======
>>>>>>> 8fb2ddb7
import java.security.GeneralSecurityException;
import java.security.InvalidKeyException;
import java.security.MessageDigest;
import java.security.NoSuchAlgorithmException;
import java.util.Random;
import javax.crypto.BadPaddingException;
import javax.crypto.Cipher;
import javax.crypto.IllegalBlockSizeException;
import javax.crypto.NoSuchPaddingException;
import javax.crypto.ShortBufferException;
import javax.crypto.spec.SecretKeySpec;
import org.slf4j.LoggerFactory;

import static io.github.pr0methean.betterrandom.util.Java8Constants.INT_BYTES;

/**
 * <p>CipherCounterRandom using AES (Rijndael).</p> <p>Keys larger than 128 bits, and thus seeds
 * larger than 256 bits, require unlimited strength cryptography policy files on closed-source
 * JDKs.</p> <p><em>NOTE: Because instances of this class
 * require 128-bit seeds, it is not possible to seed this RNG using the {@link #setSeed(long)}
 * method inherited from {@link Random} until the seed array has been set.</em></p>
 * @author Daniel Dyer
 * @author Chris Hennick
 */
public class AesCounterRandom extends CipherCounterRandom {

  private static final long serialVersionUID = 4808258824475143174L;
  private static final int DEFAULT_SEED_SIZE_BYTES = 32;

  /**
   * Theoretically, the Rijndael algorithm supports key sizes and block sizes of 16, 20, 24, 28 & 32
   * bytes. Thus, if Java contained a full implementation of Rijndael, specifying it would let us
   * support seeds of 16 to 32 and 36, 40, 44, 48, 52, 56, 60 & 64 bytes. However, neither Oracle
   * Java nor OpenJDK provides any implementation of the part of Rijndael that isn't AES.
   */
  private static final String ALGORITHM = "AES";
  @SuppressWarnings("HardcodedFileSeparator") private static final String ALGORITHM_MODE =
      ALGORITHM + "/ECB/NoPadding";
  // WARNING: Don't initialize any instance fields at declaration; they may be initialized too late!
  @SuppressWarnings("InstanceVariableMayNotBeInitializedByReadObject")
  protected transient Cipher
      cipher;

  @Override
  public int getBlocksAtOnce() {
    return BLOCKS_AT_ONCE;
  }

  @Override
  public int getBytesAtOnce() {
    return BYTES_AT_ONCE;
  }

  @Override
  public int getMaxTotalSeedLengthBytes() {
    return MAX_TOTAL_SEED_LENGTH_BYTES;
  }

<<<<<<< HEAD
  /**
   * 128-bit counter. Package-visible for testing. Note to forkers: when running a cipher in ECB
   * mode, this counter's length should equal the cipher's block size.
   */
  static final int COUNTER_SIZE_BYTES = 16;
  private static final int INTS_PER_BLOCK = COUNTER_SIZE_BYTES / INT_BYTES;
=======
  @Override
  protected int getMinSeedLength() {
    return 16;
  }

  private static final int COUNTER_SIZE_BYTES = 16;
  private static final int INTS_PER_BLOCK = COUNTER_SIZE_BYTES / Integer.BYTES;
>>>>>>> 8fb2ddb7
  /**
   * Number of blocks to encrypt at once, to construct/GC fewer arrays. This takes advantage of the
   * fact that in ECB mode, concatenating and then encrypting gives the same output as encrypting
   * and then concatenating, as long as both plaintexts are a whole number of blocks. (The AES block
   * size is 128 bits at all key lengths.)
   */
  private static final int BLOCKS_AT_ONCE = 16;

  @Override
  public int getCounterSizeBytes() {
    return COUNTER_SIZE_BYTES;
  }

  private static final int BYTES_AT_ONCE = COUNTER_SIZE_BYTES * BLOCKS_AT_ONCE;
  private static final String HASH_ALGORITHM = "SHA-256";
  private static final int MAX_TOTAL_SEED_LENGTH_BYTES;
  @SuppressWarnings("CanBeFinal") private static int MAX_KEY_LENGTH_BYTES = 0;

  static {
    try {
      MAX_KEY_LENGTH_BYTES = Cipher.getMaxAllowedKeyLength(ALGORITHM_MODE) / 8;
    } catch (final GeneralSecurityException e) {
      throw new InternalError(e.getMessage());
    }
    LoggerFactory.getLogger(AesCounterRandom.class)
        .info("Maximum allowed key length for AES is {} bytes", MAX_KEY_LENGTH_BYTES);
    MAX_KEY_LENGTH_BYTES = Math.min(MAX_KEY_LENGTH_BYTES, 32);
    MAX_TOTAL_SEED_LENGTH_BYTES = MAX_KEY_LENGTH_BYTES + COUNTER_SIZE_BYTES;
  }

  /**
   * Creates a new RNG and seeds it using 256 bits from the {@link DefaultSeedGenerator}.
   * @throws SeedException if the {@link DefaultSeedGenerator} fails to generate a seed.
   */
  public AesCounterRandom() throws SeedException {
    this(DEFAULT_SEED_SIZE_BYTES);
  }

  /**
   * Seed the RNG using the provided seed generation strategy to create a 256-bit seed.
   * @param seedGenerator The seed generation strategy that will provide the seed value for this
   *     RNG.
   * @throws SeedException if there is a problem generating a seed.
   */
  public AesCounterRandom(final SeedGenerator seedGenerator) throws SeedException {
    this(seedGenerator.generateSeed(DEFAULT_SEED_SIZE_BYTES));
  }

  /**
   * Seed the RNG using the {@link DefaultSeedGenerator} to create a seed of the specified size.
   * @param seedSizeBytes The number of bytes to use for seed data. Valid values range from 16
   *     to {@link #getMaxKeyLengthBytes()} + 16.
   * @throws SeedException if the {@link DefaultSeedGenerator} fails to generate a seed.
   */
  public AesCounterRandom(final int seedSizeBytes) throws SeedException {
    this(DefaultSeedGenerator.DEFAULT_SEED_GENERATOR.generateSeed(seedSizeBytes));
  }

  /**
   * Creates an RNG and seeds it with the specified seed data.
   * @param seed The seed data used to initialise the RNG. Length must be at least 16 and no
   *     more than {@link #getMaxKeyLengthBytes()} + 16.
   */
  public AesCounterRandom(final byte[] seed) {
    super(seed);
    index = BYTES_AT_ONCE; // force generation of first block on demand
  }

  /**
   * Returns the maximum length in bytes of an AES key, which is {@code
   * Math.min(Cipher.getMaxAllowedKeyLength("AES/ECB/NoPadding") / 8, 32)}. If the seed is longer
   * than this, part of it becomes the counter's initial value. Otherwise, the full seed becomes the
   * AES key and the counter is initially zero.
   * @return the maximum length in bytes of an AES key.
   */
  @Override
  public int getMaxKeyLengthBytes() {
    return MAX_KEY_LENGTH_BYTES;
  }

  @Override protected int getKeyLength(final int inputLength) {
    return (inputLength > MAX_KEY_LENGTH_BYTES) ? MAX_KEY_LENGTH_BYTES
        : ((inputLength >= 24) ? 24 : 16);
  }

  @Override public ToStringHelper addSubclassFields(final ToStringHelper original) {
    return original.add("counter", BinaryUtils.convertBytesToHexString(counter))
        .add("cipher", cipher)
        .add("index", index);
  }

  @Override
  protected MessageDigest createHash() {
    try {
      return MessageDigest.getInstance(HASH_ALGORITHM);
    } catch (NoSuchAlgorithmException e) {
      throw new InternalError("Required hash algorithm missing");
    }
  }

  @Override
  protected void createCipher() {
    try {
      cipher = Cipher.getInstance(ALGORITHM_MODE);
    } catch (NoSuchAlgorithmException | NoSuchPaddingException e) {
      throw new InternalError("Required cipher missing");
    }
  }

  @Override protected void setSeedInternal(final byte[] seed) {
    if (seed.length < 16) {
      throw new IllegalArgumentException(String.format(
          "Seed length is %d bytes; need at least 16 bytes", seed.length));
    }
    super.setSeedInternal(seed);
  }

  @Override
  protected void setKey(byte[] key) throws InvalidKeyException {
    cipher.init(Cipher.ENCRYPT_MODE, new SecretKeySpec(key, ALGORITHM));
  }

<<<<<<< HEAD
  /** Returns the longest supported seed length. */
  @Override public int getNewSeedLength() {
    return MAX_TOTAL_SEED_LENGTH_BYTES;
  }

  @Override public void advance(final long delta) {
    if (delta == 0) {
      return;
    }
    long blocksDelta = delta / INTS_PER_BLOCK;
    final int deltaWithinBlock = (int) (delta % INTS_PER_BLOCK) * INT_BYTES;
    lock.lock();
    try {
      int newIndex = index + deltaWithinBlock;
      if (newIndex >= COUNTER_SIZE_BYTES) {
        newIndex -= COUNTER_SIZE_BYTES;
        blocksDelta++;
      }
      if (newIndex < 0) {
        newIndex += COUNTER_SIZE_BYTES;
        blocksDelta--;
      }
      blocksDelta -= BLOCKS_AT_ONCE; // Compensate for the increment during nextBlock() below
      Byte16ArrayArithmetic.addInto(counter, blocksDelta, addendDigits);
      nextBlock();
      index = newIndex;
    } finally {
      lock.unlock();
    }
=======
  @Override
  protected int getKeyLength(int inputLength) {
    return (inputLength > MAX_KEY_LENGTH_BYTES) ? MAX_KEY_LENGTH_BYTES
        : ((inputLength >= 24) ? 24 : 16);
>>>>>>> 8fb2ddb7
  }

  @Override protected boolean supportsMultipleSeedLengths() {
    return true;
  }

  @Override public MoreObjects.ToStringHelper addSubclassFields(final MoreObjects.ToStringHelper original) {
    return original.add("counter", BinaryUtils.convertBytesToHexString(counter))
        .add("cipher.iv", cipher.getIV())
        .add("cipher.algorithm", cipher.getAlgorithm())
        .add("cipher.provider", cipher.getProvider())
        .add("cipher.parameters", cipher.getParameters())
        .add("index", index);
  }

  @Override
  protected void doCipher(byte[] input, byte[] output) throws ShortBufferException, IllegalBlockSizeException, BadPaddingException {
    cipher.doFinal(input, 0, getBytesAtOnce(), output);
  }
}<|MERGE_RESOLUTION|>--- conflicted
+++ resolved
@@ -16,18 +16,12 @@
 package io.github.pr0methean.betterrandom.prng;
 
 import com.google.common.base.MoreObjects;
-<<<<<<< HEAD
 import com.google.common.base.MoreObjects.ToStringHelper;
-=======
->>>>>>> 8fb2ddb7
 import io.github.pr0methean.betterrandom.seed.DefaultSeedGenerator;
 import io.github.pr0methean.betterrandom.seed.SeedException;
 import io.github.pr0methean.betterrandom.seed.SeedGenerator;
 import io.github.pr0methean.betterrandom.util.BinaryUtils;
-<<<<<<< HEAD
 import io.github.pr0methean.betterrandom.util.Byte16ArrayArithmetic;
-=======
->>>>>>> 8fb2ddb7
 import java.security.GeneralSecurityException;
 import java.security.InvalidKeyException;
 import java.security.MessageDigest;
@@ -86,22 +80,14 @@
     return MAX_TOTAL_SEED_LENGTH_BYTES;
   }
 
-<<<<<<< HEAD
-  /**
-   * 128-bit counter. Package-visible for testing. Note to forkers: when running a cipher in ECB
-   * mode, this counter's length should equal the cipher's block size.
-   */
-  static final int COUNTER_SIZE_BYTES = 16;
-  private static final int INTS_PER_BLOCK = COUNTER_SIZE_BYTES / INT_BYTES;
-=======
   @Override
   protected int getMinSeedLength() {
     return 16;
   }
 
   private static final int COUNTER_SIZE_BYTES = 16;
-  private static final int INTS_PER_BLOCK = COUNTER_SIZE_BYTES / Integer.BYTES;
->>>>>>> 8fb2ddb7
+  private static final int INTS_PER_BLOCK = COUNTER_SIZE_BYTES / INT_BYTES;
+
   /**
    * Number of blocks to encrypt at once, to construct/GC fewer arrays. This takes advantage of the
    * fact that in ECB mode, concatenating and then encrypting gives the same output as encrypting
@@ -187,12 +173,6 @@
         : ((inputLength >= 24) ? 24 : 16);
   }
 
-  @Override public ToStringHelper addSubclassFields(final ToStringHelper original) {
-    return original.add("counter", BinaryUtils.convertBytesToHexString(counter))
-        .add("cipher", cipher)
-        .add("index", index);
-  }
-
   @Override
   protected MessageDigest createHash() {
     try {
@@ -224,7 +204,6 @@
     cipher.init(Cipher.ENCRYPT_MODE, new SecretKeySpec(key, ALGORITHM));
   }
 
-<<<<<<< HEAD
   /** Returns the longest supported seed length. */
   @Override public int getNewSeedLength() {
     return MAX_TOTAL_SEED_LENGTH_BYTES;
@@ -254,12 +233,6 @@
     } finally {
       lock.unlock();
     }
-=======
-  @Override
-  protected int getKeyLength(int inputLength) {
-    return (inputLength > MAX_KEY_LENGTH_BYTES) ? MAX_KEY_LENGTH_BYTES
-        : ((inputLength >= 24) ? 24 : 16);
->>>>>>> 8fb2ddb7
   }
 
   @Override protected boolean supportsMultipleSeedLengths() {
