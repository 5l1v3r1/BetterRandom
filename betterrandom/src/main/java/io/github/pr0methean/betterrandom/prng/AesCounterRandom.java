--- conflicted
+++ resolved
@@ -21,11 +21,7 @@
 import io.github.pr0methean.betterrandom.seed.SeedException;
 import io.github.pr0methean.betterrandom.seed.SeedGenerator;
 import io.github.pr0methean.betterrandom.util.BinaryUtils;
-<<<<<<< HEAD
 import io.github.pr0methean.betterrandom.util.Byte16ArrayArithmetic;
-import io.github.pr0methean.betterrandom.util.LogPreFormatter;
-=======
->>>>>>> 3868aee8
 import java.security.GeneralSecurityException;
 import java.security.InvalidKeyException;
 import java.security.MessageDigest;
@@ -263,8 +259,7 @@
   /**
    * Combines the given seed with the existing seed using SHA-256.
    */
-  @Override @SuppressWarnings("contracts.postcondition.not.satisfied")
-  public synchronized void setSeed(final long seed) {
+  @Override public synchronized void setSeed(final long seed) {
     if (superConstructorFinished) {
       final byte[] seedBytes = BinaryUtils.convertLongToBytes(seed);
       setSeed(seedBytes);
@@ -302,30 +297,9 @@
     if (delta == 0) {
       return;
     }
-<<<<<<< HEAD
     lock.lock();
     try {
       Byte16ArrayArithmetic.addInto(counter, delta);
-=======
-    final byte[] addendDigits = new byte[counter.length];
-    System.arraycopy(BinaryUtils.convertLongToBytes(delta), 0, addendDigits,
-        counter.length - Long.BYTES, Long.BYTES);
-    if (delta < 0) {
-      // Sign extend
-      for (int i = 0; i < (counter.length - Long.BYTES); i++) {
-        addendDigits[i] = -1;
-      }
-    }
-    lock.lock();
-    try {
-      boolean carry = false;
-      for (int i = 0; i < counter.length; i++) {
-        final byte oldCounter = counter[i];
-        counter[i] += addendDigits[counter.length - i - 1] + (carry ? 1 : 0);
-        carry = ((counter[i] < oldCounter) || (carry && (counter[i] == oldCounter)));
-        nextBlock();
-      }
->>>>>>> 3868aee8
     } finally {
       lock.unlock();
     }
