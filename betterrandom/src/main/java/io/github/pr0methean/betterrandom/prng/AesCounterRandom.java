// ============================================================================
//   Copyright 2006-2012 Daniel W. Dyer
//
//   Licensed under the Apache License, Version 2.0 (the "License");
//   you may not use this file except in compliance with the License.
//   You may obtain a copy of the License at
//
//       http://www.apache.org/licenses/LICENSE-2.0
//
//   Unless required by applicable law or agreed to in writing, software
//   distributed under the License is distributed on an "AS IS" BASIS,
//   WITHOUT WARRANTIES OR CONDITIONS OF ANY KIND, either express or implied.
//   See the License for the specific language governing permissions and
//   limitations under the License.
// ============================================================================
package io.github.pr0methean.betterrandom.prng;

import com.google.common.base.MoreObjects.ToStringHelper;
import io.github.pr0methean.betterrandom.SeekableRandom;
import io.github.pr0methean.betterrandom.seed.DefaultSeedGenerator;
import io.github.pr0methean.betterrandom.seed.SeedException;
import io.github.pr0methean.betterrandom.seed.SeedGenerator;
import io.github.pr0methean.betterrandom.util.BinaryUtils;
import io.github.pr0methean.betterrandom.util.Byte16ArrayArithmetic;
import java.nio.ByteBuffer;
import java.nio.ByteOrder;
import java.security.GeneralSecurityException;
import java.security.InvalidKeyException;
import java.security.MessageDigest;
import java.security.NoSuchAlgorithmException;
import java.util.Arrays;
import java.util.Random;
import javax.crypto.Cipher;
import javax.crypto.NoSuchPaddingException;
import javax.crypto.spec.SecretKeySpec;
import org.slf4j.LoggerFactory;

/**
 * <p>Non-linear random number generator based on the AES block cipher in counter mode. Uses the
 * seed as a key to encrypt a 128-bit counter using AES(Rijndael).</p> <p>By default, we only use a
 * 128-bit key for the cipher because any larger key requires the inconvenience of installing the
 * unlimited strength cryptography policy files for the Java platform.  Larger keys may be used (192
 * or 256 bits) but if the cryptography policy files are not installed, a {@link
 * GeneralSecurityException} will be thrown.</p> <p><em>NOTE: Because instances of this class
 * require 128-bit seeds, it is not possible to seed this RNG using the {@link #setSeed(long)}
 * method inherited from {@link Random} until the seed array has been set.</em></p>
 * @author Daniel Dyer
 * @author Chris Hennick
 */
public class AesCounterRandom extends BaseRandom implements SeekableRandom {

  private static final long serialVersionUID = 5949778642428995210L;
  private static final int DEFAULT_SEED_SIZE_BYTES = 32;
  /**
   * Theoretically, the Rijndael algorithm supports key sizes and block sizes of 16, 20, 24, 28 & 32
   * bytes. Thus, if Java contained a full implementation of Rijndael, specifying it would let us
   * support seeds of 16 to 32 and 36, 40, 44, 48, 52, 56, 60 & 64 bytes. However, neither Oracle
   * Java nor OpenJDK provides any implementation of the part of Rijndael that isn't AES.
   */
  private static final String ALGORITHM = "AES";
  @SuppressWarnings("HardcodedFileSeparator") private static final String ALGORITHM_MODE =
      ALGORITHM + "/ECB/NoPadding";
  /**
   * 128-bit counter. Package-visible for testing. Note to forkers: when running a cipher in ECB
   * mode, this counter's length should equal the cipher's block size.
   */
  static final int COUNTER_SIZE_BYTES = 16;
  private static final int INTS_PER_BLOCK = COUNTER_SIZE_BYTES / Integer.BYTES;
  /**
   * Number of blocks to encrypt at once, to construct/GC fewer arrays. This takes advantage of the
   * fact that in ECB mode, concatenating and then encrypting gives the same output as encrypting
   * and then concatenating, as long as both plaintexts are a whole number of blocks. (The AES block
   * size is 128 bits at all key lengths.)
   */
  private static final int BLOCKS_AT_ONCE = 16;
  private static final int BYTES_AT_ONCE = COUNTER_SIZE_BYTES * BLOCKS_AT_ONCE;
  private static final String HASH_ALGORITHM = "SHA-256";
  private static final int MAX_TOTAL_SEED_LENGTH_BYTES;
  @SuppressWarnings("CanBeFinal") private static int MAX_KEY_LENGTH_BYTES = 0;
  private static final ThreadLocal<byte[]> ADDEND_DIGITS
      = ThreadLocal.withInitial(() -> new byte[COUNTER_SIZE_BYTES]);

  static {
    try {
      MAX_KEY_LENGTH_BYTES = Cipher.getMaxAllowedKeyLength(ALGORITHM_MODE) / 8;
    } catch (final GeneralSecurityException e) {
      throw new RuntimeException(e);
    }
    LoggerFactory.getLogger(AesCounterRandom.class)
        .info("Maximum allowed key length for AES is {} bytes", MAX_KEY_LENGTH_BYTES);
    MAX_KEY_LENGTH_BYTES = Math.min(MAX_KEY_LENGTH_BYTES, 32);
    MAX_TOTAL_SEED_LENGTH_BYTES = MAX_KEY_LENGTH_BYTES + COUNTER_SIZE_BYTES;
  }

  private final byte[] currentBlock;
  // WARNING: Don't initialize any instance fields at declaration; they may be initialized too late!
  @SuppressWarnings("InstanceVariableMayNotBeInitializedByReadObject") private transient Cipher
      cipher;
  private volatile ByteBuffer counter;
  private volatile byte[] counterInput;
  private volatile boolean seeded;
  private volatile int index;

  /**
   * Creates a new RNG and seeds it using 256 bits from the {@link DefaultSeedGenerator}.
   * @throws SeedException if the {@link DefaultSeedGenerator} fails to generate a seed.
   */
  public AesCounterRandom() throws SeedException {
    this(DEFAULT_SEED_SIZE_BYTES);
  }

  /**
   * Seed the RNG using the provided seed generation strategy to create a 256-bit seed.
   * @param seedGenerator The seed generation strategy that will provide the seed value for this
   *     RNG.
   * @throws SeedException if there is a problem generating a seed.
   */
  public AesCounterRandom(final SeedGenerator seedGenerator) throws SeedException {
    this(seedGenerator.generateSeed(DEFAULT_SEED_SIZE_BYTES));
  }

  /**
   * Seed the RNG using the {@link DefaultSeedGenerator} to create a seed of the specified size.
   * @param seedSizeBytes The number of bytes to use for seed data. Valid values range from 16
   *     to {@link #getMaxKeyLengthBytes()} + 16.
   * @throws SeedException if the {@link DefaultSeedGenerator} fails to generate a seed.
   */
  public AesCounterRandom(final int seedSizeBytes) throws SeedException {
    this(DefaultSeedGenerator.DEFAULT_SEED_GENERATOR.generateSeed(seedSizeBytes));
  }

  /**
   * Creates an RNG and seeds it with the specified seed data.
   * @param seed The seed data used to initialise the RNG. Length must be at least 16 and no
   *     more than {@link #getMaxKeyLengthBytes()} + 16.
   */
  public AesCounterRandom(final byte[] seed) {
    super(seed);
    currentBlock = new byte[BYTES_AT_ONCE];
    index = BYTES_AT_ONCE; // force generation of first block on demand
  }

  /**
   * Returns the maximum length in bytes of an AES key, which is {@code
   * Math.min(Cipher.getMaxAllowedKeyLength("AES/ECB/NoPadding") / 8, 32)}. If the seed is longer
   * than this, part of it becomes the counter's initial value. Otherwise, the full seed becomes the
   * AES key and the counter is initially zero.
   * @return the maximum length in bytes of an AES key.
   */
  public static int getMaxKeyLengthBytes() {
    return MAX_KEY_LENGTH_BYTES;
  }

  private static int getKeyLength(final byte[] input) {
    return (input.length > MAX_KEY_LENGTH_BYTES) ? MAX_KEY_LENGTH_BYTES
        : ((input.length >= 24) ? 24 : 16);
  }

  @Override public ToStringHelper addSubclassFields(final ToStringHelper original) {
    return original.add("counter", BinaryUtils.convertBytesToHexString(counter.array()))
        .add("cipher", cipher)
        .add("index", index);
  }

  @Override protected void initTransientFields() {
    super.initTransientFields();
    if (counter == null) {
      counter = ByteBuffer.wrap(new byte[COUNTER_SIZE_BYTES]);
    }
    if (counterInput == null) {
      counterInput = new byte[BYTES_AT_ONCE];
    }
    try {
      cipher = Cipher.getInstance(ALGORITHM_MODE);
    } catch (NoSuchAlgorithmException | NoSuchPaddingException e) {
      throw new RuntimeException("JVM doesn't provide " + ALGORITHM_MODE, e);
    }
  }

  /**
   * Generates BLOCKS_AT_ONCE 128-bit (16-byte) blocks. Copies them to currentBlock.
   * @throws IllegalStateException If there is a problem with the cipher that generates the
   *     random data.
   */
  private void nextBlock() {
    for (int i = 0; i < BLOCKS_AT_ONCE; i++) {
      Byte16ArrayArithmetic.addInto(counter, 1, true);
      System.arraycopy(counter.array(), 0, counterInput, i * COUNTER_SIZE_BYTES, COUNTER_SIZE_BYTES);
    }
    try {
      cipher.doFinal(counterInput, 0, COUNTER_SIZE_BYTES * BLOCKS_AT_ONCE, currentBlock);
    } catch (final GeneralSecurityException ex) {
      // Should never happen.  If initialisation succeeds without exceptions
      // we should be able to proceed indefinitely without exceptions.
      throw new IllegalStateException("Failed creating next random block.", ex);
    }
  }

  @Override protected final int next(final int bits) {
    lock.lock();
    int result;
    try {
      if ((BYTES_AT_ONCE - index) < 4) {
        nextBlock();
        index = 0;
      }
      result = BinaryUtils.convertBytesToInt(currentBlock, index);
      index += 4;
    } finally {
      lock.unlock();
    }
    return result >>> (32 - bits);
  }

  /**
   * {@inheritDoc} If the seed is not of the maximum length, it is combined with the existing seed
   * using SHA-256.
   */
  @Override public void setSeed(final byte[] seed) {
    checkNotTooLong(seed);
    try {
      final byte[] key;
      if (seed.length == MAX_KEY_LENGTH_BYTES) {
        key = seed.clone();
      } else {
        lock.lock();
        boolean weAreSeeded;
        try {
          weAreSeeded = seeded;
        } finally {
          lock.unlock();
        }
        if (weAreSeeded) {
          // Extend the key
          final byte[] newSeed = new byte[this.seed.length + seed.length];
          System.arraycopy(this.seed, 0, newSeed, 0, this.seed.length);
          System.arraycopy(seed, 0, newSeed, this.seed.length, seed.length);
          final int keyLength = getKeyLength(newSeed);
          if (newSeed.length > keyLength) {
            final MessageDigest md = MessageDigest.getInstance(HASH_ALGORITHM);
            md.update(newSeed);
            key = Arrays.copyOf(md.digest(), keyLength);
          } else {
            key = newSeed;
          }
        } else {
          key = seed.clone();
        }
      }
      lock.lock();
      try {
        setSeedInternal(key);
        entropyBits.addAndGet(8L * (seed.length - key.length));
      } finally {
        lock.unlock();
      }
    } catch (final NoSuchAlgorithmException e) {
      throw new RuntimeException(e);
    }
  }

  private void checkNotTooLong(byte[] seed) {
    if (seed.length > MAX_TOTAL_SEED_LENGTH_BYTES) {
      throw new IllegalArgumentException(String.format(
          "Seed length is %d bytes; maximum is %d bytes", seed.length, MAX_TOTAL_SEED_LENGTH_BYTES));
    }
  }

  /**
   * Combines the given seed with the existing seed using SHA-256.
   */
  public void setSeed(final long seed) {
    if (superConstructorFinished) {
      final byte[] seedBytes = BinaryUtils.convertLongToBytes(seed);
      setSeed(seedBytes);
    }
  }

  @Override protected void setSeedInternal(final byte[] seed) {
    checkNotTooLong(seed);
    if (seed.length < 16) {
      throw new IllegalArgumentException(String.format(
          "Seed length is %d bytes; need at least 16 bytes", seed.length));
    }
    super.setSeedInternal(seed);
    // determine how much of seed can go to key
    final int keyLength = getKeyLength(seed);
    final byte[] key = Arrays.copyOfRange(seed, 0, keyLength);
    // rest goes to counter
    int bytesToCopyToCounter = seed.length - keyLength;
    byte[] counterArray = counter.array();
    System.arraycopy(seed, keyLength, counterArray, 0, bytesToCopyToCounter);
    System.arraycopy(Byte16ArrayArithmetic.ZERO, 0, counterArray, bytesToCopyToCounter,
        COUNTER_SIZE_BYTES - bytesToCopyToCounter);
    try {
      cipher.init(Cipher.ENCRYPT_MODE, new SecretKeySpec(key, ALGORITHM));
    } catch (final InvalidKeyException e) {
      throw new RuntimeException("Invalid key: " + Arrays.toString(key), e);
    }
    if (currentBlock != null) {
      index = BYTES_AT_ONCE;
    } // else it'll be initialized in ctor
    seeded = true;
  }

  /** Returns the longest supported seed length. */
  @Override public int getNewSeedLength() {
    return MAX_TOTAL_SEED_LENGTH_BYTES;
  }

  @Override public void advance(final long delta) {
    if (delta == 0) {
      return;
    }
    long blocksDelta = delta / INTS_PER_BLOCK;
    int deltaWithinBlock = (int) (delta % INTS_PER_BLOCK) * Integer.BYTES;
    lock.lock();
    try {
      int newIndex = index + deltaWithinBlock;
      while (newIndex >= COUNTER_SIZE_BYTES) {
        newIndex -= COUNTER_SIZE_BYTES;
        blocksDelta++;
      }
      while (newIndex < 0) {
        newIndex += COUNTER_SIZE_BYTES;
        blocksDelta--;
      }
      blocksDelta -= BLOCKS_AT_ONCE; // Compensate for the increment during nextBlock() below
<<<<<<< HEAD
      Byte16ArrayArithmetic.addInto(counter, blocksDelta * INTS_PER_BLOCK, true);
=======
      final byte[] addendDigits = ADDEND_DIGITS.get();
      System.arraycopy(ZEROES, 0, addendDigits, 0, COUNTER_SIZE_BYTES - Long.BYTES);
      BinaryUtils.convertLongToBytes(blocksDelta, addendDigits, COUNTER_SIZE_BYTES - Long.BYTES);
      if (blocksDelta < 0) {
        // Sign extend
        for (int i = 0; i < (COUNTER_SIZE_BYTES - Long.BYTES); i++) {
          addendDigits[i] = -1;
        }
      }
      boolean carry = false;
      for (int i = 0; i < COUNTER_SIZE_BYTES; i++) {
        final int oldCounterUnsigned = counter[i] < 0 ? counter[i] + 256 : counter[i];
        counter[i] += addendDigits[COUNTER_SIZE_BYTES - i - 1] + (carry ? 1 : 0);
        final int newCounterUnsigned = counter[i] < 0 ? counter[i] + 256 : counter[i];
        carry = (oldCounterUnsigned > newCounterUnsigned)
            || (carry && (oldCounterUnsigned == newCounterUnsigned));
      }
>>>>>>> e9f0816c
      nextBlock();
      index = newIndex;
    } finally {
      lock.unlock();
    }
  }

  @Override protected boolean supportsMultipleSeedLengths() {
    return true;
  }
}<|MERGE_RESOLUTION|>--- conflicted
+++ resolved
@@ -326,27 +326,7 @@
         blocksDelta--;
       }
       blocksDelta -= BLOCKS_AT_ONCE; // Compensate for the increment during nextBlock() below
-<<<<<<< HEAD
       Byte16ArrayArithmetic.addInto(counter, blocksDelta * INTS_PER_BLOCK, true);
-=======
-      final byte[] addendDigits = ADDEND_DIGITS.get();
-      System.arraycopy(ZEROES, 0, addendDigits, 0, COUNTER_SIZE_BYTES - Long.BYTES);
-      BinaryUtils.convertLongToBytes(blocksDelta, addendDigits, COUNTER_SIZE_BYTES - Long.BYTES);
-      if (blocksDelta < 0) {
-        // Sign extend
-        for (int i = 0; i < (COUNTER_SIZE_BYTES - Long.BYTES); i++) {
-          addendDigits[i] = -1;
-        }
-      }
-      boolean carry = false;
-      for (int i = 0; i < COUNTER_SIZE_BYTES; i++) {
-        final int oldCounterUnsigned = counter[i] < 0 ? counter[i] + 256 : counter[i];
-        counter[i] += addendDigits[COUNTER_SIZE_BYTES - i - 1] + (carry ? 1 : 0);
-        final int newCounterUnsigned = counter[i] < 0 ? counter[i] + 256 : counter[i];
-        carry = (oldCounterUnsigned > newCounterUnsigned)
-            || (carry && (oldCounterUnsigned == newCounterUnsigned));
-      }
->>>>>>> e9f0816c
       nextBlock();
       index = newIndex;
     } finally {
