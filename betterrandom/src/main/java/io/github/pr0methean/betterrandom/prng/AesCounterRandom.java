// ============================================================================
//   Copyright 2006-2012 Daniel W. Dyer
//
//   Licensed under the Apache License, Version 2.0 (the "License");
//   you may not use this file except in compliance with the License.
//   You may obtain a copy of the License at
//
//       http://www.apache.org/licenses/LICENSE-2.0
//
//   Unless required by applicable law or agreed to in writing, software
//   distributed under the License is distributed on an "AS IS" BASIS,
//   WITHOUT WARRANTIES OR CONDITIONS OF ANY KIND, either express or implied.
//   See the License for the specific language governing permissions and
//   limitations under the License.
// ============================================================================
package io.github.pr0methean.betterrandom.prng;

import static io.github.pr0methean.betterrandom.util.Java8Constants.INT_BYTES;

import com.google.common.base.MoreObjects;
import io.github.pr0methean.betterrandom.seed.DefaultSeedGenerator;
import io.github.pr0methean.betterrandom.seed.SeedException;
import io.github.pr0methean.betterrandom.seed.SeedGenerator;
import io.github.pr0methean.betterrandom.util.BinaryUtils;
import io.github.pr0methean.betterrandom.util.Byte16ArrayArithmetic;
import java.security.GeneralSecurityException;
import java.security.InvalidKeyException;
import java.security.MessageDigest;
import java.security.NoSuchAlgorithmException;
import java.util.Random;
import javax.crypto.Cipher;
import javax.crypto.NoSuchPaddingException;
import javax.crypto.spec.SecretKeySpec;
import org.slf4j.LoggerFactory;

/**
 * <p>CipherCounterRandom using AES (Rijndael).</p> <p>Keys larger than 128 bits, and thus seeds
 * larger than 256 bits, require unlimited strength cryptography policy files on closed-source
 * JDKs.</p> <p><em>NOTE: Because instances of this class
 * require 128-bit seeds, it is not possible to seed this RNG using the {@link #setSeed(long)}
 * method inherited from {@link Random} until the seed array has been set.</em></p>
 *
 * @author Daniel Dyer
 * @author Chris Hennick
 */
public class AesCounterRandom extends CipherCounterRandom {

  private static final long serialVersionUID = 4808258824475143174L;
  private static final int DEFAULT_SEED_SIZE_BYTES = 32;

  /**
   * Theoretically, the Rijndael algorithm supports key sizes and block sizes of 16, 20, 24, 28 & 32
   * bytes. Thus, if Java contained a full implementation of Rijndael, specifying it would let us
   * support seeds of 16 to 32 and 36, 40, 44, 48, 52, 56, 60 & 64 bytes. However, neither Oracle
   * Java nor OpenJDK provides any implementation of the part of Rijndael that isn't AES.
   */
  private static final String ALGORITHM = "AES";
  private static final String HASH_ALGORITHM = "SHA-384";
  @SuppressWarnings("HardcodedFileSeparator") private static final String ALGORITHM_MODE =
      ALGORITHM + "/ECB/NoPadding";
  // WARNING: Don't initialize any instance fields at declaration; they may be initialized too late!
  @SuppressWarnings("InstanceVariableMayNotBeInitializedByReadObject") protected transient Cipher
      cipher;

  @Override public int getBlocksAtOnce() {
    return BLOCKS_AT_ONCE;
  }

  @Override public int getBytesAtOnce() {
    return BYTES_AT_ONCE;
  }

  @Override public int getMaxTotalSeedLengthBytes() {
    return MAX_SEED_LENGTH_BYTES;
  }

  @Override protected int getMinSeedLength() {
    return 16;
  }

  private static final int COUNTER_SIZE_BYTES = 16;
<<<<<<< HEAD
  private static final int INTS_PER_BLOCK = COUNTER_SIZE_BYTES / INT_BYTES;

=======
>>>>>>> 9d42b9b3
  /**
   * Number of blocks to encrypt at once, to construct/GC fewer arrays. This takes advantage of the
   * fact that in ECB mode, concatenating and then encrypting gives the same output as encrypting
   * and then concatenating, as long as both plaintexts are a whole number of blocks. (The AES block
   * size is 128 bits at all key lengths.)
   */
  private static final int BLOCKS_AT_ONCE = 16;

  @Override public int getCounterSizeBytes() {
    return COUNTER_SIZE_BYTES;
  }

  private static final int BYTES_AT_ONCE = COUNTER_SIZE_BYTES * BLOCKS_AT_ONCE;
  /**
   * Maximum total length of the seed, including both key and initial counter value.
   */
  public static final int MAX_SEED_LENGTH_BYTES;
  private static final int MAX_KEY_LENGTH_BYTES;

  static {
    try {
      final int allowedKeyLengthBits = Cipher.getMaxAllowedKeyLength(ALGORITHM_MODE);
      final int allowedKeyLengthBytes = allowedKeyLengthBits / 8;
      MAX_KEY_LENGTH_BYTES = Math.min(allowedKeyLengthBytes, 32);
      if (allowedKeyLengthBits < Integer.MAX_VALUE) {
        LoggerFactory.getLogger(AesCounterRandom.class)
            .info("Maximum allowed key length for AES is {} bytes", MAX_KEY_LENGTH_BYTES);
      }
      MAX_SEED_LENGTH_BYTES = MAX_KEY_LENGTH_BYTES + COUNTER_SIZE_BYTES;
    } catch (final GeneralSecurityException e) {
      throw new InternalError(e.getMessage());
    }
  }

  /**
   * Creates a new RNG and seeds it using 256 bits from the {@link DefaultSeedGenerator}.
   *
   * @throws SeedException if the {@link DefaultSeedGenerator} fails to generate a seed.
   */
  public AesCounterRandom() throws SeedException {
    this(DEFAULT_SEED_SIZE_BYTES);
  }

  /**
   * Seed the RNG using the provided seed generation strategy to create a 256-bit seed.
   *
   * @param seedGenerator The seed generation strategy that will provide the seed value for this
   *     RNG.
   * @throws SeedException if there is a problem generating a seed.
   */
  public AesCounterRandom(final SeedGenerator seedGenerator) throws SeedException {
    this(seedGenerator.generateSeed(DEFAULT_SEED_SIZE_BYTES));
  }

  /**
   * Seed the RNG using the {@link DefaultSeedGenerator} to create a seed of the specified size.
   *
   * @param seedSizeBytes The number of bytes to use for seed data. Valid values range from 16
   *     to {@link #MAX_SEED_LENGTH_BYTES}.
   * @throws SeedException if the {@link DefaultSeedGenerator} fails to generate a seed.
   */
  public AesCounterRandom(final int seedSizeBytes) throws SeedException {
    this(DefaultSeedGenerator.DEFAULT_SEED_GENERATOR.generateSeed(seedSizeBytes));
  }

  /**
   * Creates an RNG and seeds it with the specified seed data.
   *
   * @param seed The seed data used to initialize the RNG. Length must be at least 16 and no
   *     more than {@link #MAX_SEED_LENGTH_BYTES}.
   */
  public AesCounterRandom(final byte[] seed) {
    super(seed);
    index = BYTES_AT_ONCE; // force generation of first block on demand
  }

  /**
   * Returns the maximum length in bytes of an AES key, which is {@code
   * Math.min(Cipher.getMaxAllowedKeyLength("AES/ECB/NoPadding") / 8, 32)}. If the seed is longer
   * than this, part of it becomes the counter's initial value. Otherwise, the full seed becomes the
   * AES key and the counter is initially zero.
   * @return the maximum length in bytes of an AES key.
   */
  @Override
  public int getMaxKeyLengthBytes() {
    return MAX_KEY_LENGTH_BYTES;
  }

  @Override protected int getKeyLength(final int inputLength) {
    return (inputLength > MAX_KEY_LENGTH_BYTES) ? MAX_KEY_LENGTH_BYTES
        : ((inputLength >= 24) ? 24 : 16);
  }

  @Override protected MessageDigest createHash() {
    try {
      return MessageDigest.getInstance(HASH_ALGORITHM);
    } catch (NoSuchAlgorithmException e) {
      throw new InternalError("Required hash algorithm missing");
    }
  }

  @Override protected void createCipher() {
    try {
      cipher = Cipher.getInstance(ALGORITHM_MODE);
    } catch (NoSuchAlgorithmException | NoSuchPaddingException e) {
      throw new InternalError("Required cipher missing");
    }
  }

  @Override protected void setSeedInternal(final byte[] seed) {
    if (seed.length < 16) {
      throw new IllegalArgumentException(String.format(
          "Seed length is %d bytes; need at least 16 bytes", seed.length));
    }
    super.setSeedInternal(seed);
  }

  @Override protected void setKey(byte[] key) throws InvalidKeyException {
    cipher.init(Cipher.ENCRYPT_MODE, new SecretKeySpec(key, ALGORITHM));
  }

  /** Returns the longest supported seed length. */
  @Override public int getNewSeedLength() {
    return MAX_SEED_LENGTH_BYTES;
  }

  @Override public void advance(final long delta) {
    if (delta == 0) {
      return;
    }
    long blocksDelta = delta / INTS_PER_BLOCK;
    final int deltaWithinBlock = (int) (delta % INTS_PER_BLOCK) * INT_BYTES;
    lock.lock();
    try {
      int newIndex = index + deltaWithinBlock;
      if (newIndex >= COUNTER_SIZE_BYTES) {
        newIndex -= COUNTER_SIZE_BYTES;
        blocksDelta++;
      }
      if (newIndex < 0) {
        newIndex += COUNTER_SIZE_BYTES;
        blocksDelta--;
      }
      blocksDelta -= BLOCKS_AT_ONCE; // Compensate for the increment during nextBlock() below
      Byte16ArrayArithmetic.addInto(counter, blocksDelta, addendDigits);
      nextBlock();
      index = newIndex;
    } finally {
      lock.unlock();
    }
  }

  @Override
  public MoreObjects.ToStringHelper addSubclassFields(final MoreObjects.ToStringHelper original) {
    return original.add("counter", BinaryUtils.convertBytesToHexString(counter))
        .add("cipher.iv", cipher.getIV()).add("cipher.algorithm", cipher.getAlgorithm())
        .add("cipher.provider", cipher.getProvider())
        .add("cipher.parameters", cipher.getParameters()).add("index", index);
  }

  @Override protected void doCipher(byte[] input, byte[] output) throws GeneralSecurityException {
    cipher.doFinal(input, 0, getBytesAtOnce(), output);
  }
}<|MERGE_RESOLUTION|>--- conflicted
+++ resolved
@@ -79,11 +79,8 @@
   }
 
   private static final int COUNTER_SIZE_BYTES = 16;
-<<<<<<< HEAD
   private static final int INTS_PER_BLOCK = COUNTER_SIZE_BYTES / INT_BYTES;
 
-=======
->>>>>>> 9d42b9b3
   /**
    * Number of blocks to encrypt at once, to construct/GC fewer arrays. This takes advantage of the
    * fact that in ECB mode, concatenating and then encrypting gives the same output as encrypting
