--- conflicted
+++ resolved
@@ -78,15 +78,6 @@
   private static final int MAX_TOTAL_SEED_LENGTH_BYTES;
   private static final byte[] ZEROES = new byte[COUNTER_SIZE_BYTES];
   @SuppressWarnings("CanBeFinal") private static int MAX_KEY_LENGTH_BYTES = 0;
-<<<<<<< HEAD
-  private static final ThreadLocal<byte[]> ADDEND_DIGITS = new ThreadLocal<byte[]>() {
-    @Override
-    protected byte[] initialValue() {
-      return new byte[COUNTER_SIZE_BYTES];
-    }
-  };
-=======
->>>>>>> c69a5438
 
   static {
     try {
@@ -346,14 +337,8 @@
         blocksDelta--;
       }
       blocksDelta -= BLOCKS_AT_ONCE; // Compensate for the increment during nextBlock() below
-<<<<<<< HEAD
-      final byte[] addendDigits = ADDEND_DIGITS.get();
       System.arraycopy(ZEROES, 0, addendDigits, 0, COUNTER_SIZE_BYTES - LONG_BYTES);
       BinaryUtils.convertLongToBytes(blocksDelta, addendDigits, COUNTER_SIZE_BYTES - LONG_BYTES);
-=======
-      System.arraycopy(ZEROES, 0, addendDigits, 0, COUNTER_SIZE_BYTES - Long.BYTES);
-      BinaryUtils.convertLongToBytes(blocksDelta, addendDigits, COUNTER_SIZE_BYTES - Long.BYTES);
->>>>>>> c69a5438
       if (blocksDelta < 0) {
         // Sign extend
         for (int i = 0; i < (COUNTER_SIZE_BYTES - LONG_BYTES); i++) {
