--- conflicted
+++ resolved
@@ -335,24 +335,19 @@
       }
       blocksDelta -= BLOCKS_AT_ONCE; // Compensate for the increment during nextBlock() below
       final byte[] addendDigits = new byte[counter.length];
-<<<<<<< HEAD
-      System.arraycopy(BinaryUtils.convertLongToBytes(blocksDelta), 0, addendDigits,
-          counter.length - LONG_BYTES, LONG_BYTES);
-=======
       System.arraycopy(BinaryUtils.convertLongToBytes(blocksDelta, ByteOrder.LITTLE_ENDIAN),
           0, addendDigits,
-          counter.length - Long.BYTES, Long.BYTES);
->>>>>>> 898a7c31
+          COUNTER_SIZE_BYTES - LONG_BYTES, LONG_BYTES);
       if (blocksDelta < 0) {
         // Sign extend
-        for (int i = 0; i < (counter.length - LONG_BYTES); i++) {
+        for (int i = 0; i < (COUNTER_SIZE_BYTES - LONG_BYTES); i++) {
           addendDigits[i] = -1;
         }
       }
       boolean carry = false;
-      for (int i = 0; i < counter.length; i++) {
+      for (int i = 0; i < COUNTER_SIZE_BYTES; i++) {
         final int oldCounterUnsigned = counter[i] < 0 ? counter[i] + 256 : counter[i];
-        counter[i] += addendDigits[counter.length - i - 1] + (carry ? 1 : 0);
+        counter[i] += addendDigits[COUNTER_SIZE_BYTES - i - 1] + (carry ? 1 : 0);
         final int newCounterUnsigned = counter[i] < 0 ? counter[i] + 256 : counter[i];
         carry = (oldCounterUnsigned > newCounterUnsigned)
             || (carry && (oldCounterUnsigned == newCounterUnsigned));
