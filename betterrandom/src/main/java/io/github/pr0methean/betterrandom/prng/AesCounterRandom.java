// ============================================================================
//   Copyright 2006-2012 Daniel W. Dyer
//
//   Licensed under the Apache License, Version 2.0 (the "License");
//   you may not use this file except in compliance with the License.
//   You may obtain a copy of the License at
//
//       http://www.apache.org/licenses/LICENSE-2.0
//
//   Unless required by applicable law or agreed to in writing, software
//   distributed under the License is distributed on an "AS IS" BASIS,
//   WITHOUT WARRANTIES OR CONDITIONS OF ANY KIND, either express or implied.
//   See the License for the specific language governing permissions and
//   limitations under the License.
// ============================================================================
package io.github.pr0methean.betterrandom.prng;

import static io.github.pr0methean.betterrandom.util.Java8Constants.LONG_BYTES;

import com.google.common.base.MoreObjects.ToStringHelper;
import io.github.pr0methean.betterrandom.SeekableRandom;
import io.github.pr0methean.betterrandom.seed.DefaultSeedGenerator;
import io.github.pr0methean.betterrandom.seed.SeedException;
import io.github.pr0methean.betterrandom.seed.SeedGenerator;
import io.github.pr0methean.betterrandom.util.BinaryUtils;
import java.security.GeneralSecurityException;
import java.security.InvalidKeyException;
import java.security.MessageDigest;
import java.security.NoSuchAlgorithmException;
import java.util.Arrays;
import java.util.Random;
import javax.crypto.Cipher;
import javax.crypto.NoSuchPaddingException;
import javax.crypto.spec.SecretKeySpec;
import org.slf4j.Logger;
import org.slf4j.LoggerFactory;

/**
 * <p>Non-linear random number generator based on the AES block cipher in counter mode. Uses the
 * seed as a key to encrypt a 128-bit counter using AES(Rijndael).</p> <p>By default, we only use a
 * 128-bit key for the cipher because any larger key requires the inconvenience of installing the
 * unlimited strength cryptography policy files for the Java platform.  Larger keys may be used (192
 * or 256 bits) but if the cryptography policy files are not installed, a {@link
 * GeneralSecurityException} will be thrown.</p> <p><em>NOTE: Because instances of this class
 * require 128-bit seeds, it is not possible to seed this RNG using the {@link #setSeed(long)}
 * method inherited from {@link Random} until the seed array has been set.</em></p>
 * @author Daniel Dyer
 * @author Chris Hennick
 */
public class AesCounterRandom extends BaseRandom implements SeekableRandom {

  private static final long serialVersionUID = 5949778642428995210L;
  private static final Logger LOG = LoggerFactory.getLogger(AesCounterRandom.class);
  private static final int DEFAULT_SEED_SIZE_BYTES = 32;
  /**
   * Theoretically, the Rijndael algorithm supports key sizes and block sizes of 16, 20, 24, 28 & 32
   * bytes. Thus, if Java contained a full implementation of Rijndael, specifying it would let us
   * support seeds of 16 to 32 and 36, 40, 44, 48, 52, 56, 60 & 64 bytes. However, neither Oracle
   * Java nor OpenJDK provides any implementation of the part of Rijndael that isn't AES.
   */
  private static final String ALGORITHM = "AES";
  @SuppressWarnings("HardcodedFileSeparator") private static final String ALGORITHM_MODE =
      ALGORITHM + "/ECB/NoPadding";
  /**
   * 128-bit counter. Note to forkers: when running a cipher in ECB mode, this counter's length
   * should equal the cipher's block size.
   */
  private static final int COUNTER_SIZE_BYTES = 16;
  private static final int INTS_PER_BLOCK = COUNTER_SIZE_BYTES / Integer.BYTES;
  /**
   * Number of blocks to encrypt at once, to construct/GC fewer arrays. This takes advantage of the
   * fact that in ECB mode, concatenating and then encrypting gives the same output as encrypting
   * and then concatenating, as long as both plaintexts are a whole number of blocks. (The AES block
   * size is 128 bits at all key lengths.)
   */
  private static final int BLOCKS_AT_ONCE = 16;
  private static final String HASH_ALGORITHM = "SHA-256";
  private static final int MAX_TOTAL_SEED_LENGTH_BYTES;
  private static final byte[] ZEROES = new byte[COUNTER_SIZE_BYTES];
  @SuppressWarnings("CanBeFinal") private static int MAX_KEY_LENGTH_BYTES = 0;

  static {
    try {
      MAX_KEY_LENGTH_BYTES = Cipher.getMaxAllowedKeyLength(ALGORITHM_MODE) / 8;
    } catch (final GeneralSecurityException e) {
      throw new RuntimeException(e);
    }
    LOG.info("Maximum allowed key length for AES is {} bytes", MAX_KEY_LENGTH_BYTES);
    MAX_KEY_LENGTH_BYTES = Math.min(MAX_KEY_LENGTH_BYTES, 32);
    MAX_TOTAL_SEED_LENGTH_BYTES = MAX_KEY_LENGTH_BYTES + COUNTER_SIZE_BYTES;
  }

  private final byte[] currentBlock;
  // WARNING: Don't initialize any instance fields at declaration; they may be initialized too late!
  @SuppressWarnings("InstanceVariableMayNotBeInitializedByReadObject") private transient Cipher
      cipher;
  private volatile byte[] counter;
  private volatile byte[] counterInput;
  private volatile boolean seeded;
  private volatile int index;

  /**
   * Creates a new RNG and seeds it using 256 bits from the {@link DefaultSeedGenerator}.
   * @throws SeedException if the {@link DefaultSeedGenerator} fails to generate a seed.
   */
  public AesCounterRandom() throws SeedException {
    this(DEFAULT_SEED_SIZE_BYTES);
  }

  /**
   * Seed the RNG using the provided seed generation strategy to create a 256-bit seed.
   * @param seedGenerator The seed generation strategy that will provide the seed value for this
   *     RNG.
   * @throws SeedException if there is a problem generating a seed.
   */
  public AesCounterRandom(final SeedGenerator seedGenerator) throws SeedException {
    this(seedGenerator.generateSeed(DEFAULT_SEED_SIZE_BYTES));
  }

  /**
   * Seed the RNG using the {@link DefaultSeedGenerator} to create a seed of the specified size.
   * @param seedSizeBytes The number of bytes to use for seed data. Valid values range from 16
   *     to {@link #getMaxKeyLengthBytes()} + 16.
   * @throws SeedException if the {@link DefaultSeedGenerator} fails to generate a seed.
   */
  public AesCounterRandom(final int seedSizeBytes) throws SeedException {
    this(DefaultSeedGenerator.DEFAULT_SEED_GENERATOR.generateSeed(seedSizeBytes));
  }

  /**
   * Creates an RNG and seeds it with the specified seed data.
   * @param seed The seed data used to initialise the RNG. Length must be at least 16 and no
   *     more than {@link #getMaxKeyLengthBytes()} + 16.
   */
  public AesCounterRandom(final byte[] seed) {
    super(seed);
    currentBlock = new byte[COUNTER_SIZE_BYTES * BLOCKS_AT_ONCE];
    index = currentBlock.length; // force generation of first block on demand
  }

  /**
   * Returns the maximum length in bytes of an AES key, which is {@code
   * Math.min(Cipher.getMaxAllowedKeyLength("AES/ECB/NoPadding") / 8, 32)}. If the seed is longer
   * than this, part of it becomes the counter's initial value. Otherwise, the full seed becomes the
   * AES key and the counter is initially zero.
   * @return the maximum length in bytes of an AES key.
   */
  public static int getMaxKeyLengthBytes() {
    return MAX_KEY_LENGTH_BYTES;
  }

  private static int getKeyLength(final byte[] input) {
    return (input.length > MAX_KEY_LENGTH_BYTES) ? MAX_KEY_LENGTH_BYTES
        : ((input.length >= 24) ? 24 : 16);
  }

  @Override public ToStringHelper addSubclassFields(final ToStringHelper original) {
    return original.add("counter", BinaryUtils.convertBytesToHexString(counter))
        .add("cipher", cipher);
  }

  @Override protected void initTransientFields() {
    super.initTransientFields();
    if (counter == null) {
      counter = new byte[COUNTER_SIZE_BYTES];
    }
    if (counterInput == null) {
      counterInput = new byte[COUNTER_SIZE_BYTES * BLOCKS_AT_ONCE];
    }
    try {
      cipher = Cipher.getInstance(ALGORITHM_MODE);
    } catch (NoSuchAlgorithmException | NoSuchPaddingException e) {
      throw new RuntimeException("JVM doesn't provide " + ALGORITHM_MODE, e);
    }
  }

  private void incrementCounter() {
    for (int i = 0; i < counter.length; i++) {
      ++counter[i];
      if (counter[i] != 0) // Check whether we need to loop again to carry the one.
      {
        break;
      }
    }
  }

  /**
   * Generates BLOCKS_AT_ONCE 128-bit (16-byte) blocks. Copies them to currentBlock.
   * @throws IllegalStateException If there is a problem with the cipher that generates the
   *     random data.
   */
  private void nextBlock() {
    for (int i = 0; i < BLOCKS_AT_ONCE; i++) {
      incrementCounter();
      System.arraycopy(counter, 0, counterInput, i * COUNTER_SIZE_BYTES, COUNTER_SIZE_BYTES);
    }
    try {
      cipher.doFinal(counterInput, 0, COUNTER_SIZE_BYTES * BLOCKS_AT_ONCE, currentBlock);
    } catch (final GeneralSecurityException ex) {
      // Should never happen.  If initialisation succeeds without exceptions
      // we should be able to proceed indefinitely without exceptions.
      throw new IllegalStateException("Failed creating next random block.", ex);
    }
  }

  @Override protected final int next(final int bits) {
    lock.lock();
    int result;
    try {
      if ((currentBlock.length - index) < 4) {
        nextBlock();
        index = 0;
      }
      result = BinaryUtils.convertBytesToInt(currentBlock, index);
      index += 4;
    } finally {
      lock.unlock();
    }
    return result >>> (32 - bits);
  }

  /**
   * {@inheritDoc} If the seed is not of the maximum length, it is combined with the existing seed
   * using SHA-256.
   */
  @Override public void setSeed(final byte[] seed) {
    if (seed.length > MAX_TOTAL_SEED_LENGTH_BYTES) {
      throw new IllegalArgumentException(
          "Seed too long: maximum " + MAX_TOTAL_SEED_LENGTH_BYTES + " bytes");
    }
    try {
      final byte[] key;
      if (seed.length == MAX_KEY_LENGTH_BYTES) {
        key = seed.clone();
      } else {
        lock.lock();
        boolean weAreSeeded;
        try {
          weAreSeeded = seeded;
        } finally {
          lock.unlock();
        }
        if (weAreSeeded) {
          // Extend the key
          final byte[] newSeed = new byte[this.seed.length + seed.length];
          System.arraycopy(this.seed, 0, newSeed, 0, this.seed.length);
          System.arraycopy(seed, 0, newSeed, this.seed.length, seed.length);
          final int keyLength = getKeyLength(newSeed);
          if (newSeed.length > keyLength) {
            final MessageDigest md = MessageDigest.getInstance(HASH_ALGORITHM);
            md.update(newSeed);
            key = Arrays.copyOf(md.digest(), keyLength);
          } else {
            key = newSeed;
          }
        } else {
          key = seed.clone();
        }
      }
      lock.lock();
      try {
        setSeedInternal(key);
        entropyBits.addAndGet(8L * (seed.length - key.length));
      } finally {
        lock.unlock();
      }
    } catch (final NoSuchAlgorithmException e) {
      throw new RuntimeException(e);
    }
  }

  /**
   * Combines the given seed with the existing seed using SHA-256.
   */
  @Override @SuppressWarnings("contracts.postcondition.not.satisfied")
  public void setSeed(final long seed) {
    if (superConstructorFinished) {
      final byte[] seedBytes = BinaryUtils.convertLongToBytes(seed);
      setSeed(seedBytes);
    }
  }

  @Override protected void setSeedInternal(final byte[] seed) {
    final int seedLength = seed.length;
    if ((seedLength < 16) || (seedLength > MAX_TOTAL_SEED_LENGTH_BYTES)) {
      throw new IllegalArgumentException(String
          .format("Seed length is %d bytes; need 16 to %d bytes", seedLength,
              MAX_TOTAL_SEED_LENGTH_BYTES));
    }
    super.setSeedInternal(seed);
    // determine how much of seed can go to key
    final int keyLength = getKeyLength(seed);
    final byte[] key = Arrays.copyOfRange(seed, 0, keyLength);
    // rest goes to counter
    int bytesToCopyToCounter = seedLength - keyLength;
    System.arraycopy(seed, keyLength, counter, 0, bytesToCopyToCounter);
    System.arraycopy(ZEROES, 0, counter, bytesToCopyToCounter,
        COUNTER_SIZE_BYTES - bytesToCopyToCounter);
    try {
      cipher.init(Cipher.ENCRYPT_MODE, new SecretKeySpec(key, ALGORITHM));
    } catch (final InvalidKeyException e) {
      throw new RuntimeException("Invalid key: " + Arrays.toString(key), e);
    }
    if (currentBlock != null) {
      index = currentBlock.length;
    } // else it'll be initialized in ctor
    seeded = true;
  }

  /** Returns the longest supported seed length. */
  @Override public int getNewSeedLength() {
    return MAX_TOTAL_SEED_LENGTH_BYTES;
  }

  @Override public void advance(final long delta) {
    if (delta == 0) {
      return;
    }
<<<<<<< HEAD
    final byte[] addendDigits = new byte[counter.length];
    System.arraycopy(BinaryUtils.convertLongToBytes(delta), 0, addendDigits,
        counter.length - LONG_BYTES, LONG_BYTES);
    if (delta < 0) {
      // Sign extend
      for (int i = 0; i < (counter.length - LONG_BYTES); i++) {
        addendDigits[i] = -1;
      }
    }
=======
    long blocksDelta = delta / INTS_PER_BLOCK;
    int deltaWithinBlock = (int) (delta % INTS_PER_BLOCK);
>>>>>>> d46c92e5
    lock.lock();
    try {
      index += deltaWithinBlock;
      if (index >= COUNTER_SIZE_BYTES) {
        index -= COUNTER_SIZE_BYTES;
        blocksDelta++;
      } else if (index < 0) {
        index += COUNTER_SIZE_BYTES;
        blocksDelta--;
      }
      final byte[] addendDigits = new byte[counter.length];
      System.arraycopy(BinaryUtils.convertLongToBytes(blocksDelta), 0, addendDigits,
          counter.length - Long.BYTES, Long.BYTES);
      if (blocksDelta < 0) {
        // Sign extend
        for (int i = 0; i < (counter.length - Long.BYTES); i++) {
          addendDigits[i] = -1;
        }
      }
      boolean carry = false;
      for (int i = 0; i < counter.length; i++) {
        final byte oldCounter = counter[i];
        counter[i] += addendDigits[counter.length - i - 1] + (carry ? 1 : 0);
        carry = ((counter[i] < oldCounter) || (carry && (counter[i] == oldCounter)));
        nextBlock();
      }
    } finally {
      lock.unlock();
    }
  }
}<|MERGE_RESOLUTION|>--- conflicted
+++ resolved
@@ -15,6 +15,7 @@
 // ============================================================================
 package io.github.pr0methean.betterrandom.prng;
 
+import static io.github.pr0methean.betterrandom.util.Java8Constants.INT_BYTES;
 import static io.github.pr0methean.betterrandom.util.Java8Constants.LONG_BYTES;
 
 import com.google.common.base.MoreObjects.ToStringHelper;
@@ -66,7 +67,7 @@
    * should equal the cipher's block size.
    */
   private static final int COUNTER_SIZE_BYTES = 16;
-  private static final int INTS_PER_BLOCK = COUNTER_SIZE_BYTES / Integer.BYTES;
+  private static final int INTS_PER_BLOCK = COUNTER_SIZE_BYTES / INT_BYTES;
   /**
    * Number of blocks to encrypt at once, to construct/GC fewer arrays. This takes advantage of the
    * fact that in ECB mode, concatenating and then encrypting gives the same output as encrypting
@@ -316,20 +317,8 @@
     if (delta == 0) {
       return;
     }
-<<<<<<< HEAD
-    final byte[] addendDigits = new byte[counter.length];
-    System.arraycopy(BinaryUtils.convertLongToBytes(delta), 0, addendDigits,
-        counter.length - LONG_BYTES, LONG_BYTES);
-    if (delta < 0) {
-      // Sign extend
-      for (int i = 0; i < (counter.length - LONG_BYTES); i++) {
-        addendDigits[i] = -1;
-      }
-    }
-=======
     long blocksDelta = delta / INTS_PER_BLOCK;
     int deltaWithinBlock = (int) (delta % INTS_PER_BLOCK);
->>>>>>> d46c92e5
     lock.lock();
     try {
       index += deltaWithinBlock;
@@ -342,10 +331,10 @@
       }
       final byte[] addendDigits = new byte[counter.length];
       System.arraycopy(BinaryUtils.convertLongToBytes(blocksDelta), 0, addendDigits,
-          counter.length - Long.BYTES, Long.BYTES);
+          counter.length - LONG_BYTES, LONG_BYTES);
       if (blocksDelta < 0) {
         // Sign extend
-        for (int i = 0; i < (counter.length - Long.BYTES); i++) {
+        for (int i = 0; i < (counter.length - LONG_BYTES); i++) {
           addendDigits[i] = -1;
         }
       }
