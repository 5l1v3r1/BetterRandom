// ============================================================================
//   Copyright 2006-2012 Daniel W. Dyer
//
//   Licensed under the Apache License, Version 2.0 (the "License");
//   you may not use this file except in compliance with the License.
//   You may obtain a copy of the License at
//
//       http://www.apache.org/licenses/LICENSE-2.0
//
//   Unless required by applicable law or agreed to in writing, software
//   distributed under the License is distributed on an "AS IS" BASIS,
//   WITHOUT WARRANTIES OR CONDITIONS OF ANY KIND, either express or implied.
//   See the License for the specific language governing permissions and
//   limitations under the License.
// ============================================================================
package io.github.pr0methean.betterrandom.prng;

import static io.github.pr0methean.betterrandom.util.Java8Constants.INT_BYTES;
import static io.github.pr0methean.betterrandom.util.Java8Constants.LONG_BYTES;

import com.google.common.base.MoreObjects.ToStringHelper;
import io.github.pr0methean.betterrandom.SeekableRandom;
import io.github.pr0methean.betterrandom.seed.DefaultSeedGenerator;
import io.github.pr0methean.betterrandom.seed.SeedException;
import io.github.pr0methean.betterrandom.seed.SeedGenerator;
import io.github.pr0methean.betterrandom.util.BinaryUtils;
import java.nio.ByteOrder;
import java.security.GeneralSecurityException;
import java.security.InvalidKeyException;
import java.security.MessageDigest;
import java.security.NoSuchAlgorithmException;
import java.util.Arrays;
import java.util.Random;
import javax.crypto.Cipher;
import javax.crypto.NoSuchPaddingException;
import javax.crypto.spec.SecretKeySpec;
import org.slf4j.LoggerFactory;

/**
 * <p>Non-linear random number generator based on the AES block cipher in counter mode. Uses the
 * seed as a key to encrypt a 128-bit counter using AES(Rijndael).</p> <p>By default, we only use a
 * 128-bit key for the cipher because any larger key requires the inconvenience of installing the
 * unlimited strength cryptography policy files for the Java platform.  Larger keys may be used (192
 * or 256 bits) but if the cryptography policy files are not installed, a {@link
 * GeneralSecurityException} will be thrown.</p> <p><em>NOTE: Because instances of this class
 * require 128-bit seeds, it is not possible to seed this RNG using the {@link #setSeed(long)}
 * method inherited from {@link Random} until the seed array has been set.</em></p>
 * @author Daniel Dyer
 * @author Chris Hennick
 */
public class AesCounterRandom extends BaseRandom implements SeekableRandom {

  private static final long serialVersionUID = 5949778642428995210L;
  private static final int DEFAULT_SEED_SIZE_BYTES = 32;
  /**
   * Theoretically, the Rijndael algorithm supports key sizes and block sizes of 16, 20, 24, 28 & 32
   * bytes. Thus, if Java contained a full implementation of Rijndael, specifying it would let us
   * support seeds of 16 to 32 and 36, 40, 44, 48, 52, 56, 60 & 64 bytes. However, neither Oracle
   * Java nor OpenJDK provides any implementation of the part of Rijndael that isn't AES.
   */
  private static final String ALGORITHM = "AES";
  @SuppressWarnings("HardcodedFileSeparator") private static final String ALGORITHM_MODE =
      ALGORITHM + "/ECB/NoPadding";
  /**
   * 128-bit counter. Package-visible for testing. Note to forkers: when running a cipher in ECB
   * mode, this counter's length should equal the cipher's block size.
   */
  static final int COUNTER_SIZE_BYTES = 16;
  private static final int INTS_PER_BLOCK = COUNTER_SIZE_BYTES / INT_BYTES;
  /**
   * Number of blocks to encrypt at once, to construct/GC fewer arrays. This takes advantage of the
   * fact that in ECB mode, concatenating and then encrypting gives the same output as encrypting
   * and then concatenating, as long as both plaintexts are a whole number of blocks. (The AES block
   * size is 128 bits at all key lengths.)
   */
  private static final int BLOCKS_AT_ONCE = 16;
  private static final int BYTES_AT_ONCE = COUNTER_SIZE_BYTES * BLOCKS_AT_ONCE;
  private static final String HASH_ALGORITHM = "SHA-256";
  private static final int MAX_TOTAL_SEED_LENGTH_BYTES;
  private static final byte[] ZEROES = new byte[COUNTER_SIZE_BYTES];
  @SuppressWarnings("CanBeFinal") private static int MAX_KEY_LENGTH_BYTES = 0;
  private static final ThreadLocal<byte[]> ADDEND_DIGITS
      = ThreadLocal.withInitial(() -> new byte[COUNTER_SIZE_BYTES]);

  static {
    try {
      MAX_KEY_LENGTH_BYTES = Cipher.getMaxAllowedKeyLength(ALGORITHM_MODE) / 8;
    } catch (final GeneralSecurityException e) {
      throw new RuntimeException(e);
    }
    LoggerFactory.getLogger(AesCounterRandom.class)
        .info("Maximum allowed key length for AES is {} bytes", MAX_KEY_LENGTH_BYTES);
    MAX_KEY_LENGTH_BYTES = Math.min(MAX_KEY_LENGTH_BYTES, 32);
    MAX_TOTAL_SEED_LENGTH_BYTES = MAX_KEY_LENGTH_BYTES + COUNTER_SIZE_BYTES;
  }

  private final byte[] currentBlock;
  // WARNING: Don't initialize any instance fields at declaration; they may be initialized too late!
  @SuppressWarnings("InstanceVariableMayNotBeInitializedByReadObject") private transient Cipher
      cipher;
  private volatile byte[] counter;
  private volatile byte[] counterInput;
  private volatile boolean seeded;
  private volatile int index;

  /**
   * Creates a new RNG and seeds it using 256 bits from the {@link DefaultSeedGenerator}.
   * @throws SeedException if the {@link DefaultSeedGenerator} fails to generate a seed.
   */
  public AesCounterRandom() throws SeedException {
    this(DEFAULT_SEED_SIZE_BYTES);
  }

  /**
   * Seed the RNG using the provided seed generation strategy to create a 256-bit seed.
   * @param seedGenerator The seed generation strategy that will provide the seed value for this
   *     RNG.
   * @throws SeedException if there is a problem generating a seed.
   */
  public AesCounterRandom(final SeedGenerator seedGenerator) throws SeedException {
    this(seedGenerator.generateSeed(DEFAULT_SEED_SIZE_BYTES));
  }

  /**
   * Seed the RNG using the {@link DefaultSeedGenerator} to create a seed of the specified size.
   * @param seedSizeBytes The number of bytes to use for seed data. Valid values range from 16
   *     to {@link #getMaxKeyLengthBytes()} + 16.
   * @throws SeedException if the {@link DefaultSeedGenerator} fails to generate a seed.
   */
  public AesCounterRandom(final int seedSizeBytes) throws SeedException {
    this(DefaultSeedGenerator.DEFAULT_SEED_GENERATOR.generateSeed(seedSizeBytes));
  }

  /**
   * Creates an RNG and seeds it with the specified seed data.
   * @param seed The seed data used to initialise the RNG. Length must be at least 16 and no
   *     more than {@link #getMaxKeyLengthBytes()} + 16.
   */
  public AesCounterRandom(final byte[] seed) {
    super(seed);
    currentBlock = new byte[BYTES_AT_ONCE];
    index = BYTES_AT_ONCE; // force generation of first block on demand
  }

  /**
   * Returns the maximum length in bytes of an AES key, which is {@code
   * Math.min(Cipher.getMaxAllowedKeyLength("AES/ECB/NoPadding") / 8, 32)}. If the seed is longer
   * than this, part of it becomes the counter's initial value. Otherwise, the full seed becomes the
   * AES key and the counter is initially zero.
   * @return the maximum length in bytes of an AES key.
   */
  public static int getMaxKeyLengthBytes() {
    return MAX_KEY_LENGTH_BYTES;
  }

  private static int getKeyLength(final byte[] input) {
    return (input.length > MAX_KEY_LENGTH_BYTES) ? MAX_KEY_LENGTH_BYTES
        : ((input.length >= 24) ? 24 : 16);
  }

  @Override public ToStringHelper addSubclassFields(final ToStringHelper original) {
    return original.add("counter", BinaryUtils.convertBytesToHexString(counter))
        .add("cipher", cipher)
        .add("index", index);
  }

  @Override protected void initTransientFields() {
    super.initTransientFields();
    if (counter == null) {
      counter = new byte[COUNTER_SIZE_BYTES];
    }
    if (counterInput == null) {
      counterInput = new byte[BYTES_AT_ONCE];
    }
    try {
      cipher = Cipher.getInstance(ALGORITHM_MODE);
    } catch (NoSuchAlgorithmException | NoSuchPaddingException e) {
      throw new RuntimeException("JVM doesn't provide " + ALGORITHM_MODE, e);
    }
  }

  private void incrementCounter() {
    for (int i = 0; i < COUNTER_SIZE_BYTES; i++) {
      ++counter[i];
      if (counter[i] != 0) // Check whether we need to loop again to carry the one.
      {
        break;
      }
    }
  }

  /**
   * Generates BLOCKS_AT_ONCE 128-bit (16-byte) blocks. Copies them to currentBlock.
   * @throws IllegalStateException If there is a problem with the cipher that generates the
   *     random data.
   */
  private void nextBlock() {
    for (int i = 0; i < BLOCKS_AT_ONCE; i++) {
      incrementCounter();
      System.arraycopy(counter, 0, counterInput, i * COUNTER_SIZE_BYTES, COUNTER_SIZE_BYTES);
    }
    try {
      cipher.doFinal(counterInput, 0, COUNTER_SIZE_BYTES * BLOCKS_AT_ONCE, currentBlock);
    } catch (final GeneralSecurityException ex) {
      // Should never happen.  If initialisation succeeds without exceptions
      // we should be able to proceed indefinitely without exceptions.
      throw new IllegalStateException("Failed creating next random block.", ex);
    }
  }

  @Override protected final int next(final int bits) {
    lock.lock();
    int result;
    try {
      if ((BYTES_AT_ONCE - index) < 4) {
        nextBlock();
        index = 0;
      }
      result = BinaryUtils.convertBytesToInt(currentBlock, index);
      index += 4;
    } finally {
      lock.unlock();
    }
    return result >>> (32 - bits);
  }

  /**
   * {@inheritDoc} If the seed is not of the maximum length, it is combined with the existing seed
   * using SHA-256.
   */
  @Override public void setSeed(final byte[] seed) {
    checkNotTooLong(seed);
    try {
      final byte[] key;
      if (seed.length == MAX_KEY_LENGTH_BYTES) {
        key = seed.clone();
      } else {
        lock.lock();
        boolean weAreSeeded;
        try {
          weAreSeeded = seeded;
        } finally {
          lock.unlock();
        }
        if (weAreSeeded) {
          // Extend the key
          final byte[] newSeed = new byte[this.seed.length + seed.length];
          System.arraycopy(this.seed, 0, newSeed, 0, this.seed.length);
          System.arraycopy(seed, 0, newSeed, this.seed.length, seed.length);
          final int keyLength = getKeyLength(newSeed);
          if (newSeed.length > keyLength) {
            final MessageDigest md = MessageDigest.getInstance(HASH_ALGORITHM);
            md.update(newSeed);
            key = Arrays.copyOf(md.digest(), keyLength);
          } else {
            key = newSeed;
          }
        } else {
          key = seed.clone();
        }
      }
      lock.lock();
      try {
        setSeedInternal(key);
        entropyBits.addAndGet(8L * (seed.length - key.length));
      } finally {
        lock.unlock();
      }
    } catch (final NoSuchAlgorithmException e) {
      throw new RuntimeException(e);
    }
  }

  private void checkNotTooLong(byte[] seed) {
    if (seed.length > MAX_TOTAL_SEED_LENGTH_BYTES) {
      throw new IllegalArgumentException(String.format(
          "Seed length is %d bytes; maximum is %d bytes", seed.length, MAX_TOTAL_SEED_LENGTH_BYTES));
    }
  }

  /**
   * Combines the given seed with the existing seed using SHA-256.
   */
  @Override @SuppressWarnings("contracts.postcondition.not.satisfied")
  public void setSeed(final long seed) {
    if (superConstructorFinished) {
      final byte[] seedBytes = BinaryUtils.convertLongToBytes(seed);
      setSeed(seedBytes);
    }
  }

  @Override protected void setSeedInternal(final byte[] seed) {
    checkNotTooLong(seed);
    if (seed.length < 16) {
      throw new IllegalArgumentException(String.format(
          "Seed length is %d bytes; need at least 16 bytes", seed.length));
    }
    super.setSeedInternal(seed);
    // determine how much of seed can go to key
    final int keyLength = getKeyLength(seed);
    final byte[] key = Arrays.copyOfRange(seed, 0, keyLength);
    // rest goes to counter
    int bytesToCopyToCounter = seed.length - keyLength;
    System.arraycopy(seed, keyLength, counter, 0, bytesToCopyToCounter);
    System.arraycopy(ZEROES, 0, counter, bytesToCopyToCounter,
        COUNTER_SIZE_BYTES - bytesToCopyToCounter);
    try {
      cipher.init(Cipher.ENCRYPT_MODE, new SecretKeySpec(key, ALGORITHM));
    } catch (final InvalidKeyException e) {
      throw new RuntimeException("Invalid key: " + Arrays.toString(key), e);
    }
    if (currentBlock != null) {
      index = BYTES_AT_ONCE;
    } // else it'll be initialized in ctor
    seeded = true;
  }

  /** Returns the longest supported seed length. */
  @Override public int getNewSeedLength() {
    return MAX_TOTAL_SEED_LENGTH_BYTES;
  }

  @Override public void advance(final long delta) {
    if (delta == 0) {
      return;
    }
    long blocksDelta = delta / INTS_PER_BLOCK;
    int deltaWithinBlock = (int) (delta % INTS_PER_BLOCK) * INT_BYTES;
    lock.lock();
    try {
      int newIndex = index + deltaWithinBlock;
      while (newIndex >= COUNTER_SIZE_BYTES) {
        newIndex -= COUNTER_SIZE_BYTES;
        blocksDelta++;
      }
      while (newIndex < 0) {
        newIndex += COUNTER_SIZE_BYTES;
        blocksDelta--;
      }
      blocksDelta -= BLOCKS_AT_ONCE; // Compensate for the increment during nextBlock() below
<<<<<<< HEAD
      final byte[] addendDigits = new byte[COUNTER_SIZE_BYTES];
      System.arraycopy(BinaryUtils.convertLongToBytes(blocksDelta, ByteOrder.BIG_ENDIAN), 0,
          addendDigits, COUNTER_SIZE_BYTES - LONG_BYTES,
          LONG_BYTES);
=======
      final byte[] addendDigits = ADDEND_DIGITS.get();
      System.arraycopy(ZEROES, 0, addendDigits, 0, COUNTER_SIZE_BYTES - Long.BYTES);
      BinaryUtils.convertLongToBytes(blocksDelta, addendDigits, COUNTER_SIZE_BYTES - Long.BYTES);
>>>>>>> e9f0816c
      if (blocksDelta < 0) {
        // Sign extend
        for (int i = 0; i < (COUNTER_SIZE_BYTES - LONG_BYTES); i++) {
          addendDigits[i] = -1;
        }
      }
      boolean carry = false;
      for (int i = 0; i < COUNTER_SIZE_BYTES; i++) {
        final int oldCounterUnsigned = counter[i] < 0 ? counter[i] + 256 : counter[i];
        counter[i] += addendDigits[COUNTER_SIZE_BYTES - i - 1] + (carry ? 1 : 0);
        final int newCounterUnsigned = counter[i] < 0 ? counter[i] + 256 : counter[i];
        carry = (oldCounterUnsigned > newCounterUnsigned)
            || (carry && (oldCounterUnsigned == newCounterUnsigned));
      }
      nextBlock();
      index = newIndex;
    } finally {
      lock.unlock();
    }
  }

  @Override protected boolean supportsMultipleSeedLengths() {
    return true;
  }
}<|MERGE_RESOLUTION|>--- conflicted
+++ resolved
@@ -79,8 +79,12 @@
   private static final int MAX_TOTAL_SEED_LENGTH_BYTES;
   private static final byte[] ZEROES = new byte[COUNTER_SIZE_BYTES];
   @SuppressWarnings("CanBeFinal") private static int MAX_KEY_LENGTH_BYTES = 0;
-  private static final ThreadLocal<byte[]> ADDEND_DIGITS
-      = ThreadLocal.withInitial(() -> new byte[COUNTER_SIZE_BYTES]);
+  private static final ThreadLocal<byte[]> ADDEND_DIGITS = new ThreadLocal() {
+    @Override
+    protected byte[] initialValue() {
+      return new byte[COUNTER_SIZE_BYTES];
+    }
+  };
 
   static {
     try {
@@ -338,16 +342,9 @@
         blocksDelta--;
       }
       blocksDelta -= BLOCKS_AT_ONCE; // Compensate for the increment during nextBlock() below
-<<<<<<< HEAD
-      final byte[] addendDigits = new byte[COUNTER_SIZE_BYTES];
-      System.arraycopy(BinaryUtils.convertLongToBytes(blocksDelta, ByteOrder.BIG_ENDIAN), 0,
-          addendDigits, COUNTER_SIZE_BYTES - LONG_BYTES,
-          LONG_BYTES);
-=======
       final byte[] addendDigits = ADDEND_DIGITS.get();
       System.arraycopy(ZEROES, 0, addendDigits, 0, COUNTER_SIZE_BYTES - Long.BYTES);
       BinaryUtils.convertLongToBytes(blocksDelta, addendDigits, COUNTER_SIZE_BYTES - Long.BYTES);
->>>>>>> e9f0816c
       if (blocksDelta < 0) {
         // Sign extend
         for (int i = 0; i < (COUNTER_SIZE_BYTES - LONG_BYTES); i++) {
