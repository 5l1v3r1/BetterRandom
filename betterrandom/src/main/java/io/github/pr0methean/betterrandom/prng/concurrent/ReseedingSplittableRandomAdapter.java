--- conflicted
+++ resolved
@@ -20,16 +20,9 @@
 public class ReseedingSplittableRandomAdapter extends BaseSplittableRandomAdapter {
 
   private static final long serialVersionUID = 6301096404034224037L;
-<<<<<<< HEAD
   @SuppressWarnings("StaticCollection")
   private static final Map<RandomSeederThread, ReseedingSplittableRandomAdapter> INSTANCES = Collections
       .synchronizedMap(new WeakHashMap<RandomSeederThread, ReseedingSplittableRandomAdapter>(1));
-=======
-  @SuppressWarnings(
-      "StaticCollection") private static final Map<RandomSeederThread,
-      ReseedingSplittableRandomAdapter>
-      INSTANCES = Collections.synchronizedMap(new WeakHashMap<>(1));
->>>>>>> 6df10c5b
   private final SeedGenerator seedGenerator;
   // Making a transient field final only works because we use readResolve, so outside that method
   // we're always in an instance from our own constructor even when deserialized.
@@ -42,8 +35,8 @@
    *
    * @param seedGenerator The seed generator this adapter will use.
    */
-<<<<<<< HEAD
-  private ReseedingSplittableRandomAdapter(final SeedGenerator seedGenerator, RandomSeederThread randomSeeder) throws SeedException {
+  private ReseedingSplittableRandomAdapter(final SeedGenerator seedGenerator,
+      RandomSeederThread randomSeeder) throws SeedException {
     super(seedGenerator.generateSeed(Java8Constants.LONG_BYTES));
     this.seedGenerator = seedGenerator;
     this.randomSeeder.set(randomSeeder);
@@ -55,19 +48,6 @@
         return threadAdapter;
       }
     };
-=======
-  private ReseedingSplittableRandomAdapter(final SeedGenerator seedGenerator,
-      RandomSeederThread randomSeeder) throws SeedException {
-    super(seedGenerator.generateSeed(Long.BYTES));
-    this.seedGenerator = seedGenerator;
-    this.randomSeeder.set(randomSeeder);
-    threadLocal = ThreadLocal.withInitial(() -> {
-      SingleThreadSplittableRandomAdapter threadAdapter =
-          new SingleThreadSplittableRandomAdapter(this.seedGenerator);
-      threadAdapter.setRandomSeeder(this.randomSeeder.get());
-      return threadAdapter;
-    });
->>>>>>> 6df10c5b
   }
 
   /**
@@ -82,8 +62,7 @@
    */
   @SuppressWarnings("SynchronizationOnStaticField")
   public static ReseedingSplittableRandomAdapter getInstance(final RandomSeederThread randomSeeder,
-<<<<<<< HEAD
-     final SeedGenerator seedGenerator) throws SeedException {
+      final SeedGenerator seedGenerator) throws SeedException {
     ReseedingSplittableRandomAdapter instance = INSTANCES.get(randomSeeder);
     if (instance == null) {
       synchronized (INSTANCES) {
@@ -93,12 +72,6 @@
           INSTANCES.put(randomSeeder, instance);
         }
       }
-=======
-      final SeedGenerator seedGenerator) throws SeedException {
-    synchronized (INSTANCES) {
-      return INSTANCES.computeIfAbsent(randomSeeder,
-          randomSeeder_ -> new ReseedingSplittableRandomAdapter(seedGenerator, randomSeeder_));
->>>>>>> 6df10c5b
     }
     return instance;
   }
