package io.github.pr0methean.betterrandom.prng.concurrent;

import com.google.common.base.MoreObjects.ToStringHelper;
import io.github.pr0methean.betterrandom.prng.BaseRandom;
import io.github.pr0methean.betterrandom.seed.RandomSeederThread;
import io.github.pr0methean.betterrandom.seed.SeedException;
import io.github.pr0methean.betterrandom.seed.SeedGenerator;
import io.github.pr0methean.betterrandom.seed.SimpleRandomSeederThread;
import io.github.pr0methean.betterrandom.util.Java8Constants;
import java.util.Collections;
import java.util.Map;
import java.util.WeakHashMap;
import java8.util.SplittableRandom;

/**
 * Like {@link SplittableRandomAdapter}, but uses a {@link RandomSeederThread} to replace each
 * thread's {@link SplittableRandom} with a reseeded one as frequently as possible, but not more
 * frequently than it is being used.
 *
 * @author Chris Hennick
 */
public class ReseedingSplittableRandomAdapter extends BaseSplittableRandomAdapter {

  private static final long serialVersionUID = 6301096404034224037L;

  private static final Map<SimpleRandomSeederThread, ReseedingSplittableRandomAdapter> INSTANCES = Collections
      .synchronizedMap(new WeakHashMap<SimpleRandomSeederThread, ReseedingSplittableRandomAdapter>(1));
  private final SeedGenerator seedGenerator;
  @SuppressWarnings({"ThreadLocalNotStaticFinal", "TransientFieldNotInitialized"})
  protected transient ThreadLocal<? extends BaseRandom> threadLocal;

  /**
   * Single instance per SeedGenerator except via subclasses.
   *
   * @param seedGenerator The seed generator this adapter will use.
   */
  protected ReseedingSplittableRandomAdapter(final SeedGenerator seedGenerator,
      SimpleRandomSeederThread randomSeeder) throws SeedException {
    super(seedGenerator.generateSeed(Java8Constants.LONG_BYTES));
    this.seedGenerator = seedGenerator;
    this.randomSeeder.set(randomSeeder);
<<<<<<< HEAD
    threadLocal = createThreadLocal();
  }

  protected ThreadLocal<BaseRandom> createThreadLocal() {
    return new ThreadLocal<BaseRandom>() {
      @Override protected BaseRandom initialValue() {
        return createDelegate();
      }
    }
=======
    threadLocal = ThreadLocal.withInitial(this::createDelegate);
>>>>>>> 0bd996cf
  }

  /**
   * Creates the delegate for the calling thread.
   *
   * @return the thread-local delegate
   */
  protected BaseRandom createDelegate() {
      SingleThreadSplittableRandomAdapter threadAdapter =
          new SingleThreadSplittableRandomAdapter(this.seedGenerator);
      threadAdapter.setRandomSeeder(this.randomSeeder.get());
      return threadAdapter;
  }

  /**
   * Returns the instance backed by the given {@link SeedGenerator}.
   *
   * @param randomSeeder The random seeder the returned adapter is to use for reseeding.
   * @param seedGenerator The generator to use for initial seeding, if the instance doesn't already
   *     exist.
   * @return the ReseedingSplittableRandomAdapter backed by {@code randomSeeder}.
   * @throws SeedException if {@code randomSeeder} throws one while generating the initial
   *     seed.
   */
  @SuppressWarnings("SynchronizationOnStaticField")
  public static ReseedingSplittableRandomAdapter getInstance(final SimpleRandomSeederThread randomSeeder,
      final SeedGenerator seedGenerator) throws SeedException {
    ReseedingSplittableRandomAdapter instance = INSTANCES.get(randomSeeder);
    if (instance == null) {
      synchronized (INSTANCES) {
        instance = INSTANCES.get(randomSeeder);
        if (instance == null) {
          instance = new ReseedingSplittableRandomAdapter(seedGenerator, randomSeeder);
          INSTANCES.put(randomSeeder, instance);
        }
      }
    }
    return instance;
  }

  @Override public long getEntropyBits() {
    return threadLocal.get().getEntropyBits();
  }

  @Override public byte[] getSeed() {
    return threadLocal.get().getSeed();
  }

  @Override public void setRandomSeeder(final SimpleRandomSeederThread randomSeeder) {
    if (!this.randomSeeder.get().equals(randomSeeder)) {
      throw new UnsupportedOperationException(
          "ReseedingSplittableRandomAdapter's binding to RandomSeederThread is immutable");
    }
  }

  @Override public boolean usesParallelStreams() {
    return true;
  }

  @Override protected ToStringHelper addSubclassFields(final ToStringHelper original) {
    return original.add("randomSeeder", randomSeeder.get()).add("seedGenerator", seedGenerator);
  }

  /**
   * Returns the identical instance managed by this class, so that duplicates are eliminated.
   * @return the instance returned by {@link #getInstance(SimpleRandomSeederThread, SeedGenerator)}
   *     with this instance's parameters
   */
  protected Object readResolve() {
    return getInstance(randomSeeder.get(), seedGenerator);
  }

  @Override protected SplittableRandom getSplittableRandom() {
    final SingleThreadSplittableRandomAdapter adapterForThread
        = (SingleThreadSplittableRandomAdapter) threadLocal.get();
    return adapterForThread.getSplittableRandom();
  }

  @Override public double nextGaussian() {
    return threadLocal.get().nextGaussian();
  }

  @Override protected void debitEntropy(final long bits) {
    // Necessary because our inherited next* methods read straight through to the SplittableRandom.
    ((SingleThreadSplittableRandomAdapter) threadLocal.get()).debitEntropy(bits);
  }

  @Override protected void setSeedInternal(final byte[] seed) {
    this.seed = seed.clone();
  }

  @Override public String toString() {
    return "ReseedingSplittableRandomAdapter using " + randomSeeder;
  }

  @Override public boolean equals(Object o) {
    if (this == o) {
      return true;
    }
    if (o == null || getClass() != o.getClass()) {
      return false;
    }
    ReseedingSplittableRandomAdapter that = (ReseedingSplittableRandomAdapter) o;
    return randomSeeder.get().equals(that.randomSeeder.get());
  }

  @Override public int hashCode() {
    return randomSeeder.hashCode() + 1;
  }
}<|MERGE_RESOLUTION|>--- conflicted
+++ resolved
@@ -39,19 +39,11 @@
     super(seedGenerator.generateSeed(Java8Constants.LONG_BYTES));
     this.seedGenerator = seedGenerator;
     this.randomSeeder.set(randomSeeder);
-<<<<<<< HEAD
-    threadLocal = createThreadLocal();
-  }
-
-  protected ThreadLocal<BaseRandom> createThreadLocal() {
-    return new ThreadLocal<BaseRandom>() {
+    threadLocal = new ThreadLocal<BaseRandom>() {
       @Override protected BaseRandom initialValue() {
         return createDelegate();
       }
-    }
-=======
-    threadLocal = ThreadLocal.withInitial(this::createDelegate);
->>>>>>> 0bd996cf
+    };
   }
 
   /**
