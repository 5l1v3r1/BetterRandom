package io.github.pr0methean.betterrandom.prng.concurrent;

import com.google.common.base.MoreObjects.ToStringHelper;
import io.github.pr0methean.betterrandom.prng.BaseRandom;
import io.github.pr0methean.betterrandom.seed.RandomSeederThread;
import io.github.pr0methean.betterrandom.seed.SeedException;
import io.github.pr0methean.betterrandom.seed.SeedGenerator;
import io.github.pr0methean.betterrandom.seed.SimpleRandomSeederThread;
import io.github.pr0methean.betterrandom.util.Java8Constants;
import java.util.Collections;
import java.util.Map;
import java.util.WeakHashMap;
import java8.util.SplittableRandom;

/**
 * Like {@link SplittableRandomAdapter}, but uses a {@link RandomSeederThread} to replace each
 * thread's {@link SplittableRandom} with a reseeded one as frequently as possible, but not more
 * frequently than it is being used.
 *
 * @author Chris Hennick
 */
public class ReseedingSplittableRandomAdapter extends BaseSplittableRandomAdapter {

  private static final long serialVersionUID = 6301096404034224037L;
<<<<<<< HEAD
  @SuppressWarnings("StaticCollection")
  private static final Map<SimpleRandomSeederThread, ReseedingSplittableRandomAdapter> INSTANCES = Collections
      .synchronizedMap(new WeakHashMap<SimpleRandomSeederThread, ReseedingSplittableRandomAdapter>(1));
=======
  private static final Map<SimpleRandomSeederThread,
      ReseedingSplittableRandomAdapter>
      INSTANCES = Collections.synchronizedMap(new WeakHashMap<>(1));
>>>>>>> f89636b0
  private final SeedGenerator seedGenerator;
  @SuppressWarnings({"ThreadLocalNotStaticFinal", "TransientFieldNotInitialized"})
  protected transient ThreadLocal<BaseRandom> threadLocal;

  /**
   * Single instance per SeedGenerator.
   *
   * @param seedGenerator The seed generator this adapter will use.
   */
  protected ReseedingSplittableRandomAdapter(final SeedGenerator seedGenerator,
      SimpleRandomSeederThread randomSeeder) throws SeedException {
    super(seedGenerator.generateSeed(Java8Constants.LONG_BYTES));
    this.seedGenerator = seedGenerator;
    this.randomSeeder.set(randomSeeder);
<<<<<<< HEAD
    threadLocal = new ThreadLocal<SingleThreadSplittableRandomAdapter>() {
      @Override protected SingleThreadSplittableRandomAdapter initialValue() {
        SingleThreadSplittableRandomAdapter threadAdapter =
            new SingleThreadSplittableRandomAdapter(ReseedingSplittableRandomAdapter.this.seedGenerator);
        threadAdapter.setRandomSeeder(ReseedingSplittableRandomAdapter.this.randomSeeder.get());
        return threadAdapter;
      }
    };
=======
    threadLocal = createThreadLocal();
  }

  protected ThreadLocal<BaseRandom> createThreadLocal() {
    return ThreadLocal.withInitial(() -> {
      SingleThreadSplittableRandomAdapter threadAdapter =
          new SingleThreadSplittableRandomAdapter(this.seedGenerator);
      threadAdapter.setRandomSeeder(this.randomSeeder.get());
      return threadAdapter;
    });
>>>>>>> f89636b0
  }

  /**
   * Returns the instance backed by the given {@link SeedGenerator}.
   *
   * @param randomSeeder The random seeder the returned adapter is to use for reseeding.
   * @param seedGenerator The generator to use for initial seeding, if the instance doesn't already
   *     exist.
   * @return the ReseedingSplittableRandomAdapter backed by {@code randomSeeder}.
   * @throws SeedException if {@code randomSeeder} throws one while generating the initial
   *     seed.
   */
  @SuppressWarnings("SynchronizationOnStaticField")
  public static ReseedingSplittableRandomAdapter getInstance(final SimpleRandomSeederThread randomSeeder,
      final SeedGenerator seedGenerator) throws SeedException {
    ReseedingSplittableRandomAdapter instance = INSTANCES.get(randomSeeder);
    if (instance == null) {
      synchronized (INSTANCES) {
        instance = INSTANCES.get(randomSeeder);
        if (instance == null) {
          instance = new ReseedingSplittableRandomAdapter(seedGenerator, randomSeeder);
          INSTANCES.put(randomSeeder, instance);
        }
      }
    }
    return instance;
  }

  @Override public long getEntropyBits() {
    return threadLocal.get().getEntropyBits();
  }

  @Override public byte[] getSeed() {
    return threadLocal.get().getSeed();
  }

  @Override public void setRandomSeeder(final SimpleRandomSeederThread randomSeeder) {
    if (!this.randomSeeder.get().equals(randomSeeder)) {
      throw new UnsupportedOperationException(
          "ReseedingSplittableRandomAdapter's binding to RandomSeederThread is immutable");
    }
  }

  @Override public boolean usesParallelStreams() {
    return true;
  }

  @Override protected ToStringHelper addSubclassFields(final ToStringHelper original) {
    return original.add("randomSeeder", randomSeeder.get()).add("seedGenerator", seedGenerator);
  }

  protected Object readResolve() {
    return getInstance(randomSeeder.get(), seedGenerator);
  }

  @Override protected SplittableRandom getSplittableRandom() {
    final SingleThreadSplittableRandomAdapter adapterForThread
        = (SingleThreadSplittableRandomAdapter) threadLocal.get();
    return adapterForThread.getSplittableRandom();
  }

  @Override public double nextGaussian() {
    return threadLocal.get().nextGaussian();
  }

  @Override protected void debitEntropy(final long bits) {
    // Necessary because our inherited next* methods read straight through to the SplittableRandom.
    ((SingleThreadSplittableRandomAdapter) threadLocal.get()).debitEntropy(bits);
  }

  @Override protected void setSeedInternal(final byte[] seed) {
    this.seed = seed.clone();
  }

  @Override public String toString() {
    return "ReseedingSplittableRandomAdapter using " + randomSeeder;
  }

  @Override public boolean equals(Object o) {
    if (this == o) {
      return true;
    }
    if (o == null || getClass() != o.getClass()) {
      return false;
    }
    ReseedingSplittableRandomAdapter that = (ReseedingSplittableRandomAdapter) o;
    return randomSeeder.get().equals(that.randomSeeder.get());
  }

  @Override public int hashCode() {
    return randomSeeder.hashCode() + 1;
  }
}<|MERGE_RESOLUTION|>--- conflicted
+++ resolved
@@ -22,15 +22,9 @@
 public class ReseedingSplittableRandomAdapter extends BaseSplittableRandomAdapter {
 
   private static final long serialVersionUID = 6301096404034224037L;
-<<<<<<< HEAD
-  @SuppressWarnings("StaticCollection")
+
   private static final Map<SimpleRandomSeederThread, ReseedingSplittableRandomAdapter> INSTANCES = Collections
       .synchronizedMap(new WeakHashMap<SimpleRandomSeederThread, ReseedingSplittableRandomAdapter>(1));
-=======
-  private static final Map<SimpleRandomSeederThread,
-      ReseedingSplittableRandomAdapter>
-      INSTANCES = Collections.synchronizedMap(new WeakHashMap<>(1));
->>>>>>> f89636b0
   private final SeedGenerator seedGenerator;
   @SuppressWarnings({"ThreadLocalNotStaticFinal", "TransientFieldNotInitialized"})
   protected transient ThreadLocal<BaseRandom> threadLocal;
@@ -45,8 +39,11 @@
     super(seedGenerator.generateSeed(Java8Constants.LONG_BYTES));
     this.seedGenerator = seedGenerator;
     this.randomSeeder.set(randomSeeder);
-<<<<<<< HEAD
-    threadLocal = new ThreadLocal<SingleThreadSplittableRandomAdapter>() {
+    threadLocal = createThreadLocal();
+  }
+
+  protected ThreadLocal<BaseRandom> createThreadLocal() {
+    return new ThreadLocal<SingleThreadSplittableRandomAdapter>() {
       @Override protected SingleThreadSplittableRandomAdapter initialValue() {
         SingleThreadSplittableRandomAdapter threadAdapter =
             new SingleThreadSplittableRandomAdapter(ReseedingSplittableRandomAdapter.this.seedGenerator);
@@ -54,18 +51,6 @@
         return threadAdapter;
       }
     };
-=======
-    threadLocal = createThreadLocal();
-  }
-
-  protected ThreadLocal<BaseRandom> createThreadLocal() {
-    return ThreadLocal.withInitial(() -> {
-      SingleThreadSplittableRandomAdapter threadAdapter =
-          new SingleThreadSplittableRandomAdapter(this.seedGenerator);
-      threadAdapter.setRandomSeeder(this.randomSeeder.get());
-      return threadAdapter;
-    });
->>>>>>> f89636b0
   }
 
   /**
