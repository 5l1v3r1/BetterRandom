package io.github.pr0methean.betterrandom.prng.concurrent;

import com.google.common.base.MoreObjects.ToStringHelper;
import io.github.pr0methean.betterrandom.seed.RandomSeederThread;
import io.github.pr0methean.betterrandom.seed.SeedException;
import io.github.pr0methean.betterrandom.seed.SeedGenerator;
<<<<<<< HEAD
import io.github.pr0methean.betterrandom.util.Java8Constants;
=======
import io.github.pr0methean.betterrandom.seed.SimpleRandomSeederThread;
>>>>>>> 37b1247a
import java.util.Collections;
import java.util.Map;
import java.util.WeakHashMap;
import java8.util.SplittableRandom;

/**
 * Like {@link SplittableRandomAdapter}, but uses a {@link RandomSeederThread} to replace each
 * thread's {@link SplittableRandom} with a reseeded one as frequently as possible, but not more
 * frequently than it is being used.
 *
 * @author Chris Hennick
 */
public class ReseedingSplittableRandomAdapter extends BaseSplittableRandomAdapter {

  private static final long serialVersionUID = 6301096404034224037L;
<<<<<<< HEAD
  @SuppressWarnings("StaticCollection")
  private static final Map<RandomSeederThread, ReseedingSplittableRandomAdapter> INSTANCES = Collections
      .synchronizedMap(new WeakHashMap<RandomSeederThread, ReseedingSplittableRandomAdapter>(1));
=======
  @SuppressWarnings(
      "StaticCollection") private static final Map<SimpleRandomSeederThread,
      ReseedingSplittableRandomAdapter>
      INSTANCES = Collections.synchronizedMap(new WeakHashMap<>(1));
>>>>>>> 37b1247a
  private final SeedGenerator seedGenerator;
  // Making a transient field final only works because we use readResolve, so outside that method
  // we're always in an instance from our own constructor even when deserialized.
  @SuppressWarnings({"ThreadLocalNotStaticFinal", "TransientFieldNotInitialized"})
  private final transient ThreadLocal<SingleThreadSplittableRandomAdapter> threadLocal;

  /**
   * Single instance per SeedGenerator.
   *
   * @param seedGenerator The seed generator this adapter will use.
   */
  private ReseedingSplittableRandomAdapter(final SeedGenerator seedGenerator,
<<<<<<< HEAD
      RandomSeederThread randomSeeder) throws SeedException {
    super(seedGenerator.generateSeed(Java8Constants.LONG_BYTES));
=======
      SimpleRandomSeederThread randomSeeder) throws SeedException {
    super(seedGenerator.generateSeed(Long.BYTES));
>>>>>>> 37b1247a
    this.seedGenerator = seedGenerator;
    this.randomSeeder.set(randomSeeder);
    threadLocal = new ThreadLocal<SingleThreadSplittableRandomAdapter>() {
      @Override protected SingleThreadSplittableRandomAdapter initialValue() {
        SingleThreadSplittableRandomAdapter threadAdapter =
            new SingleThreadSplittableRandomAdapter(ReseedingSplittableRandomAdapter.this.seedGenerator);
        threadAdapter.setRandomSeeder(ReseedingSplittableRandomAdapter.this.randomSeeder.get());
        return threadAdapter;
      }
    };
  }

  /**
   * Returns the instance backed by the given {@link SeedGenerator}.
   *
   * @param randomSeeder The random seeder the returned adapter is to use for reseeding.
   * @param seedGenerator The generator to use for initial seeding, if the instance doesn't already
   *     exist.
   * @return the ReseedingSplittableRandomAdapter backed by {@code randomSeeder}.
   * @throws SeedException if {@code randomSeeder} throws one while generating the initial
   *     seed.
   */
  @SuppressWarnings("SynchronizationOnStaticField")
  public static ReseedingSplittableRandomAdapter getInstance(final SimpleRandomSeederThread randomSeeder,
      final SeedGenerator seedGenerator) throws SeedException {
    ReseedingSplittableRandomAdapter instance = INSTANCES.get(randomSeeder);
    if (instance == null) {
      synchronized (INSTANCES) {
        instance = INSTANCES.get(randomSeeder);
        if (instance == null) {
          instance = new ReseedingSplittableRandomAdapter(seedGenerator, randomSeeder);
          INSTANCES.put(randomSeeder, instance);
        }
      }
    }
    return instance;
  }

  @Override public long getEntropyBits() {
    return threadLocal.get().getEntropyBits();
  }

  @Override public byte[] getSeed() {
    return threadLocal.get().getSeed();
  }

  @Override public void setRandomSeeder(final SimpleRandomSeederThread randomSeeder) {
    if (!this.randomSeeder.get().equals(randomSeeder)) {
      throw new UnsupportedOperationException(
          "ReseedingSplittableRandomAdapter's binding to RandomSeederThread is immutable");
    }
  }

  @Override public boolean usesParallelStreams() {
    return true;
  }

  @Override protected ToStringHelper addSubclassFields(final ToStringHelper original) {
    return original.add("randomSeeder", randomSeeder.get()).add("seedGenerator", seedGenerator);
  }

  protected Object readResolve() {
    return getInstance(randomSeeder.get(), seedGenerator);
  }

  @Override protected SplittableRandom getSplittableRandom() {
    final SingleThreadSplittableRandomAdapter adapterForThread = threadLocal.get();
    return adapterForThread.getSplittableRandom();
  }

  @Override protected void debitEntropy(final long bits) {
    // Necessary because our inherited next* methods read straight through to the SplittableRandom.
    threadLocal.get().debitEntropy(bits);
  }

  @Override protected void setSeedInternal(final byte[] seed) {
    this.seed = seed.clone();
  }

  @Override public String toString() {
    return "ReseedingSplittableRandomAdapter using " + randomSeeder;
  }

  @Override public boolean equals(Object o) {
    if (this == o) {
      return true;
    }
    if (o == null || getClass() != o.getClass()) {
      return false;
    }
    ReseedingSplittableRandomAdapter that = (ReseedingSplittableRandomAdapter) o;
    return randomSeeder.get().equals(that.randomSeeder.get());
  }

  @Override public int hashCode() {
    return randomSeeder.hashCode() + 1;
  }
}<|MERGE_RESOLUTION|>--- conflicted
+++ resolved
@@ -4,11 +4,8 @@
 import io.github.pr0methean.betterrandom.seed.RandomSeederThread;
 import io.github.pr0methean.betterrandom.seed.SeedException;
 import io.github.pr0methean.betterrandom.seed.SeedGenerator;
-<<<<<<< HEAD
+import io.github.pr0methean.betterrandom.seed.SimpleRandomSeederThread;
 import io.github.pr0methean.betterrandom.util.Java8Constants;
-=======
-import io.github.pr0methean.betterrandom.seed.SimpleRandomSeederThread;
->>>>>>> 37b1247a
 import java.util.Collections;
 import java.util.Map;
 import java.util.WeakHashMap;
@@ -24,16 +21,9 @@
 public class ReseedingSplittableRandomAdapter extends BaseSplittableRandomAdapter {
 
   private static final long serialVersionUID = 6301096404034224037L;
-<<<<<<< HEAD
   @SuppressWarnings("StaticCollection")
-  private static final Map<RandomSeederThread, ReseedingSplittableRandomAdapter> INSTANCES = Collections
+  private static final Map<SimpleRandomSeederThread, ReseedingSplittableRandomAdapter> INSTANCES = Collections
       .synchronizedMap(new WeakHashMap<RandomSeederThread, ReseedingSplittableRandomAdapter>(1));
-=======
-  @SuppressWarnings(
-      "StaticCollection") private static final Map<SimpleRandomSeederThread,
-      ReseedingSplittableRandomAdapter>
-      INSTANCES = Collections.synchronizedMap(new WeakHashMap<>(1));
->>>>>>> 37b1247a
   private final SeedGenerator seedGenerator;
   // Making a transient field final only works because we use readResolve, so outside that method
   // we're always in an instance from our own constructor even when deserialized.
@@ -46,13 +36,8 @@
    * @param seedGenerator The seed generator this adapter will use.
    */
   private ReseedingSplittableRandomAdapter(final SeedGenerator seedGenerator,
-<<<<<<< HEAD
-      RandomSeederThread randomSeeder) throws SeedException {
+      SimpleRandomSeederThread randomSeeder) throws SeedException {
     super(seedGenerator.generateSeed(Java8Constants.LONG_BYTES));
-=======
-      SimpleRandomSeederThread randomSeeder) throws SeedException {
-    super(seedGenerator.generateSeed(Long.BYTES));
->>>>>>> 37b1247a
     this.seedGenerator = seedGenerator;
     this.randomSeeder.set(randomSeeder);
     threadLocal = new ThreadLocal<SingleThreadSplittableRandomAdapter>() {
