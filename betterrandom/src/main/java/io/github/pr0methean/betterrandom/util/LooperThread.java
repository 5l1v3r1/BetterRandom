package io.github.pr0methean.betterrandom.util;

import java.io.IOException;
import java.io.ObjectInputStream;
import java.io.Serializable;
import java.util.concurrent.Executors;
import java.util.concurrent.ThreadFactory;
import java.util.concurrent.locks.Lock;
import java.util.concurrent.locks.ReentrantLock;

/**
 * Wraps a thread that loops a given task until interrupted, with the iterations being
 * transactional.
 */
public abstract class LooperThread implements Serializable {

  /**
   * Singleton-ization of {@link Executors#defaultThreadFactory()}.
   */
  protected static final ThreadFactory DEFAULT_THREAD_FACTORY = Executors.defaultThreadFactory();

  /**
   * The thread holds this lock whenever it is running {@link #iterate()}.
   */
  protected final Lock lock = new ReentrantLock(true);
  protected final Lock threadLock = new ReentrantLock();
  protected transient volatile Thread thread;
  protected final ThreadFactory factory;
  private volatile boolean running; // must be tracked for deserialization
  private volatile boolean everStarted;

  /**
   * Constructs a LooperThread with all properties as defaults.
   */
  protected LooperThread() {
    this(DEFAULT_THREAD_FACTORY);
  }

  /**
   * Constructs a LooperThread with a thread name.
   */
<<<<<<< HEAD
  @Deprecated
  protected LooperThread(final String name) {
    this(new ThreadFactory() {
      @Override public Thread newThread(Runnable r) {
        return new Thread(r, name);
=======
  protected LooperThread(final String name) {
    this(new ThreadFactory() {
      @Override public Thread newThread(Runnable r) {
        Thread thread = DEFAULT_THREAD_FACTORY.newThread(r);
        thread.setName(name);
        return thread;
>>>>>>> a7654b86
      }
    });
  }

  protected LooperThread(ThreadFactory factory) {
    this.factory = factory;
    start();
  }

  public boolean isRunning() {
    threadLock.lock();
    try {
      return thread != null && thread.isAlive();
    } finally {
      threadLock.unlock();
    }
  }

  private void readObject(ObjectInputStream in) throws IOException, ClassNotFoundException {
    in.defaultReadObject();
    if (running) {
      start();
    }
  }

  /**
   * The task that will be iterated until it returns false. Cannot be abstract for serialization
   * reasons, but must be overridden in subclasses if they are instantiated without a target {@link
   * Runnable}.
   * @return true if this thread should iterate again.
   * @throws InterruptedException if interrupted in mid-execution.
   * @throws UnsupportedOperationException if this method has not been overridden and {@link
   *     #target} was not set to non-null during construction.
   */
  @SuppressWarnings("BooleanMethodIsAlwaysInverted") protected abstract boolean iterate()
      throws InterruptedException;

  protected void start() {
    threadLock.lock();
    try {
      if (thread == null || !thread.isAlive()) {
        thread = factory.newThread(new Runnable() {
          @Override public void run() {
            LooperThread.this.run();
          }
        });
        thread.start();
        everStarted = true;
        running = true;
      }
    } finally {
      threadLock.unlock();
    }
  }

  public void interrupt() {
    threadLock.lock();
    try {
      running = false;
      if (thread != null) {
        thread.interrupt();
        thread = null;
      }
    } finally {
      threadLock.unlock();
    }
  }

  /** Only used for testing. */
  @Deprecated
  void join() throws InterruptedException {
    thread.join();
  }

  @Override
  public String toString() {
    return thread.toString();
  }

  protected Thread.State getState() {
    threadLock.lock();
    try {
      if (thread == null) {
        return everStarted ? Thread.State.TERMINATED : Thread.State.NEW;
      }
      return thread.getState();
    } finally {
      threadLock.unlock();
    }
  }

  /**
   * Runs {@link #iterate()} until either it returns false or this thread is interrupted.
   */
  private void run() {
    while (true) {
      try {
        lock.lockInterruptibly();
        try {
          if (!iterate()) {
            interrupt();
            break;
          }
        } finally {
          lock.unlock();
        }
      } catch (final InterruptedException ignored) {
        interrupt();
        break;
      }
    }
  }
}<|MERGE_RESOLUTION|>--- conflicted
+++ resolved
@@ -39,20 +39,12 @@
   /**
    * Constructs a LooperThread with a thread name.
    */
-<<<<<<< HEAD
-  @Deprecated
-  protected LooperThread(final String name) {
-    this(new ThreadFactory() {
-      @Override public Thread newThread(Runnable r) {
-        return new Thread(r, name);
-=======
   protected LooperThread(final String name) {
     this(new ThreadFactory() {
       @Override public Thread newThread(Runnable r) {
         Thread thread = DEFAULT_THREAD_FACTORY.newThread(r);
         thread.setName(name);
         return thread;
->>>>>>> a7654b86
       }
     });
   }
