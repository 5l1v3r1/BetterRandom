package io.github.pr0methean.betterrandom.util;

import java.io.IOException;
import java.io.ObjectInputStream;
import java.io.Serializable;
import java.util.concurrent.Executors;
import java.util.concurrent.ThreadFactory;
import java.util.concurrent.locks.Lock;
import java.util.concurrent.locks.ReentrantLock;

/**
 * Wraps a thread that loops a given task until interrupted, with the iterations being
 * transactional.
 */
public abstract class LooperThread implements Serializable {

  /**
   * Singleton-ization of {@link Executors#defaultThreadFactory()}.
   */
  protected static final ThreadFactory DEFAULT_THREAD_FACTORY = Executors.defaultThreadFactory();

  /**
   * The thread holds this lock whenever it is running {@link #iterate()}.
   */
  protected final Lock lock = new ReentrantLock(true);
  protected final Lock threadLock = new ReentrantLock();
  protected transient volatile Thread thread;
  protected final ThreadFactory factory;
  private volatile boolean running; // must be tracked for deserialization
  private volatile boolean everStarted;

  /**
   * Constructs a LooperThread with all properties as defaults.
   */
  protected LooperThread() {
<<<<<<< HEAD
    this(Executors.defaultThreadFactory());
=======
    this(DEFAULT_THREAD_FACTORY);
>>>>>>> f1233c08
  }

  /**
   * Constructs a LooperThread with a thread name.
   *
   * @deprecated Being replaced with a ThreadFactory parameter, so that threads can die and be
   * replaced.
   */
  @Deprecated
  protected LooperThread(final String name) {
    this(new ThreadFactory() {
      @Override public Thread newThread(Runnable r) {
        return new Thread(r, name);
      }
    });
  }

  protected LooperThread(ThreadFactory factory) {
    this.factory = factory;
    start();
  }

  public boolean isRunning() {
    threadLock.lock();
    try {
      return thread != null && thread.isAlive();
    } finally {
      threadLock.unlock();
    }
  }

  private void readObject(ObjectInputStream in) throws IOException, ClassNotFoundException {
    in.defaultReadObject();
    if (running) {
      start();
    }
  }

  /**
   * The task that will be iterated until it returns false. Cannot be abstract for serialization
   * reasons, but must be overridden in subclasses if they are instantiated without a target {@link
   * Runnable}.
   * @return true if this thread should iterate again.
   * @throws InterruptedException if interrupted in mid-execution.
   * @throws UnsupportedOperationException if this method has not been overridden and {@link
   *     #target} was not set to non-null during construction.
   */
  @SuppressWarnings("BooleanMethodIsAlwaysInverted") protected abstract boolean iterate()
      throws InterruptedException;

  protected void start() {
    threadLock.lock();
    try {
      if (thread == null || !thread.isAlive()) {
        thread = factory.newThread(new Runnable() {
          @Override public void run() {
            LooperThread.this.run();
          }
        });
        thread.start();
        everStarted = true;
        running = true;
      }
    } finally {
      threadLock.unlock();
    }
  }

  public void interrupt() {
    threadLock.lock();
    try {
      running = false;
      if (thread != null) {
        thread.interrupt();
        thread = null;
      }
    } finally {
      threadLock.unlock();
    }
  }

  /** Only used for testing. */
  @Deprecated
  void join() throws InterruptedException {
    thread.join();
  }

  @Override
  public String toString() {
    return thread.toString();
  }

  protected Thread.State getState() {
    threadLock.lock();
    try {
      if (thread == null) {
        return everStarted ? Thread.State.TERMINATED : Thread.State.NEW;
      }
      return thread.getState();
    } finally {
      threadLock.unlock();
    }
  }

  /**
   * Runs {@link #iterate()} until either it returns false or this thread is interrupted.
   */
  private void run() {
    while (true) {
      try {
        lock.lockInterruptibly();
        try {
          if (!iterate()) {
            interrupt();
            break;
          }
        } finally {
          lock.unlock();
        }
      } catch (final InterruptedException ignored) {
        interrupt();
        break;
      }
    }
  }
}<|MERGE_RESOLUTION|>--- conflicted
+++ resolved
@@ -33,11 +33,7 @@
    * Constructs a LooperThread with all properties as defaults.
    */
   protected LooperThread() {
-<<<<<<< HEAD
-    this(Executors.defaultThreadFactory());
-=======
     this(DEFAULT_THREAD_FACTORY);
->>>>>>> f1233c08
   }
 
   /**
