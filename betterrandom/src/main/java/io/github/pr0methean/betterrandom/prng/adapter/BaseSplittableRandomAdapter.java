package io.github.pr0methean.betterrandom.prng.adapter;

import io.github.pr0methean.betterrandom.prng.BaseRandom;
<<<<<<< HEAD
import io.github.pr0methean.betterrandom.util.Java8Constants;
import java8.util.SplittableRandom;
import java8.util.function.DoubleSupplier;
=======
import java.util.SplittableRandom;
>>>>>>> 251c2f3a

/**
 * Abstract class for implementations of {@link BaseRandom} that wrap one or more {@link
 * SplittableRandom} instances.
 * @author Chris Hennick
 */
public abstract class BaseSplittableRandomAdapter extends BaseRandom {

  private static final long serialVersionUID = 4273652147052638879L;

  /**
   * Constructs an instance with the given seed.
   * @param seed The seed.
   */
  protected BaseSplittableRandomAdapter(final byte[] seed) {
    super(seed);
  }

  /**
   * Constructs an instance with the given seed.
   * @param seed The seed.
   */
  protected BaseSplittableRandomAdapter(final long seed) {
    super(seed);
  }

  /**
   * Returns the {@link SplittableRandom} that is to be used to generate random numbers for the
   * current thread. ({@link SplittableRandom} isn't thread-safe.) Called by all the {@code next*}
   * methods.
   * @return the {@link SplittableRandom} to use with the current thread.
   */
  protected abstract SplittableRandom getSplittableRandom();

  /** Delegates to {@link SplittableRandom#nextDouble(double) SplittableRandom.nextDouble(bound)}. */
  @Override public double nextDouble(final double bound) {
    final double out = getSplittableRandom().nextDouble(bound);
    debitEntropy(ENTROPY_OF_DOUBLE);
    return out;
  }

  /**
   * Delegates to {@link SplittableRandom#nextDouble(double, double) SplittableRandom.nextDouble(origin,
   * bound)}.
   */
  @Override public double nextDouble(final double origin, final double bound) {
    final double out = getSplittableRandom().nextDouble(origin, bound);
    debitEntropy(ENTROPY_OF_DOUBLE);
    return out;
  }

  /** Delegates to {@link SplittableRandom#nextInt()} or {@link SplittableRandom#nextInt(int)}. */
  @Override protected int next(final int bits) {
    debitEntropy(bits);
    return (bits >= 32) ? getSplittableRandom().nextInt()
        : (bits == 31) ? getSplittableRandom().nextInt() >>> 1
        : getSplittableRandom().nextInt(1 << bits);
  }

  /** Delegates to {@link SplittableRandom#nextInt(int) SplittableRandom.nextInt(256)}. */
  @SuppressWarnings("NumericCastThatLosesPrecision") @Override public void nextBytes(
      final byte[] bytes) {
    final SplittableRandom local = getSplittableRandom();
    for (int i = 0; i < bytes.length; i++) {
      bytes[i] = (byte) (local.nextInt(256));
      debitEntropy(Byte.SIZE);
    }
  }

  /** Delegates to {@link SplittableRandom#nextInt()}. */
  @Override public int nextInt() {
    final int out = getSplittableRandom().nextInt();
    debitEntropy(Integer.SIZE);
    return out;
  }

  /** Delegates to {@link SplittableRandom#nextInt(int) SplittableRandom.nextInt(bound)}. */
  @Override public int nextInt(final int bound) {
    final int out = getSplittableRandom().nextInt(bound);
    debitEntropy(entropyOfInt(0, bound));
    return out;
  }

  /**
   * Delegates to {@link SplittableRandom#nextInt(int, int) SplittableRandom.nextInt(origin,
   * bound)}.
   */
  @Override public int nextInt(final int origin, final int bound) {
    final int out = getSplittableRandom().nextInt(origin, bound);
    debitEntropy(entropyOfInt(origin, bound));
    return out;
  }

  /** <p>Delegates to {@link SplittableRandom#nextDouble()}.</p> {@inheritDoc} */
  @Override protected boolean withProbabilityInternal(final double probability) {
    final boolean result = getSplittableRandom().nextDouble() < probability;
    // We're only outputting one bit
    debitEntropy(1);
    return result;
  }

  @Override public boolean preferSeedWithLong() {
    return true;
  }

  /** <p>Delegates to {@link SplittableRandom#nextLong()}.</p> {@inheritDoc} */
  @Override protected long nextLongNoEntropyDebit() {
    return getSplittableRandom().nextLong();
  }

  /** Delegates to {@link SplittableRandom#nextLong(long) SplittableRandom.nextLong(bound)}. */
  @Override public long nextLong(final long bound) {
    final long out = getSplittableRandom().nextLong(bound);
    debitEntropy(entropyOfLong(0, bound));
    return out;
  }

  /**
   * Delegates to {@link SplittableRandom#nextLong(long, long) SplittableRandom.nextLong(origin,
   * bound)}.
   */
  @Override public long nextLong(final long origin, final long bound) {
    final long out = getSplittableRandom().nextLong(origin, bound);
    debitEntropy(entropyOfLong(origin, bound));
    return out;
  }

  /** Delegates to {@link SplittableRandom#nextDouble()}. */
  @Override protected double nextDoubleNoEntropyDebit() {
    return getSplittableRandom().nextDouble();
  }

  /**
   * Delegates to {@link SplittableRandom#nextDouble()} via
   * {@link #internalNextGaussian(java.util.function.DoubleSupplier)}.
   */
  @Override public double nextGaussian() {
    // Upper bound. 2 Gaussians are generated from 2 nextDouble calls, which once made are either
    // used or rerolled.
    debitEntropy(ENTROPY_OF_DOUBLE);

    return internalNextGaussian(new DoubleSupplier() {
      @Override public double getAsDouble() {
        return BaseSplittableRandomAdapter.this.getSplittableRandom().nextDouble();
      }
    });
  }

  @Override protected void lockForNextGaussian() {
    // No-op.
  }

  @Override protected void unlockForNextGaussian() {
    // No-op.
  }

  /** Delegates to {@link SplittableRandom#nextBoolean()}. */
  @Override public boolean nextBoolean() {
    final boolean out = getSplittableRandom().nextBoolean();
    debitEntropy(1);
    return out;
  }

  /** Delegates to {@link SplittableRandom#nextInt(int)}. */
  @Override public float nextFloat() {
    final float out =
        getSplittableRandom().nextInt(1 << ENTROPY_OF_FLOAT) / ((float) (1 << ENTROPY_OF_FLOAT));
    debitEntropy(ENTROPY_OF_FLOAT);
    return out;
  }

  /** Returns the only supported seed length. */
  @Override public int getNewSeedLength() {
    return Java8Constants.LONG_BYTES;
  }
}<|MERGE_RESOLUTION|>--- conflicted
+++ resolved
@@ -1,13 +1,9 @@
 package io.github.pr0methean.betterrandom.prng.adapter;
 
 import io.github.pr0methean.betterrandom.prng.BaseRandom;
-<<<<<<< HEAD
 import io.github.pr0methean.betterrandom.util.Java8Constants;
 import java8.util.SplittableRandom;
 import java8.util.function.DoubleSupplier;
-=======
-import java.util.SplittableRandom;
->>>>>>> 251c2f3a
 
 /**
  * Abstract class for implementations of {@link BaseRandom} that wrap one or more {@link
@@ -142,7 +138,7 @@
 
   /**
    * Delegates to {@link SplittableRandom#nextDouble()} via
-   * {@link #internalNextGaussian(java.util.function.DoubleSupplier)}.
+   * {@link #internalNextGaussian(DoubleSupplier)}.
    */
   @Override public double nextGaussian() {
     // Upper bound. 2 Gaussians are generated from 2 nextDouble calls, which once made are either
