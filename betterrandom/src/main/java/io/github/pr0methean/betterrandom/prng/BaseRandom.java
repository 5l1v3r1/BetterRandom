--- conflicted
+++ resolved
@@ -700,20 +700,20 @@
     if (entropyBits == null) {
       entropyBits = new AtomicLong(0);
     }
+    creditEntropyForNewSeed(seed.length);
+  }
+
+  protected void creditEntropyForNewSeed(int seedLength) {
     long oldCount;
     do {
       oldCount = entropyBits.get();
-    } while (!entropyBits.compareAndSet(oldCount, Math.max(oldCount, Math.min(seed.length, getNewSeedLength()) * 8L)));
+    } while (!entropyBits.compareAndSet(oldCount, Math.max(oldCount, Math.min(seedLength, getNewSeedLength()) * 8L)));
   }
 
   /**
    * Called in constructor and readObject to initialize transient fields.
    */
-<<<<<<< HEAD
   protected void initTransientFields(){
-=======
-  protected void initTransientFields() {
->>>>>>> d0bdbfbe
     if (lock == null) {
       lock = new ReentrantLock();
     }
