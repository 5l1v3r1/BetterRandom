package io.github.pr0methean.betterrandom.prng;

import com.google.common.base.MoreObjects;
import com.google.common.base.MoreObjects.ToStringHelper;
import io.github.pr0methean.betterrandom.ByteArrayReseedableRandom;
import io.github.pr0methean.betterrandom.EntropyCountingRandom;
import io.github.pr0methean.betterrandom.RepeatableRandom;
import io.github.pr0methean.betterrandom.seed.DefaultSeedGenerator;
import io.github.pr0methean.betterrandom.seed.RandomSeederThread;
import io.github.pr0methean.betterrandom.seed.SeedException;
import io.github.pr0methean.betterrandom.seed.SeedGenerator;
import io.github.pr0methean.betterrandom.util.BinaryUtils;
import io.github.pr0methean.betterrandom.util.Dumpable;
import io.github.pr0methean.betterrandom.util.EntryPoint;
import io.github.pr0methean.betterrandom.util.Java8Constants;
import java.io.IOException;
import java.io.InvalidObjectException;
import java.io.ObjectInputStream;
import java.util.List;
import java.util.Random;
import java.util.concurrent.atomic.AtomicLong;
import java.util.concurrent.atomic.AtomicReference;
import java.util.concurrent.locks.ReentrantLock;
import java8.util.function.DoubleSupplier;
import java8.util.function.IntSupplier;
import java8.util.function.LongSupplier;
import java8.util.function.LongToDoubleFunction;
import java8.util.function.LongToIntFunction;
import java8.util.function.LongUnaryOperator;
import java8.util.stream.BaseStream;
import java8.util.stream.DoubleStream;
import java8.util.stream.DoubleStreams;
import java8.util.stream.IntStream;
import java8.util.stream.IntStreams;
import java8.util.stream.LongStream;
import java8.util.stream.LongStreams;
import javax.annotation.Nullable;
import org.slf4j.Logger;
import org.slf4j.LoggerFactory;

/**
 * Abstract {@link Random} with a seed field and an implementation of entropy counting.
 * @author Chris Hennick
 */
public abstract class BaseRandom extends Random
    implements ByteArrayReseedableRandom, RepeatableRandom, Dumpable, EntropyCountingRandom,
    Java8CompatRandom {

  /** The number of pseudorandom bits in {@link #nextFloat()}. */
  protected static final int ENTROPY_OF_FLOAT = 24;

  /** The number of pseudorandom bits in {@link #nextDouble()}. */
  protected static final int ENTROPY_OF_DOUBLE = 53;

  private static final long NAN_LONG_BITS = Double.doubleToRawLongBits(Double.NaN);
  private static final Logger LOG = LoggerFactory.getLogger(BaseRandom.class);
  private static final long serialVersionUID = -1556392727255964947L;
  /**
   * If the referent is non-null, it will be invoked to reseed this PRNG whenever random output is
   * taken and {@link #getEntropyBits()} called immediately afterward would return zero or
   * negative.
   */
  protected final AtomicReference<SeedGenerator> seedGenerator = new AtomicReference<>(null);
  /** Lock to prevent concurrent modification of the RNG's internal state. */
  protected final ReentrantLock lock = new ReentrantLock();
  /** Stores the entropy estimate backing {@link #getEntropyBits()}. */
  protected final AtomicLong entropyBits = new AtomicLong(0);
  // Stored as a long since there's no atomic double
  private final AtomicLong nextNextGaussian = new AtomicLong(NAN_LONG_BITS);
  /**
   * The seed this PRNG was seeded with, as a byte array. Used by {@link #getSeed()} even if the
   * actual internal state of the PRNG is stored elsewhere (since otherwise getSeed() would require
   * a slow type conversion).
   */
  protected volatile byte[] seed;
  /**
   * Set by the constructor once either {@link Random#Random()} or {@link Random#Random(long)} has
   * returned. Intended for {@link #setSeed(long)}, which may have to ignore calls while this is
   * false if the subclass does not support 8-byte seeds, or it overriddes setSeed(long) to use
   * subclass fields.
   */
  @SuppressWarnings({"InstanceVariableMayNotBeInitializedByReadObject",
      "FieldAccessedSynchronizedAndUnsynchronized"}) protected transient boolean
      superConstructorFinished = false;

  /**
   * Seed the RNG using the {@link DefaultSeedGenerator} to create a seed of the specified size.
   * @param seedSizeBytes The number of bytes to use for seed data.
   * @throws SeedException if the {@link DefaultSeedGenerator} fails to generate a seed.
   */
  protected BaseRandom(final int seedSizeBytes) throws SeedException {
    this(DefaultSeedGenerator.DEFAULT_SEED_GENERATOR.generateSeed(seedSizeBytes));
  }

  /**
   * Creates a new RNG and seeds it using the provided seed generation strategy.
   * @param seedGenerator The seed generation strategy that will provide the seed value for this
   *     RNG.
   * @param seedLength The seed length in bytes.
   * @throws SeedException If there is a problem generating a seed.
   */
  protected BaseRandom(final SeedGenerator seedGenerator, final int seedLength)
      throws SeedException {
    this(seedGenerator.generateSeed(seedLength));
  }

  /**
   * Creates a new RNG with the provided seed.
   * @param seed the seed.
   */
  protected BaseRandom(final byte[] seed) {
    if (seed == null) {
      throw new IllegalArgumentException("Seed must not be null");
    }
    initTransientFields();
    setSeedInternal(seed);
  }

  /**
   * Creates a new RNG with the provided seed. Only works in subclasses that can accept an 8-byte or
   * shorter seed.
   * @param seed the seed.
   */
  protected BaseRandom(final long seed) {
    this(BinaryUtils.convertLongToBytes(seed));
  }

  /**
   * Calculates the entropy in bits, rounded up, of a random {@code int} between {@code origin}
   * (inclusive) and {@code bound} (exclusive).
   * @param origin the minimum, inclusive.
   * @param bound the maximum, exclusive.
   * @return the entropy.
   */
  protected static int entropyOfInt(final int origin, final int bound) {
    return Integer.SIZE - Integer.numberOfLeadingZeros(bound - origin - 1);
  }

  /**
   * Calculates the entropy in bits, rounded up, of a random {@code long} between {@code origin}
   * (inclusive) and {@code bound} (exclusive).
   * @param origin the minimum, inclusive.
   * @param bound the maximum, exclusive.
   * @return the entropy.
   */
  protected static int entropyOfLong(final long origin, final long bound) {
    return Long.SIZE - Long.numberOfLeadingZeros(bound - origin - 1);
  }

  /**
   * @return true if this PRNG creates parallel streams; false otherwise.
   */
<<<<<<< HEAD
  public boolean useParallelStreams() {
=======
  public boolean usesParallelStreams() {
>>>>>>> 9eaf585e
    return false;
  }

  /**
   * <p>Returns true with the given probability, and records that only 1 bit of entropy is being
   * spent.</p> <p>When {@code probability <= 0}, instantly returns false without recording any
   * entropy spent. Likewise, instantly returns true when {@code probability >= 1}.</p>
   * @param probability The probability of returning true.
   * @return True with probability equal to the {@code probability} parameter; false otherwise.
   */
  @SuppressWarnings("FloatingPointEquality") public final boolean withProbability(
      final double probability) {
    if (probability >= 1) {
      return true;
    }
    if (probability <= 0) {
      return false;
    }
    if (probability == 0.5) {
      return nextBoolean();
    }
    return withProbabilityInternal(probability);
  }

  /**
   * Called by {@link #withProbability(double)} to generate a boolean with a specified probability
   * of returning true, after checking that {@code probability} is strictly between 0 and 1.
   * @param probability The probability (between 0 and 1 exclusive) of returning true.
   * @return True with probability equal to the {@code probability} parameter; false otherwise.
   */
  protected boolean withProbabilityInternal(final double probability) {
    final boolean result = super.nextDouble() < probability;
    // We're only outputting one bit
    debitEntropy(1);
    return result;
  }

  /**
   * Chooses a random element from the given array.
   * @param array A non-empty array to choose from.
   * @param <E> The element type of {@code array}; usually inferred by the compiler.
   * @return An element chosen from {@code array} at random, with all elements having equal
   *     probability.
   */
  public <E> E nextElement(final E[] array) {
    return array[nextInt(array.length)];
  }

  /**
   * Chooses a random element from the given list.
   * @param list A non-empty {@link List} to choose from.
   * @param <E> The element type of {@code list}; usually inferred by the compiler.
   * @return An element chosen from {@code list} at random, with all elements having equal
   *     probability.
   */
  public <E> E nextElement(final List<E> list) {
    return list.get(nextInt(list.size()));
  }

  /**
   * Chooses a random value of the given enum class.
   * @param enumClass An enum class having at least one value.
   * @param <E> The type of {@code enumClass}; usually inferred by the compiler.
   * @return A value of {@code enumClass} chosen at random, with all elements having equal
   *     probability.
   */
  public <E extends Enum<E>> E nextEnum(final Class<E> enumClass) {
    return nextElement(enumClass.getEnumConstants());
  }

  /**
   * Generates the next pseudorandom number. Called by all other random-number-generating methods.
   * Should not debit the entropy count, since that's done by the calling methods according to the
   * amount they actually output (see for example {@link #withProbability(double)}, which uses 53
   * random bits but outputs only one, and thus debits only 1 bit of entropy).
   */
  @Override protected abstract int next(int bits);

  /**
   * Generates random bytes and places them into a user-supplied byte array. The number of random
   * bytes produced is equal to the length of the byte array. Reimplemented for entropy-counting
   * purposes.
   */
  @SuppressWarnings("NumericCastThatLosesPrecision") @Override public void nextBytes(
      final byte[] bytes) {
    for (int i = 0; i < bytes.length; i++) {
      bytes[i] = (byte) next(Byte.SIZE);
      debitEntropy(Byte.SIZE);
    }
  }

  @Override public int nextInt() {
    debitEntropy(Integer.SIZE);
    return super.nextInt();
  }

  @Override public int nextInt(final int bound) {
    debitEntropy(entropyOfInt(0, bound));
    return super.nextInt(bound);
  }

  /**
   * Returns the next pseudorandom, uniformly distributed long value from this random number
   * generator's sequence. Unlike the inherited implementation in {@link Random#nextLong()}, ones in
   * BetterRandom generally <i>can</i> be expected to return all 2<sup>64</sup> possible values.
   */
  @Override public final long nextLong() {
    final long out = nextLongNoEntropyDebit();
    debitEntropy(Long.SIZE);
    return out;
  }

  /**
   * Returns a pseudorandom {@code long} value between zero (inclusive) and the specified bound
   * (exclusive).
   * @param bound the upper bound (exclusive).  Must be positive.
   * @return a pseudorandom {@code long} value between zero (inclusive) and the bound (exclusive)
   * @throws IllegalArgumentException if {@code bound} is not positive
   */
  public long nextLong(final long bound) {
    return nextLong(0, bound);
  }

  /**
   * Returns a pseudorandom {@code double} value between 0.0 (inclusive) and the specified bound
   * (exclusive).
   * @param bound the upper bound (exclusive).  Must be positive.
   * @return a pseudorandom {@code double} value between zero (inclusive) and the bound (exclusive)
   * @throws IllegalArgumentException if {@code bound} is not positive
   */
  @EntryPoint public double nextDouble(final double bound) {
    return nextDouble(0.0, bound);
  }

  /**
   * Returns a pseudorandom {@code double} value between the specified origin (inclusive) and bound
   * (exclusive).
   * @param origin the least value returned
   * @param bound the upper bound (exclusive)
   * @return a pseudorandom {@code double} value between the origin (inclusive) and the bound
   *     (exclusive)
   * @throws IllegalArgumentException if {@code origin} is greater than or equal to {@code
   *     bound}
   */
  public double nextDouble(final double origin, final double bound) {
    if (bound <= origin) {
      throw new IllegalArgumentException(
          String.format("Bound %f must be greater than origin %f", bound, origin));
    }
    final double out = (nextDouble() * (bound - origin)) + origin;
    if (out >= bound) {
      // correct for rounding
      return Double.longBitsToDouble(Double.doubleToRawLongBits(bound) - 1);
    }
    return out;
  }

  @SuppressWarnings("unchecked") private <T extends BaseStream<?, T>> T maybeParallel(final T in) {
    return usesParallelStreams() ? in.parallel() : in;
  }

  /**
   * <p>Returns a stream producing an effectively unlimited number of pseudorandom doubles, each
   * conforming to the given origin (inclusive) and bound (exclusive). This implementation uses
   * {@link #nextDouble(double, double)} to generate these numbers.</p>
   */
  @Override public DoubleStream doubles(final double randomNumberOrigin,
      final double randomNumberBound) {
    return maybeParallel(DoubleStreams.generate(new DoubleSupplier() {
      @Override public double getAsDouble() {
        return nextDouble(randomNumberOrigin, randomNumberBound);
      }
    }));
  }

  /**
   * <p>Returns a stream producing an effectively unlimited number of pseudorandom doubles, each
   * between 0.0 (inclusive) and 1.0 (exclusive). This implementation uses {@link #nextDouble()} to
   * generate these numbers.</p>
   */
  @Override public DoubleStream doubles() {
    return maybeParallel(DoubleStreams.generate(new DoubleSupplier() {
      @Override public double getAsDouble() {
        return nextDouble();
      }
    }));
  }

  @Override public DoubleStream doubles(final long streamSize) {
    return streamOfSize(streamSize).mapToDouble(new LongToDoubleFunction() {
      @Override public double applyAsDouble(long l) {
        return nextDouble();
      }
    });
  }

  private LongStream streamOfSize(final long streamSize) {
    return maybeParallel(LongStreams.range(0, streamSize).unordered());
  }

  /**
   * Returns a stream producing the given number of pseudorandom doubles, each conforming to the
   * given origin (inclusive) and bound (exclusive). This implementation uses {@link
   * #nextDouble(double, double)} to generate these numbers.
   */
  @Override public DoubleStream doubles(final long streamSize, final double randomNumberOrigin,
      final double randomNumberBound) {
    return streamOfSize(streamSize).mapToDouble(new LongToDoubleFunction() {
      @Override public double applyAsDouble(long l) {
        return nextDouble(randomNumberOrigin, randomNumberBound);
      }
    });
  }

  /**
   * <p>Returns a stream producing an effectively unlimited number of pseudorandom doubles that are
   * normally distributed with mean 0.0 and standard deviation 1.0. This implementation uses {@link
   * #nextGaussian()}.</p>
   * @return a stream of normally-distributed random doubles.
   */
  public DoubleStream gaussians() {
    return maybeParallel(DoubleStreams.generate(new DoubleSupplier() {
      @Override public double getAsDouble() {
        return nextGaussian();
      }
    }));
  }

  /**
   * Returns a stream producing the given number of pseudorandom doubles that are normally
   * distributed with mean 0.0 and standard deviation 1.0. This implementation uses {@link
   * #nextGaussian()}.
   * @param streamSize the number of doubles to generate.
   * @return a stream of {@code streamSize} normally-distributed random doubles.
   */
  public DoubleStream gaussians(final long streamSize) {
    return streamOfSize(streamSize).mapToDouble(new LongToDoubleFunction() {
      @Override public double applyAsDouble(long l) {
        return nextGaussian();
      }
    });
  }

  @Override public boolean nextBoolean() {
    debitEntropy(1);
    return super.nextBoolean();
  }

  @Override public float nextFloat() {
    debitEntropy(ENTROPY_OF_FLOAT);
    return super.nextFloat();
  }

  @Override public final double nextDouble() {
    debitEntropy(ENTROPY_OF_DOUBLE);
    return nextDoubleNoEntropyDebit();
  }

  /**
   * Returns the next random {@code double} between 0.0 (inclusive) and 1.0 (exclusive), but does
   * not debit entropy.
   * @return a pseudorandom {@code double}.
   */
  protected double nextDoubleNoEntropyDebit() {
    lock.lock();
    try {
      return super.nextDouble();
    } finally {
      lock.unlock();
    }
  }

  /**
   * Returns the next pseudorandom, Gaussian ("normally") distributed double value with mean 0.0 and
   * standard deviation 1.0 from this random number generator's sequence. Unlike the one in {@link
   * Random}, this implementation is lockless.
   */
  @Override public double nextGaussian() {
    // Upper bound. 2 Gaussians are generated from 2 nextDouble calls, which once made are either
    // used or rerolled.
    debitEntropy(ENTROPY_OF_DOUBLE);
    return internalNextGaussian(new DoubleSupplier() {
      @Override public double getAsDouble() {
        return nextDoubleNoEntropyDebit();
      }
    });
  }

  /**
   * Core of a reimplementation of {@link #nextGaussian()} whose locking is overridable and doesn't
   * happen when a value is already stored.
   * @param nextDouble shall return a random number between 0 and 1, like {@link #nextDouble()},
   *     but shall not debit the entropy count.
   * @return a random number that is normally distributed with mean 0 and standard deviation 1.
   */
  @SuppressWarnings("LocalVariableHidesMemberVariable") protected double internalNextGaussian(
      final DoubleSupplier nextDouble) {
    // See Knuth, ACP, Section 3.4.1 Algorithm C.
    final double firstTryOut = Double.longBitsToDouble(nextNextGaussian.getAndSet(NAN_LONG_BITS));
    if (!Double.isNaN(firstTryOut)) {
      return firstTryOut;
    }
    lockForNextGaussian();
    try {
      // Another output may have become available while we waited for the lock
      final double secondTryOut =
          Double.longBitsToDouble(nextNextGaussian.getAndSet(NAN_LONG_BITS));
      if (!Double.isNaN(secondTryOut)) {
        return secondTryOut;
      }
      double s;
      double v1;
      double v2;
      do {
        v1 = (2 * nextDouble.getAsDouble()) - 1; // between -1 and 1
        v2 = (2 * nextDouble.getAsDouble()) - 1; // between -1 and 1
        s = (v1 * v1) + (v2 * v2);
      } while ((s >= 1) || (s == 0));
      final double multiplier = StrictMath.sqrt((-2 * StrictMath.log(s)) / s);
      nextNextGaussian.set(Double.doubleToRawLongBits(v2 * multiplier));
      return v1 * multiplier;
    } finally {
      unlockForNextGaussian();
    }
  }

  /** Performs whatever locking is needed by {@link #nextGaussian()}. */
  protected void lockForNextGaussian() {
    lock.lock();
  }

  /** Releases the locks acquired by {@link #lockForNextGaussian()}. */
  protected void unlockForNextGaussian() {
    lock.unlock();
  }

  @Override public IntStream ints(final long streamSize) {
    return streamOfSize(streamSize).mapToInt(new LongToIntFunction() {
      @Override public int applyAsInt(long l) {
        return nextInt();
      }
    });
  }

  @Override public IntStream ints() {
    return maybeParallel(IntStreams.generate(new IntSupplier() {
      @Override public int getAsInt() {
        return nextInt();
      }
    }));
  }

  /**
   * Returns a stream producing the given number of pseudorandom ints, each conforming to the given
   * origin (inclusive) and bound (exclusive). This implementation uses {@link #nextInt(int, int)}
   * to generate these numbers.
   */
  @Override public IntStream ints(final long streamSize, final int randomNumberOrigin,
      final int randomNumberBound) {
    return streamOfSize(streamSize).mapToInt(new LongToIntFunction() {
      @Override public int applyAsInt(long l) {
        return nextInt(randomNumberOrigin, randomNumberBound);
      }
    });
  }

  /**
   * Returns a pseudorandom {@code int} value between the specified origin (inclusive) and the
   * specified bound (exclusive).
   * @param origin the least value returned
   * @param bound the upper bound (exclusive)
   * @return a pseudorandom {@code int} value between the origin (inclusive) and the bound
   *     (exclusive)
   * @throws IllegalArgumentException if {@code origin} is greater than or equal to {@code
   *     bound}
   */
  public int nextInt(final int origin, final int bound) {
    if (bound <= origin) {
      throw new IllegalArgumentException(
          String.format("Bound %d must be greater than origin %d", bound, origin));
    }
    final int range = bound - origin;
    if (range >= 0) {
      // range is no more than Integer.MAX_VALUE
      return nextInt(range) + origin;
    } else {
      int output;
      do {
        output = super.nextInt();
      } while ((output < origin) || (output >= bound));
      debitEntropy(entropyOfInt(origin, bound));
      return output;
    }
  }

  /**
   * <p>Returns a stream producing an effectively unlimited number of pseudorandom ints, each
   * conforming to the given origin (inclusive) and bound (exclusive). This implementation uses
   * {@link #nextInt(int, int)} to generate these numbers.</p>
   */
  @Override public IntStream ints(final int randomNumberOrigin, final int randomNumberBound) {
    return maybeParallel(IntStreams.generate(new IntSupplier() {
      @Override public int getAsInt() {
        return nextInt(randomNumberOrigin, randomNumberBound);
      }
    }));
  }

  @Override public LongStream longs(final long streamSize) {
    return streamOfSize(streamSize).map(new LongUnaryOperator() {
      @Override public long applyAsLong(long l) {
        return nextLong();
      }
    });
  }

  /**
   * <p>{@inheritDoc}</p> <p>If the returned stream is a parallel stream, consuming it in parallel
   * after calling {@link DoubleStream#limit(long)} may cause extra entropy to be spuriously
   * consumed.</p>
   */
  @Override public LongStream longs() {
    return maybeParallel(LongStreams.generate(new LongSupplier() {
      @Override public long getAsLong() {
        return nextLong();
      }
    }));
  }

  /**
   * <p>Returns a stream producing the given number of pseudorandom longs, each conforming to the
   * given origin (inclusive) and bound (exclusive). This implementation uses
   * {@link #nextLong(long, long)} to generate these numbers.</p>
   */
  @Override public LongStream longs(final long streamSize, final long randomNumberOrigin,
      final long randomNumberBound) {
    return streamOfSize(streamSize).map(new LongUnaryOperator() {
      @Override public long applyAsLong(long l) {
        return nextLong(randomNumberOrigin, randomNumberBound);
      }
    });
  }

  /**
   * Returns a pseudorandom {@code long} value between the specified origin (inclusive) and the
   * specified bound (exclusive). This implementation is adapted from the reference implementation
   * of {@link Random#longs(long, long)} in that method's Javadoc.
   * @param origin the least value returned
   * @param bound the upper bound (exclusive)
   * @return a pseudorandom {@code long} value between the origin (inclusive) and the bound
   *     (exclusive)
   * @throws IllegalArgumentException if {@code origin} is greater than or equal to {@code
   *     bound}
   */
  @SuppressWarnings({"StatementWithEmptyBody", "NestedAssignment"}) public long nextLong(
      final long origin, final long bound) {
    if (bound <= origin) {
      throw new IllegalArgumentException(
          String.format("Bound %d must be greater than origin %d", bound, origin));
    }
    lock.lock();
    try {
      long r = nextLongNoEntropyDebit();
      final long n = bound - origin;
      final long m = n - 1;
      if ((n & m) == 0L)  // power of two
      {
        return (r & m) + origin;
      } else if (n > 0L) {  // reject over-represented candidates
        for (long u = r >>> 1;            // ensure nonnegative
            ((u + m) - ((r = u % n))) < 0L;    // rejection check
            u = nextLongNoEntropyDebit() >>> 1) {
        } // retry
        r += origin;
      } else {              // range not representable as long
        while ((r < origin) || (r >= bound)) {
          r = nextLongNoEntropyDebit();
        }
      }
      return r;
    } finally {
      lock.unlock();
      debitEntropy(entropyOfLong(origin, bound));
    }
  }

  /**
   * Returns the next random {@code long}, but does not debit entropy.
   * @return a pseudorandom {@code long} with all possible values equally likely.
   */
  protected long nextLongNoEntropyDebit() {
    lock.lock();
    try {
      return super.nextLong();
    } finally {
      lock.unlock();
    }
  }

  /**
   * <p>Returns a stream producing an effectively unlimited number of pseudorandom longs, each
   * conforming to the given origin (inclusive) and bound (exclusive). This implementation uses
   * {@link #nextLong(long, long)} to generate these numbers.</p>
   */
  @Override public LongStream longs(final long randomNumberOrigin, final long randomNumberBound) {
    return maybeParallel(LongStreams.generate(new LongSupplier() {
      @Override public long getAsLong() {
        return nextLong(randomNumberOrigin, randomNumberBound);
      }
    }));
  }

  @Override public String dump() {
    lock.lock();
    try {
      return addSubclassFields(
          MoreObjects.toStringHelper(this).add("seed", BinaryUtils.convertBytesToHexString(seed))
              .add("entropyBits", entropyBits.get()).add("seedGenerator", seedGenerator))
          .toString();
    } finally {
      lock.unlock();
    }
  }

  @Override public byte[] getSeed() {
    lock.lock();
    try {
      return seed.clone();
    } finally {
      lock.unlock();
    }
  }

  /**
   * Sets the seed of this random number generator using a single long seed, if this implementation
   * supports that. If it is capable of using 64 bits or less of seed data (i.e. if {@code {@link
   * #getNewSeedLength()} <= {@link Long#BYTES}}), then this method shall replace the entire seed as
   * {@link Random#setSeed(long)} does; otherwise, it shall either combine the input with the
   * existing seed as {@link java.security.SecureRandom#setSeed(long)} does, or it shall generate a
   * new seed using the {@link DefaultSeedGenerator}.
   *
   * @deprecated Some implementations are very slow.
   */
  @Deprecated
  @SuppressWarnings("NonSynchronizedMethodOverridesSynchronizedMethod")
  @Override public void setSeed(final long seed) {
    final byte[] seedBytes = BinaryUtils.convertLongToBytes(seed);
    if (superConstructorFinished) {
      setSeed(seedBytes);
    } else {
      setSeedInternal(seedBytes);
    }
  }

  /**
   * {@inheritDoc}<p>Most subclasses should override {@link #setSeedInternal(byte[])} instead of
   * this method, so that they will deserialize properly.</p>
   */
  @Override public void setSeed(final byte[] seed) {
    lock.lock();
    try {
      setSeedInternal(seed);
    } finally {
      lock.unlock();
    }
  }

  /**
   * Adds the fields that were not inherited from BaseRandom to the given {@link
   * ToStringHelper} for dumping.
   * @param original a {@link ToStringHelper} object.
   * @return {@code original} with the fields not inherited from BaseRandom written to it.
   */
  protected abstract ToStringHelper addSubclassFields(ToStringHelper original);

  /**
   * Registers this PRNG with the {@link RandomSeederThread} for the corresponding {@link
   * SeedGenerator}, to schedule reseeding when we run out of entropy. Unregisters this PRNG with
   * the previous {@link RandomSeederThread} if it had a different one.
   * @param seedGenerator a {@link SeedGenerator} whose {@link RandomSeederThread} will be used
   *     to reseed this PRNG, or null to stop using one.
   */
  @SuppressWarnings({"EqualityOperatorComparesObjects", "ObjectEquality"})
  public void setSeedGenerator(@Nullable final SeedGenerator seedGenerator) {
    final SeedGenerator oldSeedGenerator = this.seedGenerator.getAndSet(seedGenerator);
    if (seedGenerator != oldSeedGenerator) {
      if (oldSeedGenerator != null) {
        RandomSeederThread.remove(oldSeedGenerator, this);
      }
      if (seedGenerator != null) {
        RandomSeederThread.add(seedGenerator, this);
      }
    }
  }

  /**
   * Returns the current seed generator for this PRNG.
   * @return the current seed generator, or null if there is none
   */
  @Nullable public SeedGenerator getSeedGenerator() {
    return seedGenerator.get();
  }

  @Override public boolean preferSeedWithLong() {
    return getNewSeedLength() <= Java8Constants.LONG_BYTES;
  }

  /**
   * Sets the seed, and should be overridden to set other state that derives from the seed. Called
   * by {@link #setSeed(byte[])}, constructors, {@link #readObject(ObjectInputStream)} and {@link
   * #fallbackSetSeed()}. When called after initialization, the {@link #lock} is always held.
   * @param seed The new seed.
   */
  protected void setSeedInternal(final byte[] seed) {
    if (!supportsMultipleSeedLengths()) {
      checkLength(seed, getNewSeedLength());
    }
    if ((this.seed == null) || (this.seed.length != seed.length)) {
      this.seed = seed.clone();
    } else {
      System.arraycopy(seed, 0, this.seed, 0, seed.length);
    }
    nextNextGaussian.set(NAN_LONG_BITS); // Invalidate Gaussian that was generated from old seed
    creditEntropyForNewSeed(seed.length);
  }

  /**
   * Updates the entropy count to reflect a reseeding. Sets it to the seed length or the internal
   * state size, whichever is shorter, but never less than the existing entropy count.
   * @param seedLength the length of the new seed in bytes
   */
  protected void creditEntropyForNewSeed(int seedLength) {
    final long effectiveBits = Math.min(seedLength, getNewSeedLength()) * 8L;
    long oldCount;
    do {
      oldCount = entropyBits.get();
    } while (!entropyBits.compareAndSet(oldCount, Math.max(oldCount, effectiveBits)));
  }

  /**
   * Called in constructor and readObject to initialize transient fields.
   */
  protected void initTransientFields() {
    superConstructorFinished = true;
  }

  /**
   * Checks that the given seed is the expected length, then returns it.
   *
   * @param seed the seed to check
   * @param requiredLength the expected length
   * @return {@code seed}
   * @throws IllegalArgumentException if {@code seed == null || seed.length != requiredLength}
   */
  protected static byte[] checkLength(final byte[] seed, final int requiredLength) {
    if (seed == null) {
      throw new IllegalArgumentException("Seed must not be null");
    }
    if (seed.length != requiredLength) {
      throw new IllegalArgumentException(
          String.format("Seed length must be %d but got %d", requiredLength, seed.length));
    }
    return seed;
  }

  private void readObject(final ObjectInputStream in) throws IOException, ClassNotFoundException {
    in.defaultReadObject();
    initTransientFields();
    setSeedInternal(seed);
    final SeedGenerator currentSeedGenerator = getSeedGenerator();
    if (currentSeedGenerator != null) {
      RandomSeederThread.add(currentSeedGenerator, this);
    }
  }

  @Override public long getEntropyBits() {
    return entropyBits.get();
  }

  /**
   * Record that entropy has been spent, and schedule a reseeding if this PRNG has now spent as much
   * as it's been seeded with.
   * @param bits The number of bits of entropy spent.
   */
  protected void debitEntropy(final long bits) {
    if (entropyBits.addAndGet(-bits) <= 0) {
      asyncReseedIfPossible();
    }
  }

  private void asyncReseedIfPossible() {
    final SeedGenerator currentSeedGenerator = getSeedGenerator();
    if (currentSeedGenerator != null) {
      RandomSeederThread.wakeUp(currentSeedGenerator);
    }
  }

  /**
   * Used to deserialize a subclass instance that wasn't a subclass instance when it was serialized.
   * Since that means we can't deserialize our seed, we generate a new one with the {@link
   * DefaultSeedGenerator}.
   * @throws InvalidObjectException if the {@link DefaultSeedGenerator} fails.
   */
  @SuppressWarnings("OverriddenMethodCallDuringObjectConstruction") private void readObjectNoData()
      throws InvalidObjectException {
    LOG.warn("BaseRandom.readObjectNoData() invoked; using DefaultSeedGenerator");
    try {
      fallbackSetSeed();
    } catch (final RuntimeException e) {
      throw (InvalidObjectException) (new InvalidObjectException(
          "Failed to deserialize or generate a seed").initCause(e.getCause()));
    }
    initTransientFields();
    setSeedInternal(seed);
  }

  /**
   * Generates a seed using the default seed generator if there isn't one already. For use in
   * handling a {@link #setSeed(long)} call from the super constructor {@link Random#Random()} in
   * subclasses that can't actually use an 8-byte seed. Also used in {@link #readObjectNoData()}.
   * Does not acquire the lock, because it's normally called from an initializer.
   */
  protected void fallbackSetSeed() {
    if (seed == null) {
      seed = DefaultSeedGenerator.DEFAULT_SEED_GENERATOR.generateSeed(getNewSeedLength());
    }
  }

  protected void fallbackSetSeedIfInitialized() {
    if (!superConstructorFinished) {
      return;
    }
    lock.lock();
    try {
      setSeedInternal(DefaultSeedGenerator.DEFAULT_SEED_GENERATOR.generateSeed(getNewSeedLength()));
    } finally {
      lock.unlock();
    }
  }

  @Override public abstract int getNewSeedLength();

  /**
   * If true, the subclass takes responsibility for checking whether the seed is non-null and has a
   * valid length, and should throw an {@link IllegalArgumentException} in
   * {@link #setSeedInternal(byte[])} if not.
   *
   * @return true if this PRNG supports seed lengths other than {@link #getNewSeedLength()}; false
   * otherwise.
   */
  protected boolean supportsMultipleSeedLengths() {
    return false;
  }
}<|MERGE_RESOLUTION|>--- conflicted
+++ resolved
@@ -150,11 +150,7 @@
   /**
    * @return true if this PRNG creates parallel streams; false otherwise.
    */
-<<<<<<< HEAD
-  public boolean useParallelStreams() {
-=======
   public boolean usesParallelStreams() {
->>>>>>> 9eaf585e
     return false;
   }
 
