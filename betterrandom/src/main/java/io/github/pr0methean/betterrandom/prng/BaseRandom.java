package io.github.pr0methean.betterrandom.prng;

import static java8.lang.Integers.toUnsignedLong;

import com.google.common.base.MoreObjects;
import com.google.common.base.MoreObjects.ToStringHelper;
import io.github.pr0methean.betterrandom.ByteArrayReseedableRandom;
import io.github.pr0methean.betterrandom.EntropyCountingRandom;
import io.github.pr0methean.betterrandom.RepeatableRandom;
import io.github.pr0methean.betterrandom.seed.DefaultSeedGenerator;
import io.github.pr0methean.betterrandom.seed.RandomSeederThread;
import io.github.pr0methean.betterrandom.seed.SeedException;
import io.github.pr0methean.betterrandom.seed.SeedGenerator;
import io.github.pr0methean.betterrandom.util.BinaryUtils;
import io.github.pr0methean.betterrandom.util.Dumpable;
import io.github.pr0methean.betterrandom.util.EntryPoint;
import io.github.pr0methean.betterrandom.util.Java8Constants;
import io.github.pr0methean.betterrandom.util.LogPreFormatter;
import java.io.IOException;
import java.io.InvalidObjectException;
import java.io.ObjectInputStream;
import java.util.List;
import java.util.Random;
import java.util.concurrent.atomic.AtomicLong;
import java.util.concurrent.atomic.AtomicReference;
import java.util.concurrent.locks.Lock;
import java.util.concurrent.locks.ReentrantLock;
<<<<<<< HEAD
import java8.util.function.DoubleSupplier;
import java8.util.function.IntSupplier;
import java8.util.function.LongSupplier;
import java8.util.function.LongToDoubleFunction;
import java8.util.function.LongToIntFunction;
import java8.util.function.LongUnaryOperator;
import java8.util.stream.BaseStream;
import java8.util.stream.DoubleStream;
import java8.util.stream.DoubleStreams;
import java8.util.stream.IntStream;
import java8.util.stream.IntStreams;
import java8.util.stream.LongStream;
import java8.util.stream.LongStreams;
import javax.annotation.Nullable;
=======
import java.util.function.DoubleSupplier;
import java.util.stream.BaseStream;
import java.util.stream.DoubleStream;
import java.util.stream.IntStream;
import java.util.stream.LongStream;
>>>>>>> 4346d636

/**
 * Abstract {@link Random} with a seed field and an implementation of entropy counting.
 * @author Chris Hennick
 */
public abstract class BaseRandom extends Random
    implements ByteArrayReseedableRandom, RepeatableRandom, Dumpable, EntropyCountingRandom,
    Java8CompatRandom {

  /** The number of pseudorandom bits in {@link #nextFloat()}. */
  protected static final int ENTROPY_OF_FLOAT = 24;

  /** The number of pseudorandom bits in {@link #nextDouble()}. */
  protected static final int ENTROPY_OF_DOUBLE = 53;

  private static final long NAN_LONG_BITS = Double.doubleToLongBits(Double.NaN);
  private static final LogPreFormatter LOG = new LogPreFormatter(BaseRandom.class);
  private static final long serialVersionUID = -1556392727255964947L;
  /**
   * If the referent is non-null, it will be invoked to reseed this PRNG whenever random output is
   * taken and {@link #getEntropyBits()} called immediately afterward would return zero or
   * negative.
   */
  protected final AtomicReference<SeedGenerator> seedGenerator = new AtomicReference<>(null);
  /** Lock to prevent concurrent modification of the RNG's internal state. */
  protected final Lock lock = new ReentrantLock();
  // Stored as a long since there's no atomic double
  private final AtomicLong nextNextGaussian = new AtomicLong(NAN_LONG_BITS);
  /**
   * The seed this PRNG was seeded with, as a byte array. Used by {@link #getSeed()} even if the
   * actual internal state of the PRNG is stored elsewhere (since otherwise getSeed() would require
   * a slow type conversion).
   */
  protected byte[] seed;
  /**
   * Set by the constructor once either {@link Random#Random()} or {@link Random#Random(long)} has
   * returned. Intended for {@link #setSeed(long)}, which may have to ignore calls while this is
   * false if the subclass does not support 8-byte seeds, or it overriddes setSeed(long) to use
   * subclass fields.
   */
  @SuppressWarnings({"InstanceVariableMayNotBeInitializedByReadObject",
      "FieldAccessedSynchronizedAndUnsynchronized"}) protected transient boolean
      superConstructorFinished = false;
  /** Stores the entropy estimate backing {@link #getEntropyBits()}. */
  protected AtomicLong entropyBits;

  /**
   * Seed the RNG using the {@link DefaultSeedGenerator} to create a seed of the specified size.
   * @param seedSizeBytes The number of bytes to use for seed data.
   * @throws SeedException if the {@link DefaultSeedGenerator} fails to generate a seed.
   */
  protected BaseRandom(final int seedSizeBytes) throws SeedException {
    this(DefaultSeedGenerator.DEFAULT_SEED_GENERATOR.generateSeed(seedSizeBytes));
    entropyBits = new AtomicLong(0);
  }

  /**
   * Creates a new RNG and seeds it using the provided seed generation strategy.
   * @param seedGenerator The seed generation strategy that will provide the seed value for this
   *     RNG.
   * @param seedLength The seed length in bytes.
   * @throws SeedException If there is a problem generating a seed.
   */
  protected BaseRandom(final SeedGenerator seedGenerator, final int seedLength)
      throws SeedException {
    this(seedGenerator.generateSeed(seedLength));
    entropyBits = new AtomicLong(0);
  }

  /**
   * Creates a new RNG with the provided seed.
   * @param seed the seed.
   */
  protected BaseRandom(final byte[] seed) {
    if (seed == null) {
      throw new IllegalArgumentException("Seed must not be null");
    }
    initTransientFields();
    setSeedInternal(seed);
    entropyBits = new AtomicLong(0);
  }

  /**
   * Creates a new RNG with the provided seed. Only works in subclasses that can accept an 8-byte or
   * shorter seed.
   * @param seed the seed.
   */
  protected BaseRandom(final long seed) {
    this(BinaryUtils.convertLongToBytes(seed));
  }

  /**
   * Calculates the entropy in bits, rounded up, of a random {@code int} between {@code origin}
   * (inclusive) and {@code bound} (exclusive).
   * @param origin the minimum, inclusive.
   * @param bound the maximum, exclusive.
   * @return the entropy.
   */
  protected static int entropyOfInt(final int origin, final int bound) {
    return Integer.SIZE - Integer.numberOfLeadingZeros(bound - origin - 1);
  }

  /**
   * Calculates the entropy in bits, rounded up, of a random {@code long} between {@code origin}
   * (inclusive) and {@code bound} (exclusive).
   * @param origin the minimum, inclusive.
   * @param bound the maximum, exclusive.
   * @return the entropy.
   */
  protected static int entropyOfLong(final long origin, final long bound) {
    return Long.SIZE - Long.numberOfLeadingZeros(bound - origin - 1);
  }

  /**
   * @return true if this PRNG should create parallel streams; false otherwise.
   */
  protected boolean useParallelStreams() {
    return false;
  }

  /**
   * <p>Returns true with the given probability, and records that only 1 bit of entropy is being
   * spent.</p> <p>When {@code probability <= 0}, instantly returns false without recording any
   * entropy spent. Likewise, instantly returns true when {@code probability >= 1}.</p>
   * @param probability The probability of returning true.
   * @return True with probability equal to the {@code probability} parameter; false otherwise.
   */
  public final boolean withProbability(final double probability) {
    return (probability >= 1) || ((probability > 0) && withProbabilityInternal(probability));
  }

  /**
   * Called by {@link #withProbability(double)} to generate a boolean with a specified probability
   * of returning true, after checking that {@code probability} is strictly between 0 and 1.
   * @param probability The probability (between 0 and 1 exclusive) of returning true.
   * @return True with probability equal to the {@code probability} parameter; false otherwise.
   */
  protected boolean withProbabilityInternal(final double probability) {
    final boolean result = super.nextDouble() < probability;
    // We're only outputting one bit
    debitEntropy(1);
    return result;
  }

  /**
   * Chooses a random element from the given array.
   * @param array A non-empty array to choose from.
   * @param <E> The element type of {@code array}; usually inferred by the compiler.
   * @return An element chosen from {@code array} at random, with all elements having equal
   *     probability.
   */
  public <E> E nextElement(final E[] array) {
    return array[nextInt(array.length)];
  }

  /**
   * Chooses a random element from the given list.
   * @param list A non-empty {@link List} to choose from.
   * @param <E> The element type of {@code list}; usually inferred by the compiler.
   * @return An element chosen from {@code list} at random, with all elements having equal
   *     probability.
   */
  public <E> E nextElement(final List<E> list) {
    return list.get(nextInt(list.size()));
  }

  /**
   * Chooses a random value of the given enum class.
   * @param enumClass An enum class having at least one value.
   * @param <E> The type of {@code enumClass}; usually inferred by the compiler.
   * @return A value of {@code enumClass} chosen at random, with all elements having equal
   *     probability.
   */
  public <E extends Enum<E>> E nextEnum(final Class<E> enumClass) {
    return nextElement(enumClass.getEnumConstants());
  }

  /**
   * Generates the next pseudorandom number. Called by all other random-number-generating methods.
   * Should not debit the entropy count, since that's done by the calling methods according to the
   * amount they actually output (see for example {@link #withProbability(double)}, which uses 53
   * random bits but outputs only one, and thus debits only 1 bit of entropy).
   */
  @Override protected abstract int next(int bits);

  /**
   * Generates random bytes and places them into a user-supplied byte array. The number of random
   * bytes produced is equal to the length of the byte array. Reimplemented for entropy-counting
   * purposes.
   */
  @SuppressWarnings("NumericCastThatLosesPrecision") @Override public void nextBytes(
      final byte[] bytes) {
    for (int i = 0; i < bytes.length; i++) {
      bytes[i] = (byte) next(Byte.SIZE);
      debitEntropy(Byte.SIZE);
    }
  }

  @Override public int nextInt() {
    debitEntropy(Integer.SIZE);
    return super.nextInt();
  }

  @Override public int nextInt(final int bound) {
    debitEntropy(entropyOfInt(0, bound));
    return super.nextInt(bound);
  }

  /**
   * Returns the next pseudorandom, uniformly distributed long value from this random number
   * generator's sequence. Unlike the inherited implementation in {@link Random#nextLong()}, ones in
   * BetterRandom generally <i>can</i> be expected to return all 2<sup>64</sup> possible values.
   */
  @Override public final long nextLong() {
    debitEntropy(Long.SIZE);
    return nextLongNoEntropyDebit();
  }

  /**
   * Returns a pseudorandom {@code long} value between zero (inclusive) and the specified bound
   * (exclusive).
   * @param bound the upper bound (exclusive).  Must be positive.
   * @return a pseudorandom {@code long} value between zero (inclusive) and the bound (exclusive)
   * @throws IllegalArgumentException if {@code bound} is not positive
   */
  public long nextLong(final long bound) {
    return nextLong(0, bound);
  }

  /**
   * Returns a pseudorandom {@code double} value between 0.0 (inclusive) and the specified bound
   * (exclusive).
   * @param bound the upper bound (exclusive).  Must be positive.
   * @return a pseudorandom {@code double} value between zero (inclusive) and the bound (exclusive)
   * @throws IllegalArgumentException if {@code bound} is not positive
   */
  @EntryPoint public double nextDouble(final double bound) {
    return nextDouble(0.0, bound);
  }

  /**
   * Returns a pseudorandom {@code double} value between the specified origin (inclusive) and bound
   * (exclusive).
   * @param origin the least value returned
   * @param bound the upper bound (exclusive)
   * @return a pseudorandom {@code double} value between the origin (inclusive) and the bound
   *     (exclusive)
   * @throws IllegalArgumentException if {@code origin} is greater than or equal to {@code
   *     bound}
   */
  public double nextDouble(final double origin, final double bound) {
    if (bound < origin) {
      throw new IllegalArgumentException(
          String.format("Bound %f must be greater than origin %f", bound, origin));
    }
    final double out = (nextDouble() * (bound - origin)) + origin;
    if (out >= bound) {
      // correct for rounding
      return Double.longBitsToDouble(Double.doubleToLongBits(bound) - 1);
    }
    return out;
  }

  private <T extends BaseStream<?, T>> T maybeParallel(final T in) {
    return useParallelStreams() ? in.parallel() : in;
  }

  /**
   * <p>Returns a stream producing an effectively unlimited number of pseudorandom doubles, each
   * conforming to the given origin (inclusive) and bound (exclusive). This implementation uses
   * {@link #nextDouble(double, double)} to generate these numbers.</p>
   */
  @Override public DoubleStream doubles(final double randomNumberOrigin,
      final double randomNumberBound) {
    return maybeParallel(DoubleStreams.generate(new DoubleSupplier() {
      @Override public double getAsDouble() {
        return nextDouble(randomNumberOrigin, randomNumberBound);
      }
    }));
  }

  /**
   * <p>Returns a stream producing an effectively unlimited number of pseudorandom doubles, each
   * between 0.0 (inclusive) and 1.0 (exclusive). This implementation uses {@link #nextDouble()} to
   * generate these numbers.</p>
   */
  @Override public DoubleStream doubles() {
    return maybeParallel(DoubleStreams.generate(new DoubleSupplier() {
      @Override public double getAsDouble() {
        return nextDouble();
      }
    }));
  }

  @Override public DoubleStream doubles(final long streamSize) {
    return streamOfSize(streamSize).mapToDouble(new LongToDoubleFunction() {
      @Override public double applyAsDouble(long l) {
        return nextDouble();
      }
    });
  }

  private LongStream streamOfSize(final long streamSize) {
    return maybeParallel(LongStreams.range(0, streamSize).unordered());
  }

  /**
   * Returns a stream producing the given number of pseudorandom doubles, each conforming to the
   * given origin (inclusive) and bound (exclusive). This implementation uses {@link
   * #nextDouble(double, double)} to generate these numbers.
   */
  @Override public DoubleStream doubles(final long streamSize, final double randomNumberOrigin,
      final double randomNumberBound) {
    return streamOfSize(streamSize).mapToDouble(new LongToDoubleFunction() {
      @Override public double applyAsDouble(long l) {
        return nextDouble(randomNumberOrigin, randomNumberBound);
      }
    });
  }

  /**
   * <p>Returns a stream producing an effectively unlimited number of pseudorandom doubles that are
   * normally distributed with mean 0.0 and standard deviation 1.0. This implementation uses {@link
   * #nextGaussian()}.</p>
   * @return a stream of normally-distributed random doubles.
   */
  public DoubleStream gaussians() {
    return maybeParallel(DoubleStreams.generate(new DoubleSupplier() {
      @Override public double getAsDouble() {
        return nextGaussian();
      }
    }));
  }

  /**
   * Returns a stream producing the given number of pseudorandom doubles that are normally
   * distributed with mean 0.0 and standard deviation 1.0. This implementation uses {@link
   * #nextGaussian()}.
   * @param streamSize the number of doubles to generate.
   * @return a stream of {@code streamSize} normally-distributed random doubles.
   */
  public DoubleStream gaussians(final long streamSize) {
    return streamOfSize(streamSize).mapToDouble(new LongToDoubleFunction() {
      @Override public double applyAsDouble(long l) {
        return nextGaussian();
      }
    });
  }

  @Override public boolean nextBoolean() {
    debitEntropy(1);
    return super.nextBoolean();
  }

  @Override public float nextFloat() {
    debitEntropy(ENTROPY_OF_FLOAT);
    return super.nextFloat();
  }

  @Override public double nextDouble() {
    debitEntropy(ENTROPY_OF_DOUBLE);
    return super.nextDouble();
  }

  /**
   * Returns the next pseudorandom, Gaussian ("normally") distributed double value with mean 0.0 and
   * standard deviation 1.0 from this random number generator's sequence. Unlike the one in {@link
   * Random}, this implementation is lockless.
   */
  @Override public double nextGaussian() {
    // Upper bound. 2 Gaussians are generated from 2 nextDouble calls, which once made are either
    // used or rerolled.
<<<<<<< HEAD
    recordEntropySpent(ENTROPY_OF_DOUBLE);
    return internalNextGaussian(new DoubleSupplier() {
      @Override public double getAsDouble() {
        return BaseRandom.super.nextDouble();
      }
    });
=======
    debitEntropy(ENTROPY_OF_DOUBLE);
    return internalNextGaussian(super::nextDouble);
>>>>>>> 4346d636
  }

  /**
   * Core of a lockless reimplementation of {@link #nextGaussian()}.
   * @param nextDouble shall return a random number between 0 and 1, like {@link #nextDouble()},
   *     but shall not debit the entropy count.
   * @return a random number that is normally distributed with mean 0 and standard deviation 1.
   */
  @SuppressWarnings("LocalVariableHidesMemberVariable") protected final double internalNextGaussian(
      final DoubleSupplier nextDouble) {
    // See Knuth, ACP, Section 3.4.1 Algorithm C.
    final double out = Double.longBitsToDouble(nextNextGaussian.getAndSet(NAN_LONG_BITS));
    if (Double.isNaN(out)) {
      double v1, v2, s;
      do {
        v1 = (2 * nextDouble.getAsDouble()) - 1; // between -1 and 1
        v2 = (2 * nextDouble.getAsDouble()) - 1; // between -1 and 1
        s = (v1 * v1) + (v2 * v2);
      } while ((s >= 1) || (s == 0));
      final double multiplier = StrictMath.sqrt((-2 * StrictMath.log(s)) / s);
      nextNextGaussian.set(Double.doubleToRawLongBits(v2 * multiplier));
      return v1 * multiplier;
    } else {
      return out;
    }
  }

  @Override public IntStream ints(final long streamSize) {
    return streamOfSize(streamSize).mapToInt(new LongToIntFunction() {
      @Override public int applyAsInt(long l) {
        return nextInt();
      }
    });
  }

  @Override public IntStream ints() {
    return maybeParallel(IntStreams.generate(new IntSupplier() {
      @Override public int getAsInt() {
        return nextInt();
      }
    }));
  }

  /**
   * Returns a stream producing the given number of pseudorandom ints, each conforming to the given
   * origin (inclusive) and bound (exclusive). This implementation uses {@link #nextInt(int, int)}
   * to generate these numbers.
   */
  @Override public IntStream ints(final long streamSize, final int randomNumberOrigin,
      final int randomNumberBound) {
    return streamOfSize(streamSize).mapToInt(new LongToIntFunction() {
      @Override public int applyAsInt(long l) {
        return nextInt(randomNumberOrigin, randomNumberBound);
      }
    });
  }

  /**
   * Returns a pseudorandom {@code int} value between the specified origin (inclusive) and the
   * specified bound (exclusive).
   * @param origin the least value returned
   * @param bound the upper bound (exclusive)
   * @return a pseudorandom {@code int} value between the origin (inclusive) and the bound
   *     (exclusive)
   * @throws IllegalArgumentException if {@code origin} is greater than or equal to {@code
   *     bound}
   */
  public int nextInt(final int origin, final int bound) {
    if (bound <= origin) {
      throw new IllegalArgumentException(
          String.format("Bound %d must be greater than origin %d", bound, origin));
    }
    final int range = bound - origin;
    if (range > 0) {
      // range is no more than Integer.MAX_VALUE
      return nextInt(range) + origin;
    } else {
      int output;
      do {
        output = super.nextInt();
      } while ((output < origin) || (output >= bound));
      debitEntropy(entropyOfInt(origin, bound));
      return output;
    }
  }

  /**
   * <p>Returns a stream producing an effectively unlimited number of pseudorandom ints, each
   * conforming to the given origin (inclusive) and bound (exclusive). This implementation uses
   * {@link #nextInt(int, int)} to generate these numbers.</p>
   */
  @Override public IntStream ints(final int randomNumberOrigin, final int randomNumberBound) {
    return maybeParallel(IntStreams.generate(new IntSupplier() {
      @Override public int getAsInt() {
        return nextInt(randomNumberOrigin, randomNumberBound);
      }
    }));
  }

  @Override public LongStream longs(final long streamSize) {
    return streamOfSize(streamSize).map(new LongUnaryOperator() {
      @Override public long applyAsLong(long l) {
        return nextLong();
      }
    });
  }

  /**
   * <p>{@inheritDoc}</p> <p>If the returned stream is a parallel stream, consuming it in parallel
   * after calling {@link DoubleStream#limit(long)} may cause extra entropy to be spuriously
   * consumed.</p>
   */
  @Override public LongStream longs() {
    return maybeParallel(LongStreams.generate(new LongSupplier() {
      @Override public long getAsLong() {
        return nextLong();
      }
    }));
  }

  /**
   * <p>Returns a stream producing the given number of pseudorandom longs, each conforming to the
   * given origin (inclusive) and bound (exclusive). This implementation uses
   * {@link #nextLong(long, long)} to generate these numbers.</p>
   */
  @Override public LongStream longs(final long streamSize, final long randomNumberOrigin,
      final long randomNumberBound) {
    return streamOfSize(streamSize).map(new LongUnaryOperator() {
      @Override public long applyAsLong(long l) {
        return nextLong(randomNumberOrigin, randomNumberBound);
      }
    });
  }

  /**
   * Returns a pseudorandom {@code long} value between the specified origin (inclusive) and the
   * specified bound (exclusive).
   * @param origin the least value returned
   * @param bound the upper bound (exclusive)
   * @return a pseudorandom {@code long} value between the origin (inclusive) and the bound
   *     (exclusive)
   * @throws IllegalArgumentException if {@code origin} is greater than or equal to {@code
   *     bound}
   */
  public long nextLong(final long origin, final long bound) {
    if (bound <= origin) {
      throw new IllegalArgumentException(
          String.format("Bound %d must be greater than origin %d", bound, origin));
    }
    final long range = bound - origin;
    long output;
    do {
      if (range < 0) {
        output = nextLongNoEntropyDebit();
      } else {
        final int bits = entropyOfLong(origin, bound);
        output = origin;
        output += (bits > 32) ? (toUnsignedLong(next(32)) | (toUnsignedLong(next(bits - 32)) << 32))
            : next(bits);
      }
    } while ((output < origin) || (output >= bound));
    debitEntropy(entropyOfLong(origin, bound));
    return output;
  }

  /**
   * Returns the next random {@code long}, but does not debit entropy.
   * @return a pseudorandom {@code long} with all possible values equally likely.
   */
  protected long nextLongNoEntropyDebit() {
    return super.nextLong();
  }

  /**
   * <p>Returns a stream producing an effectively unlimited number of pseudorandom longs, each
   * conforming to the given origin (inclusive) and bound (exclusive). This implementation uses
   * {@link #nextLong(long, long)} to generate these numbers.</p>
   */
  @Override public LongStream longs(final long randomNumberOrigin, final long randomNumberBound) {
    return maybeParallel(LongStreams.generate(new LongSupplier() {
      @Override public long getAsLong() {
        return nextLong(randomNumberOrigin, randomNumberBound);
      }
    }));
  }

  @Override public String dump() {
    lock.lock();
    try {
      return addSubclassFields(
          MoreObjects.toStringHelper(this).add("seed", BinaryUtils.convertBytesToHexString(seed))
              .add("entropyBits", entropyBits.get()).add("seedGenerator", seedGenerator)).toString();
    } finally {
      lock.unlock();
    }
  }

  @Override public byte[] getSeed() {
    lock.lock();
    try {
      return seed.clone();
    } finally {
      lock.unlock();
    }
  }

  /**
   * Sets the seed of this random number generator using a single long seed, if this implementation
   * supports that. If it is capable of using 64 bits or less of seed data (i.e. if {@code {@link
   * #getNewSeedLength()} <= {@link Long#BYTES}}), then this method shall replace the entire seed as
   * {@link Random#setSeed(long)} does; otherwise, it shall either be a no-op, or shall combine the
   * input with the existing seed as {@link java.security.SecureRandom#setSeed(long)} does.
   */
  @SuppressWarnings("method.invocation.invalid") @Override public synchronized void setSeed(
      final long seed) {
    final byte[] seedBytes = BinaryUtils.convertLongToBytes(seed);
    if (superConstructorFinished) {
      setSeed(seedBytes);
    } else {
      setSeedInternal(seedBytes);
    }
  }

  /**
   * {@inheritDoc}<p>Most subclasses should override {@link #setSeedInternal(byte[])} instead of
   * this method, so that they will deserialize properly.</p>
   */
  @Override public void setSeed(final byte[] seed) {
    lock.lock();
    try {
      setSeedInternal(seed);
    } finally {
      lock.unlock();
    }
  }

  /**
   * Adds the fields that were not inherited from {@link BaseRandom} to the given {@link
   * ToStringHelper} for dumping.
   * @param original a {@link ToStringHelper} object.
   * @return {@code original} with the fields not inherited from {@link BaseRandom} written to it.
   */
  protected abstract ToStringHelper addSubclassFields(ToStringHelper original);

  /**
   * Registers this PRNG with the {@link RandomSeederThread} for the corresponding {@link
   * SeedGenerator}, to schedule reseeding when we run out of entropy. Unregisters this PRNG with
   * the previous {@link RandomSeederThread} if it had a different one.
   * @param thread a {@link RandomSeederThread} that will be used to reseed this PRNG.
   */
  public void setSeedGenerator(SeedGenerator seedGenerator) {
    final SeedGenerator oldSeedGenerator = this.seedGenerator.getAndSet(seedGenerator);
    if (seedGenerator != oldSeedGenerator) {
      if (oldSeedGenerator != null) {
        RandomSeederThread.remove(oldSeedGenerator, this);
      }
    }
    if (seedGenerator != null) {
      RandomSeederThread.add(seedGenerator, this);
    }
  }

  @Override public boolean preferSeedWithLong() {
    return getNewSeedLength() <= Java8Constants.LONG_BYTES;
  }

  /**
   * Sets the seed, and should be overridden to set other state that derives from the seed. Called
   * by {@link #setSeed(byte[])}, constructors, {@link #readObject(ObjectInputStream)} and {@link
   * #fallbackSetSeed()}. When called after initialization, the {@link #lock} is always held.
   * @param seed The new seed.
   */
  protected void setSeedInternal(final byte[] seed) {
    if ((this.seed == null) || (this.seed.length != seed.length)) {
      this.seed = seed.clone();
    } else {
      System.arraycopy(seed, 0, this.seed, 0, seed.length);
    }
    creditEntropyForNewSeed(seed.length);
  }

  /**
   * Updates the entropy count to reflect a reseeding. Sets it to the seed length or the internal
   * state size, whichever is shorter, but never less than the existing entropy count.
   * @param seedLength the length of the new seed in bytes
   */
  protected void creditEntropyForNewSeed(int seedLength) {
    if (entropyBits == null) {
      entropyBits = new AtomicLong(0);
    }
    long oldCount;
    do {
      oldCount = entropyBits.get();
    } while (!entropyBits.compareAndSet(oldCount,
        Math.max(oldCount, Math.min(seedLength, getNewSeedLength()) * 8L)));
  }

  /**
   * Called in constructor and readObject to initialize transient fields.
   */
  protected void initTransientFields() {
    superConstructorFinished = true;
  }

  private void readObject(final ObjectInputStream in) throws IOException, ClassNotFoundException {
    in.defaultReadObject();
    initTransientFields();
    setSeedInternal(seed);
  }

  @Override public long getEntropyBits() {
    return entropyBits.get();
  }

  /**
   * Record that entropy has been spent, and schedule a reseeding if this PRNG has now spent as much
   * as it's been seeded with.
   * @param bits The number of bits of entropy spent.
   */
  protected void debitEntropy(final long bits) {
    if (entropyBits.addAndGet(-bits) <= 0) {
      asyncReseedIfPossible();
    }
  }

  private void asyncReseedIfPossible() {
    final SeedGenerator currentSeedGenerator = seedGenerator.get();
    if (currentSeedGenerator != null) {
      RandomSeederThread.asyncReseed(currentSeedGenerator, this);
    }
  }

  /**
   * Used to deserialize a subclass instance that wasn't a subclass instance when it was serialized.
   * Since that means we can't deserialize our seed, we generate a new one with the {@link
   * DefaultSeedGenerator}.
   * @throws InvalidObjectException if the {@link DefaultSeedGenerator} fails.
   */
  @SuppressWarnings("OverriddenMethodCallDuringObjectConstruction") private void readObjectNoData()
      throws InvalidObjectException {
    LOG.warn("BaseRandom.readObjectNoData() invoked; using DefaultSeedGenerator");
    try {
      fallbackSetSeed();
    } catch (final RuntimeException e) {
      throw (InvalidObjectException) (new InvalidObjectException(
          "Failed to deserialize or generate a seed").initCause(e.getCause()));
    }
    initTransientFields();
    setSeedInternal(seed);
  }

  /**
   * Generates a seed using the default seed generator if there isn't one already. For use in
   * handling a {@link #setSeed(long)} call from the super constructor {@link Random#Random()} in
   * subclasses that can't actually use an 8-byte seed. Also used in {@link #readObjectNoData()}.
   */
  @SuppressWarnings("LockAcquiredButNotSafelyReleased") protected void fallbackSetSeed() {
    boolean locked = false;
    if (lock != null) {
      lock.lock();
      locked = true;
    }
    try {
      if (seed == null) {
        seed = DefaultSeedGenerator.DEFAULT_SEED_GENERATOR.generateSeed(getNewSeedLength());
      }
      if (entropyBits == null) {
        entropyBits = new AtomicLong(seed.length * 8L);
      }
    } finally {
      if (locked) {
        lock.unlock();
      }
    }
  }

  @Override public abstract int getNewSeedLength();
}<|MERGE_RESOLUTION|>--- conflicted
+++ resolved
@@ -25,7 +25,6 @@
 import java.util.concurrent.atomic.AtomicReference;
 import java.util.concurrent.locks.Lock;
 import java.util.concurrent.locks.ReentrantLock;
-<<<<<<< HEAD
 import java8.util.function.DoubleSupplier;
 import java8.util.function.IntSupplier;
 import java8.util.function.LongSupplier;
@@ -40,13 +39,6 @@
 import java8.util.stream.LongStream;
 import java8.util.stream.LongStreams;
 import javax.annotation.Nullable;
-=======
-import java.util.function.DoubleSupplier;
-import java.util.stream.BaseStream;
-import java.util.stream.DoubleStream;
-import java.util.stream.IntStream;
-import java.util.stream.LongStream;
->>>>>>> 4346d636
 
 /**
  * Abstract {@link Random} with a seed field and an implementation of entropy counting.
@@ -419,17 +411,12 @@
   @Override public double nextGaussian() {
     // Upper bound. 2 Gaussians are generated from 2 nextDouble calls, which once made are either
     // used or rerolled.
-<<<<<<< HEAD
-    recordEntropySpent(ENTROPY_OF_DOUBLE);
-    return internalNextGaussian(new DoubleSupplier() {
+     debitEntropy(ENTROPY_OF_DOUBLE);
+     return internalNextGaussian(new DoubleSupplier() {
       @Override public double getAsDouble() {
         return BaseRandom.super.nextDouble();
       }
     });
-=======
-    debitEntropy(ENTROPY_OF_DOUBLE);
-    return internalNextGaussian(super::nextDouble);
->>>>>>> 4346d636
   }
 
   /**
