package io.github.pr0methean.betterrandom.prng;

import static java8.lang.Integers.toUnsignedLong;

import com.google.common.base.MoreObjects;
import com.google.common.base.MoreObjects.ToStringHelper;
import io.github.pr0methean.betterrandom.ByteArrayReseedableRandom;
import io.github.pr0methean.betterrandom.EntropyCountingRandom;
import io.github.pr0methean.betterrandom.RepeatableRandom;
import io.github.pr0methean.betterrandom.seed.DefaultSeedGenerator;
import io.github.pr0methean.betterrandom.seed.RandomSeederThread;
import io.github.pr0methean.betterrandom.seed.SeedException;
import io.github.pr0methean.betterrandom.seed.SeedGenerator;
import io.github.pr0methean.betterrandom.util.BinaryUtils;
import io.github.pr0methean.betterrandom.util.Dumpable;
import io.github.pr0methean.betterrandom.util.EntryPoint;
import io.github.pr0methean.betterrandom.util.Java8Constants;
import io.github.pr0methean.betterrandom.util.LogPreFormatter;
import java.io.IOException;
import java.io.InvalidObjectException;
import java.io.ObjectInputStream;
import java.util.List;
import java.util.Random;
import java.util.concurrent.atomic.AtomicLong;
import java.util.concurrent.atomic.AtomicReference;
import java.util.concurrent.locks.Lock;
import java.util.concurrent.locks.ReentrantLock;
import java8.util.function.DoubleSupplier;
import java8.util.function.IntSupplier;
import java8.util.function.LongSupplier;
import java8.util.function.LongToDoubleFunction;
import java8.util.function.LongToIntFunction;
import java8.util.function.LongUnaryOperator;
import java8.util.stream.BaseStream;
import java8.util.stream.DoubleStream;
import java8.util.stream.IntStream;
import java8.util.stream.IntStreams;
import java8.util.stream.LongStream;
import java8.util.stream.DoubleStreams;
import java8.util.stream.LongStreams;
import javax.annotation.Nullable;

/**
 * Abstract {@link Random} with a seed field and an implementation of entropy counting.
 * @author Chris Hennick
 */
public abstract class BaseRandom extends Random
    implements ByteArrayReseedableRandom, RepeatableRandom, Dumpable, EntropyCountingRandom,
    Java8CompatRandom {

  /** The number of pseudorandom bits in {@link #nextFloat()}. */
  protected static final int ENTROPY_OF_FLOAT = 24;

  /** The number of pseudorandom bits in {@link #nextDouble()}. */
  protected static final int ENTROPY_OF_DOUBLE = 53;

  private static final long NAN_LONG_BITS = Double.doubleToLongBits(Double.NaN);
  private static final LogPreFormatter LOG = new LogPreFormatter(BaseRandom.class);
  private static final long serialVersionUID = -1556392727255964947L;
  /**
   * If the referent is non-null, it will be invoked to reseed this PRNG whenever random output is
   * taken and {@link #getEntropyBits()} called immediately afterward would return zero or
   * negative.
   */
  protected final AtomicReference<RandomSeederThread> seederThread = new AtomicReference<>(null);
  private final AtomicLong nextNextGaussian = new AtomicLong(NAN_LONG_BITS);
      // Stored as a long since there's no atomic double
  /**
   * The seed this PRNG was seeded with, as a byte array. Used by {@link #getSeed()} even if the
   * actual internal state of the PRNG is stored elsewhere (since otherwise getSeed() would require
   * a slow type conversion).
   */
  protected byte[] seed;
  /** Lock to prevent concurrent modification of the RNG's internal state. */
  @SuppressWarnings("InstanceVariableMayNotBeInitializedByReadObject") protected transient Lock
      lock;
  /**
   * Set by the constructor once either {@link Random#Random()} or {@link Random#Random(long)} has
   * returned. Intended for {@link #setSeed(long)}, which may have to ignore calls while this is
   * false if the subclass does not support 8-byte seeds, or it overriddes setSeed(long) to use
   * subclass fields.
   */
  @SuppressWarnings({"InstanceVariableMayNotBeInitializedByReadObject",
      "FieldAccessedSynchronizedAndUnsynchronized"}) protected transient boolean
      superConstructorFinished = false;
  /** Stores the entropy estimate backing {@link #getEntropyBits()}. */
  protected AtomicLong entropyBits;

  /**
   * Seed the RNG using the {@link DefaultSeedGenerator} to create a seed of the specified size.
   * @param seedSizeBytes The number of bytes to use for seed data.
   * @throws SeedException if the {@link DefaultSeedGenerator} fails to generate a seed.
   */
  protected BaseRandom(final int seedSizeBytes) throws SeedException {
    this(DefaultSeedGenerator.DEFAULT_SEED_GENERATOR.generateSeed(seedSizeBytes));
    entropyBits = new AtomicLong(0);
  }

  /**
   * Creates a new RNG and seeds it using the provided seed generation strategy.
   * @param seedGenerator The seed generation strategy that will provide the seed value for this
   *     RNG.
   * @param seedLength The seed length in bytes.
   * @throws SeedException If there is a problem generating a seed.
   */
  protected BaseRandom(final SeedGenerator seedGenerator, final int seedLength)
      throws SeedException {
    this(seedGenerator.generateSeed(seedLength));
    entropyBits = new AtomicLong(0);
  }

  /**
   * Creates a new RNG with the provided seed.
   * @param seed the seed.
   */
  protected BaseRandom(final byte[] seed) {
    superConstructorFinished = true;
    if (seed == null) {
      throw new IllegalArgumentException("Seed must not be null");
    }
    initTransientFields();
    setSeedInternal(seed);
    entropyBits = new AtomicLong(0);
  }

  /**
   * Creates a new RNG with the provided seed. Only works in subclasses that can accept an 8-byte or
   * shorter seed.
   * @param seed the seed.
   */
  protected BaseRandom(final long seed) {
    this(BinaryUtils.convertLongToBytes(seed));
  }

  /**
   * Calculates the entropy in bits, rounded up, of a random {@code int} between {@code origin}
   * (inclusive) and {@code bound} (exclusive).
   * @param origin the minimum, inclusive.
   * @param bound the maximum, exclusive.
   * @return the entropy.
   */
  protected static int entropyOfInt(final int origin, final int bound) {
    return Integer.SIZE - Integer.numberOfLeadingZeros(bound - origin - 1);
  }

  /**
   * Calculates the entropy in bits, rounded up, of a random {@code long} between {@code origin}
   * (inclusive) and {@code bound} (exclusive).
   * @param origin the minimum, inclusive.
   * @param bound the maximum, exclusive.
   * @return the entropy.
   */
  protected static int entropyOfLong(final long origin, final long bound) {
    return Long.SIZE - Long.numberOfLeadingZeros(bound - origin - 1);
  }

  /**
   * @return true if this PRNG should create parallel streams; false otherwise.
   */
  protected boolean useParallelStreams() {
    return false;
  }

  /**
   * <p>Returns true with the given probability, and records that only 1 bit of entropy is being
   * spent.</p> <p>When {@code probability <= 0}, instantly returns false without recording any
   * entropy spent. Likewise, instantly returns true when {@code probability >= 1}.</p>
   * @param probability The probability of returning true.
   * @return True with probability equal to the {@code probability} parameter; false otherwise.
   */
  public final boolean withProbability(final double probability) {
    return (probability >= 1) || ((probability > 0) && withProbabilityInternal(probability));
  }

  /**
   * Called by {@link #withProbability(double)} to generate a boolean with a specified probability
   * of returning true, after checking that {@code probability} is strictly between 0 and 1.
   * @param probability The probability (between 0 and 1 exclusive) of returning true.
   * @return True with probability equal to the {@code probability} parameter; false otherwise.
   */
  protected boolean withProbabilityInternal(final double probability) {
    final boolean result = super.nextDouble() < probability;
    // We're only outputting one bit
    recordEntropySpent(1);
    return result;
  }

  /**
   * Chooses a random element from the given array.
   * @param array A non-empty array to choose from.
   * @param <E> The element type of {@code array}; usually inferred by the compiler.
   * @return An element chosen from {@code array} at random, with all elements having equal
   *     probability.
   */
  public <E> E nextElement(final E[] array) {
    return array[nextInt(array.length)];
  }

  /**
   * Chooses a random element from the given list.
   * @param list A non-empty {@link List} to choose from.
   * @param <E> The element type of {@code list}; usually inferred by the compiler.
   * @return An element chosen from {@code list} at random, with all elements having equal
   *     probability.
   */
  public <E> E nextElement(final List<E> list) {
    return list.get(nextInt(list.size()));
  }

  /**
   * Chooses a random value of the given enum class.
   * @param enumClass An enum class having at least one value.
   * @param <E> The type of {@code enumClass}; usually inferred by the compiler.
   * @return A value of {@code enumClass} chosen at random, with all elements having equal
   *     probability.
   */
  public <E extends Enum<E>> E nextEnum(final Class<E> enumClass) {
    return nextElement(enumClass.getEnumConstants());
  }

  /**
   * Generates the next pseudorandom number. Called by all other random-number-generating methods.
   * Should not debit the entropy count, since that's done by the calling methods according to the
   * amount they actually output (see for example {@link #withProbability(double)}, which uses 53
   * random bits but outputs only one, and thus debits only 1 bit of entropy).
   */
  @Override protected abstract int next(int bits);

  /**
   * Generates random bytes and places them into a user-supplied byte array. The number of random
   * bytes produced is equal to the length of the byte array. Reimplemented for entropy-counting
   * purposes.
   */
  @SuppressWarnings("NumericCastThatLosesPrecision") @Override public void nextBytes(
      final byte[] bytes) {
    for (int i = 0; i < bytes.length; i++) {
      bytes[i] = (byte) next(Byte.SIZE);
      recordEntropySpent(Byte.SIZE);
    }
  }

  @Override public int nextInt() {
    recordEntropySpent(Integer.SIZE);
    return super.nextInt();
  }

  @Override public int nextInt(final int bound) {
    recordEntropySpent(entropyOfInt(0, bound));
    return super.nextInt(bound);
  }

  /**
   * Returns the next pseudorandom, uniformly distributed long value from this random number
   * generator's sequence. Unlike the inherited implementation in {@link Random#nextLong()}, ones in
   * BetterRandom generally <i>can</i> be expected to return all 2<sup>64</sup> possible values.
   */
  @Override public final long nextLong() {
    recordEntropySpent(Long.SIZE);
    return nextLongNoEntropyDebit();
  }

  /**
   * Returns a pseudorandom {@code long} value between zero (inclusive) and the specified bound
   * (exclusive).
   * @param bound the upper bound (exclusive).  Must be positive.
   * @return a pseudorandom {@code long} value between zero (inclusive) and the bound (exclusive)
   * @throws IllegalArgumentException if {@code bound} is not positive
   */
  public long nextLong(final long bound) {
    return nextLong(0, bound);
  }

  /**
   * Returns a pseudorandom {@code double} value between 0.0 (inclusive) and the specified bound
   * (exclusive).
   * @param bound the upper bound (exclusive).  Must be positive.
   * @return a pseudorandom {@code double} value between zero (inclusive) and the bound (exclusive)
   * @throws IllegalArgumentException if {@code bound} is not positive
   */
  @EntryPoint public double nextDouble(final double bound) {
    return nextDouble(0.0, bound);
  }

  /**
   * Returns a pseudorandom {@code double} value between the specified origin (inclusive) and bound
   * (exclusive).
   * @param origin the least value returned
   * @param bound the upper bound (exclusive)
   * @return a pseudorandom {@code double} value between the origin (inclusive) and the bound
   *     (exclusive)
   * @throws IllegalArgumentException if {@code origin} is greater than or equal to {@code
   *     bound}
   */
  public double nextDouble(final double origin, final double bound) {
    if (bound < origin) {
      throw new IllegalArgumentException(
          String.format("Bound %f must be greater than origin %f", bound, origin));
    }
    final double out = (nextDouble() * (bound - origin)) + origin;
    if (out >= bound) {
      // correct for rounding
      return Double.longBitsToDouble(Double.doubleToLongBits(bound) - 1);
    }
    return out;
  }

  private <T extends BaseStream<?, T>> T maybeParallel(final T in) {
    return useParallelStreams() ? in.parallel() : in;
  }

  /**
   * <p>Returns a stream producing an effectively unlimited number of pseudorandom doubles, each
   * conforming to the given origin (inclusive) and bound (exclusive). This implementation uses
   * {@link #nextDouble(double, double)} to generate these numbers.</p>
   */
  @Override public DoubleStream doubles(final double randomNumberOrigin,
      final double randomNumberBound) {
    return maybeParallel(
        DoubleStreams.generate(new DoubleSupplier() {
          @Override public double getAsDouble() {
            return nextDouble(randomNumberOrigin, randomNumberBound);
          }
        }));
  }

  /**
   * <p>Returns a stream producing an effectively unlimited number of pseudorandom doubles, each
   * between 0.0 (inclusive) and 1.0 (exclusive). This implementation uses {@link #nextDouble()} to
   * generate these numbers.</p>
   */
  @Override public DoubleStream doubles() {
    return maybeParallel(DoubleStreams.generate(new DoubleSupplier() {
      @Override public double getAsDouble() {
        return nextDouble();
      }
    }));
  }

  @Override public DoubleStream doubles(final long streamSize) {
    return streamOfSize(streamSize).mapToDouble(new LongToDoubleFunction() {
      @Override public double applyAsDouble(long l) {
        return nextDouble();
      }
    });
  }

  private LongStream streamOfSize(final long streamSize) {
    return maybeParallel(LongStreams.range(0, streamSize).unordered());
  }

  /**
   * Returns a stream producing the given number of pseudorandom doubles, each conforming to the
   * given origin (inclusive) and bound (exclusive). This implementation uses {@link
   * #nextDouble(double, double)} to generate these numbers.
   */
  @Override public DoubleStream doubles(final long streamSize, final double randomNumberOrigin,
      final double randomNumberBound) {
    return streamOfSize(streamSize)
        .mapToDouble(new LongToDoubleFunction() {
          @Override public double applyAsDouble(long l) {
            return nextDouble(randomNumberOrigin, randomNumberBound);
          }
        });
  }

  /**
   * <p>Returns a stream producing an effectively unlimited number of pseudorandom doubles that are
   * normally distributed with mean 0.0 and standard deviation 1.0. This implementation uses {@link
   * #nextGaussian()}.</p>
   * @return a stream of normally-distributed random doubles.
   */
  public DoubleStream gaussians() {
    return maybeParallel(DoubleStreams.generate(new DoubleSupplier() {
      @Override public double getAsDouble() {
        return nextGaussian();
      }
    }));
  }

  /**
   * Returns a stream producing the given number of pseudorandom doubles that are normally
   * distributed with mean 0.0 and standard deviation 1.0. This implementation uses {@link
   * #nextGaussian()}.
   * @param streamSize the number of doubles to generate.
   * @return a stream of {@code streamSize} normally-distributed random doubles.
   */
  public DoubleStream gaussians(final long streamSize) {
    return streamOfSize(streamSize).mapToDouble(new LongToDoubleFunction() {
      @Override public double applyAsDouble(long l) {
        return nextGaussian();
      }
    });
  }

  @Override public boolean nextBoolean() {
    recordEntropySpent(1);
    return super.nextBoolean();
  }

  @Override public float nextFloat() {
    recordEntropySpent(ENTROPY_OF_FLOAT);
    return super.nextFloat();
  }

  @Override public double nextDouble() {
    recordEntropySpent(ENTROPY_OF_DOUBLE);
    return super.nextDouble();
  }

  /**
   * Returns the next pseudorandom, Gaussian ("normally") distributed double value with mean 0.0 and
   * standard deviation 1.0 from this random number generator's sequence. Unlike the one in {@link
   * Random}, this implementation is lockless.
   */
  @Override public double nextGaussian() {
    // Upper bound. 2 Gaussians are generated from 2 nextDouble calls, which once made are either
    // used or rerolled.
    recordEntropySpent(ENTROPY_OF_DOUBLE);
    return internalNextGaussian(new DoubleSupplier() {
      @Override public double getAsDouble() {
        return BaseRandom.super.nextDouble();
      }
    });
  }

  /**
   * Core of a lockless reimplementation of {@link #nextGaussian()}.
   * @param nextDouble shall return a random number between 0 and 1, like {@link #nextDouble()},
   *     but shall not debit the entropy count.
   * @return a random number that is normally distributed with mean 0 and standard deviation 1.
   */
  @SuppressWarnings("LocalVariableHidesMemberVariable") protected final double internalNextGaussian(
      final DoubleSupplier nextDouble) {
    // See Knuth, ACP, Section 3.4.1 Algorithm C.
    final double out = Double.longBitsToDouble(nextNextGaussian.getAndSet(NAN_LONG_BITS));
    if (Double.isNaN(out)) {
      double v1, v2, s;
      do {
        v1 = (2 * nextDouble.getAsDouble()) - 1; // between -1 and 1
        v2 = (2 * nextDouble.getAsDouble()) - 1; // between -1 and 1
        s = (v1 * v1) + (v2 * v2);
      } while ((s >= 1) || (s == 0));
      final double multiplier = StrictMath.sqrt((-2 * StrictMath.log(s)) / s);
      nextNextGaussian.set(Double.doubleToRawLongBits(v2 * multiplier));
      return v1 * multiplier;
    } else {
      return out;
    }
  }

  @Override public IntStream ints(final long streamSize) {
    return streamOfSize(streamSize).mapToInt(new LongToIntFunction() {
      @Override public int applyAsInt(long l) {
        return nextInt();
      }
    });
  }

  @Override public IntStream ints() {
    return maybeParallel(IntStreams.generate(new IntSupplier() {
      @Override public int getAsInt() {
        return nextInt();
      }
    }));
  }

  /**
   * Returns a stream producing the given number of pseudorandom ints, each conforming to the given
   * origin (inclusive) and bound (exclusive). This implementation uses {@link #nextInt(int, int)}
   * to generate these numbers.
   */
  @Override public IntStream ints(final long streamSize, final int randomNumberOrigin,
      final int randomNumberBound) {
    return streamOfSize(streamSize)
        .mapToInt(new LongToIntFunction() {
          @Override public int applyAsInt(long l) {
            return nextInt(randomNumberOrigin, randomNumberBound);
          }
        });
  }

  /**
   * Returns a pseudorandom {@code int} value between the specified origin (inclusive) and the
   * specified bound (exclusive).
   * @param origin the least value returned
   * @param bound the upper bound (exclusive)
   * @return a pseudorandom {@code int} value between the origin (inclusive) and the bound
   *     (exclusive)
   * @throws IllegalArgumentException if {@code origin} is greater than or equal to {@code
   *     bound}
   */
  public int nextInt(final int origin, final int bound) {
    if (bound <= origin) {
      throw new IllegalArgumentException(
          String.format("Bound %d must be greater than origin %d", bound, origin));
    }
    final int range = bound - origin;
    if (range > 0) {
      // range is no more than Integer.MAX_VALUE
      return nextInt(range) + origin;
    } else {
      int output;
      do {
        output = super.nextInt();
      } while ((output < origin) || (output >= bound));
      recordEntropySpent(entropyOfInt(origin, bound));
      return output;
    }
  }

  /**
   * <p>Returns a stream producing an effectively unlimited number of pseudorandom ints, each
   * conforming to the given origin (inclusive) and bound (exclusive). This implementation uses
   * {@link #nextInt(int, int)} to generate these numbers.</p>
   */
  @Override public IntStream ints(final int randomNumberOrigin, final int randomNumberBound) {
    return maybeParallel(IntStreams.generate(new IntSupplier() {
      @Override public int getAsInt() {
        return nextInt(randomNumberOrigin, randomNumberBound);
      }
    }));
  }

  @Override public LongStream longs(final long streamSize) {
    return streamOfSize(streamSize).map(new LongUnaryOperator() {
      @Override public long applyAsLong(long l) {
        return nextLong();
      }
    });
  }

  /**
   * <p>{@inheritDoc}</p> <p>If the returned stream is a parallel stream, consuming it in parallel
   * after calling {@link DoubleStream#limit(long)} may cause extra entropy to be spuriously
   * consumed.</p>
   */
  @Override public LongStream longs() {
    return maybeParallel(LongStreams.generate(new LongSupplier() {
      @Override public long getAsLong() {
        return nextLong();
      }
    }));
  }

  /**
   * <p>Returns a stream producing the given number of pseudorandom longs, each conforming to the
   * given origin (inclusive) and bound (exclusive). This implementation uses {@link #nextLong(long, long)} to generate these numbers.</p>
   */
  @Override public LongStream longs(final long streamSize, final long randomNumberOrigin,
      final long randomNumberBound) {
    return streamOfSize(streamSize).map(new LongUnaryOperator() {
      @Override public long applyAsLong(long l) {
        return nextLong(randomNumberOrigin, randomNumberBound);
      }
    });
  }

  /**
   * Returns a pseudorandom {@code long} value between the specified origin (inclusive) and the
   * specified bound (exclusive).
   * @param origin the least value returned
   * @param bound the upper bound (exclusive)
   * @return a pseudorandom {@code long} value between the origin (inclusive) and the bound
   *     (exclusive)
   * @throws IllegalArgumentException if {@code origin} is greater than or equal to {@code
   *     bound}
   */
  public long nextLong(final long origin, final long bound) {
    if (bound <= origin) {
      throw new IllegalArgumentException(
          String.format("Bound %d must be greater than origin %d", bound, origin));
    }
    final long range = bound - origin;
    long output;
    do {
      if (range < 0) {
        output = nextLongNoEntropyDebit();
      } else {
        final int bits = entropyOfLong(origin, bound);
        output = origin;
        output += (bits > 32) ? (toUnsignedLong(next(32)) | (toUnsignedLong(next(bits - 32)) << 32))
            : next(bits);
      }
    } while ((output < origin) || (output >= bound));
    recordEntropySpent(entropyOfLong(origin, bound));
    return output;
  }

  /**
   * Returns the next random {@code long}, but does not debit entropy.
   * @return a pseudorandom {@code long} with all possible values equally likely.
   */
  protected long nextLongNoEntropyDebit() {
    return super.nextLong();
  }

  /**
   * <p>Returns a stream producing an effectively unlimited number of pseudorandom longs, each
   * conforming to the given origin (inclusive) and bound (exclusive). This implementation uses
   * {@link #nextLong(long, long)} to generate these numbers.</p>
   */
  @Override public LongStream longs(final long randomNumberOrigin, final long randomNumberBound) {
    return maybeParallel(
        LongStreams.generate(new LongSupplier() {
          @Override public long getAsLong() {
            return nextLong(randomNumberOrigin, randomNumberBound);
          }
        }));
  }

  @Override public String dump() {
    lock.lock();
    try {
      return addSubclassFields(
          MoreObjects.toStringHelper(this).add("seed", BinaryUtils.convertBytesToHexString(seed))
              .add("entropyBits", entropyBits.get()).add("seederThread", seederThread)).toString();
    } finally {
      lock.unlock();
    }
  }

  @Override public byte[] getSeed() {
    lock.lock();
    try {
      return seed.clone();
    } finally {
      lock.unlock();
    }
  }

  /**
   * Sets the seed of this random number generator using a single long seed, if this implementation
   * supports that. If it is capable of using 64 bits or less of seed data (i.e. if {@code {@link
   * #getNewSeedLength()} <= {@link Long#BYTES}}), then this method shall replace the entire seed as
   * {@link Random#setSeed(long)} does; otherwise, it shall either be a no-op, or shall combine the
   * input with the existing seed as {@link java.security.SecureRandom#setSeed(long)} does.
   */
  @SuppressWarnings("method.invocation.invalid") @Override public synchronized void setSeed(
      final long seed) {
    final byte[] seedBytes = BinaryUtils.convertLongToBytes(seed);
    if (superConstructorFinished) {
      setSeed(seedBytes);
    } else {
      setSeedInternal(seedBytes);
    }
  }

  /**
   * {@inheritDoc}<p>Most subclasses should override {@link #setSeedInternal(byte[])} instead of
   * this method, so that they will deserialize properly.</p>
   */
  @Override public void setSeed(final byte[] seed) {
    lock.lock();
    try {
      setSeedInternal(seed);
    } finally {
      lock.unlock();
    }
  }

  /**
   * Adds the fields that were not inherited from {@link BaseRandom} to the given {@link
   * ToStringHelper} for dumping.
   * @param original a {@link ToStringHelper} object.
   * @return {@code original} with the fields not inherited from {@link BaseRandom} written to it.
   */
  protected abstract ToStringHelper addSubclassFields(ToStringHelper original);

  /**
   * Registers this PRNG with the given {@link RandomSeederThread} to schedule reseeding when we run
   * out of entropy. Unregisters this PRNG with the previous {@link RandomSeederThread} if it had a
   * different one.
   * @param thread a {@link RandomSeederThread} that will be used to reseed this PRNG.
   */
  @SuppressWarnings({"ObjectEquality", "EqualityOperatorComparesObjects"})
  public void setSeederThread(@Nullable final RandomSeederThread thread) {
    final RandomSeederThread oldThread = seederThread.getAndSet(thread);
    if (thread != oldThread) {
      if (oldThread != null) {
        oldThread.remove(this);
      }
      if (thread != null) {
        thread.add(this);
      }
    }
  }

  @Override public boolean preferSeedWithLong() {
    return getNewSeedLength() <= Java8Constants.LONG_BYTES;
  }

  /**
   * Sets the seed, and should be overridden to set other state that derives from the seed. Called
   * by {@link #setSeed(byte[])}, constructors, {@link #readObject(ObjectInputStream)} and {@link
   * #fallbackSetSeed()}. When called after initialization, the {@link #lock} is always held.
   * @param seed The new seed.
   */
  protected void setSeedInternal(final byte[] seed) {
    if ((this.seed == null) || (this.seed.length != seed.length)) {
      this.seed = seed.clone();
    } else {
      System.arraycopy(seed, 0, this.seed, 0, seed.length);
    }
    creditEntropyForNewSeed(seed.length);
  }

  /**
   * Updates the entropy count to reflect a reseeding. Sets it to the seed length or the internal
   * state size, whichever is shorter, but never less than the existing entropy count.
   *
   * @param seedLength the length of the new seed in bytes
   */
  protected final void creditEntropyForNewSeed(int seedLength) {
    if (entropyBits == null) {
      entropyBits = new AtomicLong(0);
    }
<<<<<<< HEAD
    creditEntropyForNewSeed(seed.length);
  }

  protected void creditEntropyForNewSeed(int seedLength) {
    long oldCount;
    do {
      oldCount = entropyBits.get();
    } while (!entropyBits.compareAndSet(oldCount, Math.max(oldCount, Math.min(seedLength, getNewSeedLength()) * 8L)));
=======
    entropyBits.updateAndGet(
        oldCount -> Math.max(oldCount, Math.min(seedLength, getNewSeedLength()) * 8L));
>>>>>>> 3877084c
  }

  /**
   * Called in constructor and readObject to initialize transient fields.
   */
  protected void initTransientFields(){
    if (lock == null) {
      lock = new ReentrantLock();
    }
    superConstructorFinished = true;
  }

  private void readObject(final ObjectInputStream in)
      throws IOException, ClassNotFoundException {
    in.defaultReadObject();
    initTransientFields();
    setSeedInternal(seed);
  }

  @Override public long getEntropyBits() {
    return entropyBits.get();
  }

  /**
   * Record that entropy has been spent, and schedule a reseeding if this PRNG has now spent as much
   * as it's been seeded with.
   * @param bits The number of bits of entropy spent.
   */
  protected void recordEntropySpent(final long bits) {
    if (entropyBits.addAndGet(-bits) <= 0) {
      asyncReseedIfPossible();
    }
  }

  private void asyncReseedIfPossible() {
    final RandomSeederThread thread = seederThread.get();
    if (thread != null) {
      thread.asyncReseed(this);
    }
  }

  /**
   * Used to deserialize a subclass instance that wasn't a subclass instance when it was serialized.
   * Since that means we can't deserialize our seed, we generate a new one with the {@link
   * DefaultSeedGenerator}.
   * @throws InvalidObjectException if the {@link DefaultSeedGenerator} fails.
   */
  @SuppressWarnings("OverriddenMethodCallDuringObjectConstruction") private void readObjectNoData()
      throws InvalidObjectException {
    LOG.warn("BaseRandom.readObjectNoData() invoked; using DefaultSeedGenerator");
    try {
      fallbackSetSeed();
    } catch (final RuntimeException e) {
      throw (InvalidObjectException) (new InvalidObjectException(
          "Failed to deserialize or generate a seed").initCause(e.getCause()));
    }
    initTransientFields();
    setSeedInternal(seed);
  }

  /**
   * Generates a seed using the default seed generator if there isn't one already. For use in
   * handling a {@link #setSeed(long)} call from the super constructor {@link Random#Random()} in
   * subclasses that can't actually use an 8-byte seed. Also used in {@link #readObjectNoData()}.
   */
  @SuppressWarnings("LockAcquiredButNotSafelyReleased") protected void fallbackSetSeed() {
    boolean locked = false;
    if (lock != null) {
      lock.lock();
      locked = true;
    }
    try {
      if (seed == null) {
        seed = DefaultSeedGenerator.DEFAULT_SEED_GENERATOR.generateSeed(getNewSeedLength());
      }
      if (entropyBits == null) {
        entropyBits = new AtomicLong(seed.length * 8L);
      }
    } finally {
      if (locked) {
        lock.unlock();
      }
    }
  }

  @Override public abstract int getNewSeedLength();
}<|MERGE_RESOLUTION|>--- conflicted
+++ resolved
@@ -714,19 +714,10 @@
     if (entropyBits == null) {
       entropyBits = new AtomicLong(0);
     }
-<<<<<<< HEAD
-    creditEntropyForNewSeed(seed.length);
-  }
-
-  protected void creditEntropyForNewSeed(int seedLength) {
     long oldCount;
     do {
       oldCount = entropyBits.get();
     } while (!entropyBits.compareAndSet(oldCount, Math.max(oldCount, Math.min(seedLength, getNewSeedLength()) * 8L)));
-=======
-    entropyBits.updateAndGet(
-        oldCount -> Math.max(oldCount, Math.min(seedLength, getNewSeedLength()) * 8L));
->>>>>>> 3877084c
   }
 
   /**
