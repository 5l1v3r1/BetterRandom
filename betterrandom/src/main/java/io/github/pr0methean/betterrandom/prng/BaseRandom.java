--- conflicted
+++ resolved
@@ -629,12 +629,8 @@
   /**
    * Returns a pseudorandom {@code long} value between the specified origin (inclusive) and the
    * specified bound (exclusive). This implementation is adapted from the reference implementation
-<<<<<<< HEAD
    * of Random.longs(long, long) from JDK 8.
-=======
-   * of {@link Random#longs(long, long)} in that method's Javadoc.
-   *
->>>>>>> 6df10c5b
+   *
    * @param origin the least value returned
    * @param bound the upper bound (exclusive)
    * @return a pseudorandom {@code long} value between the origin (inclusive) and the bound
