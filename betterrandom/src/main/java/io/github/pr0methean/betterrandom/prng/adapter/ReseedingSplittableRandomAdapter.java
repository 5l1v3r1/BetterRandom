package io.github.pr0methean.betterrandom.prng.adapter;

import com.google.common.base.MoreObjects.ToStringHelper;
import io.github.pr0methean.betterrandom.prng.BaseRandom;
import io.github.pr0methean.betterrandom.seed.SeedException;
import io.github.pr0methean.betterrandom.seed.SeedGenerator;
import io.github.pr0methean.betterrandom.seed.SimpleRandomSeeder;
import io.github.pr0methean.betterrandom.util.Java8Constants;
import java.util.Collections;
import java.util.Map;
<<<<<<< HEAD
import java.util.WeakHashMap;
import java8.util.SplittableRandom;
=======
import java.util.Objects;
import java.util.SplittableRandom;
import java.util.WeakHashMap;
import javax.annotation.Nullable;
>>>>>>> d177df7a

/**
 * Like {@link SplittableRandomAdapter}, but uses a {@link SimpleRandomSeeder} to replace each
 * thread's {@link SplittableRandom} with a reseeded one as frequently as possible, but not more
 * frequently than it is being used.
 *
 * @author Chris Hennick
 */
public class ReseedingSplittableRandomAdapter extends BaseSplittableRandomAdapter {

  private static final long serialVersionUID = 6301096404034224037L;

  private static final Map<SimpleRandomSeeder, ReseedingSplittableRandomAdapter> INSTANCES = Collections
      .synchronizedMap(new WeakHashMap<SimpleRandomSeeder, ReseedingSplittableRandomAdapter>(1));
  private final SeedGenerator seedGenerator;
  /**
   * A thread-local delegate.
   */
  @SuppressWarnings({"ThreadLocalNotStaticFinal", "TransientFieldNotInitialized"})
  protected transient ThreadLocal<? extends BaseRandom> threadLocal;

  /**
   * Single instance per {@link SimpleRandomSeeder} except via subclasses.
   *
   * @param seedGenerator the seed generator that will generate an initial seed for each thread
   * @param randomSeeder the {@link SimpleRandomSeeder} that will generate a seed for a new
   *     {@link SplittableRandom} instance whenever each thread's instance needs reseeding
   * @throws SeedException if {@code seedGenerator} fails to generate an initial seed
   */
  protected ReseedingSplittableRandomAdapter(final SeedGenerator seedGenerator,
<<<<<<< HEAD
      SimpleRandomSeeder randomSeeder) throws SeedException {
    super(seedGenerator.generateSeed(Java8Constants.LONG_BYTES));
=======
      @Nullable SimpleRandomSeeder randomSeeder) throws SeedException {
    super(seedGenerator.generateSeed(Long.BYTES));
>>>>>>> d177df7a
    this.seedGenerator = seedGenerator;
    this.randomSeeder.set(randomSeeder);
    threadLocal = new ThreadLocal<BaseRandom>() {
      @Override protected BaseRandom initialValue() {
        return createDelegate();
      }
    };
  }

  /**
   * Creates the delegate for the calling thread.
   *
   * @return the thread-local delegate
   */
  protected BaseRandom createDelegate() {
      SingleThreadSplittableRandomAdapter threadAdapter =
          new SingleThreadSplittableRandomAdapter(this.seedGenerator);
      threadAdapter.setRandomSeeder(this.randomSeeder.get());
      return threadAdapter;
  }

  /**
   * Returns the instance backed by the given {@link SeedGenerator}.
   *
   * @param randomSeeder The random seeder the returned adapter is to use for reseeding.
   * @param seedGenerator The generator to use for initial seeding, if the instance doesn't already
   *     exist.
   * @return the ReseedingSplittableRandomAdapter backed by {@code randomSeeder}.
   * @throws SeedException if {@code randomSeeder} throws one while generating the initial
   *     seed.
   */
  @SuppressWarnings("SynchronizationOnStaticField")
  public static ReseedingSplittableRandomAdapter getInstance(
      @Nullable final SimpleRandomSeeder randomSeeder,
      final SeedGenerator seedGenerator) throws SeedException {
    ReseedingSplittableRandomAdapter instance = INSTANCES.get(randomSeeder);
    if (instance == null) {
      synchronized (INSTANCES) {
        instance = INSTANCES.get(randomSeeder);
        if (instance == null) {
          instance = new ReseedingSplittableRandomAdapter(seedGenerator, randomSeeder);
          INSTANCES.put(randomSeeder, instance);
        }
      }
    }
    return instance;
  }

  @Override public long getEntropyBits() {
    return threadLocal.get().getEntropyBits();
  }

  @Override public byte[] getSeed() {
    return threadLocal.get().getSeed();
  }

  @Override public void setRandomSeeder(@Nullable final SimpleRandomSeeder randomSeeder) {
    if (!Objects.equals(this.randomSeeder.get(), randomSeeder)) {
      throw new UnsupportedOperationException(
          "ReseedingSplittableRandomAdapter's binding to LegacyRandomSeeder is immutable");
    }
  }

  @Override public boolean usesParallelStreams() {
    return true;
  }

  @Override protected ToStringHelper addSubclassFields(final ToStringHelper original) {
    return original.add("randomSeeder", randomSeeder.get()).add("seedGenerator", seedGenerator);
  }

  /**
   * Returns the identical instance managed by this class, so that duplicates are eliminated.
   * Subclasses must override this method if the delegate held in {@link #threadLocal} is not always
   * a {@link SingleThreadSplittableRandomAdapter}.
   *
   * @return the instance returned by {@link #getInstance(SimpleRandomSeeder, SeedGenerator)}
   *     with this instance's parameters
   */
  protected Object readResolve() {
    return getInstance(randomSeeder.get(), seedGenerator);
  }

  @Override protected SplittableRandom getSplittableRandom() {
    final SingleThreadSplittableRandomAdapter adapterForThread
        = (SingleThreadSplittableRandomAdapter) threadLocal.get();
    return adapterForThread.getSplittableRandom();
  }

  @Override public double nextGaussian() {
    return threadLocal.get().nextGaussian();
  }

  @Override protected void debitEntropy(final long bits) {
    // Necessary because our inherited next* methods read straight through to the SplittableRandom.
    ((SingleThreadSplittableRandomAdapter) threadLocal.get()).debitEntropy(bits);
  }

  @Override protected void setSeedInternal(final byte[] seed) {
    this.seed = seed.clone();
  }

  @Override public String toString() {
    return "ReseedingSplittableRandomAdapter using " + randomSeeder;
  }

  @Override public boolean equals(Object o) {
    if (this == o) {
      return true;
    }
    if (o == null || getClass() != o.getClass()) {
      return false;
    }
    ReseedingSplittableRandomAdapter that = (ReseedingSplittableRandomAdapter) o;
    return Objects.equals(randomSeeder.get(), that.randomSeeder.get());
  }

  @Override public int hashCode() {
    return Objects.hash(randomSeeder.get());
  }
}<|MERGE_RESOLUTION|>--- conflicted
+++ resolved
@@ -8,15 +8,10 @@
 import io.github.pr0methean.betterrandom.util.Java8Constants;
 import java.util.Collections;
 import java.util.Map;
-<<<<<<< HEAD
+import java.util.Objects;
 import java.util.WeakHashMap;
 import java8.util.SplittableRandom;
-=======
-import java.util.Objects;
-import java.util.SplittableRandom;
-import java.util.WeakHashMap;
 import javax.annotation.Nullable;
->>>>>>> d177df7a
 
 /**
  * Like {@link SplittableRandomAdapter}, but uses a {@link SimpleRandomSeeder} to replace each
@@ -47,13 +42,8 @@
    * @throws SeedException if {@code seedGenerator} fails to generate an initial seed
    */
   protected ReseedingSplittableRandomAdapter(final SeedGenerator seedGenerator,
-<<<<<<< HEAD
-      SimpleRandomSeeder randomSeeder) throws SeedException {
+      @Nullable SimpleRandomSeeder randomSeeder) throws SeedException {
     super(seedGenerator.generateSeed(Java8Constants.LONG_BYTES));
-=======
-      @Nullable SimpleRandomSeeder randomSeeder) throws SeedException {
-    super(seedGenerator.generateSeed(Long.BYTES));
->>>>>>> d177df7a
     this.seedGenerator = seedGenerator;
     this.randomSeeder.set(randomSeeder);
     threadLocal = new ThreadLocal<BaseRandom>() {
