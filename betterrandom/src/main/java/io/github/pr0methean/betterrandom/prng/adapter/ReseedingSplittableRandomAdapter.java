--- conflicted
+++ resolved
@@ -23,16 +23,10 @@
 public class ReseedingSplittableRandomAdapter extends BaseSplittableRandomAdapter {
 
   private static final long serialVersionUID = 6301096404034224037L;
-<<<<<<< HEAD
+  @Deprecated
 
   private static final Map<SimpleRandomSeeder, ReseedingSplittableRandomAdapter> INSTANCES = Collections
       .synchronizedMap(new WeakHashMap<SimpleRandomSeeder, ReseedingSplittableRandomAdapter>(1));
-=======
-  @Deprecated
-  private static final Map<SimpleRandomSeeder,
-      ReseedingSplittableRandomAdapter>
-      INSTANCES = Collections.synchronizedMap(new WeakHashMap<>(1));
->>>>>>> 10674900
   private final SeedGenerator seedGenerator;
   /**
    * A thread-local delegate.
@@ -50,11 +44,7 @@
    */
   public ReseedingSplittableRandomAdapter(final SeedGenerator seedGenerator,
       @Nullable SimpleRandomSeeder randomSeeder) throws SeedException {
-<<<<<<< HEAD
-    super(seedGenerator.generateSeed(Java8Constants.LONG_BYTES));
-=======
-    super(new byte[Long.BYTES]);
->>>>>>> 10674900
+    super(new byte[Java8Constants.LONG_BYTES]);
     this.seedGenerator = seedGenerator;
     this.randomSeeder.set(randomSeeder);
     threadLocal = new ThreadLocal<BaseRandom>() {
