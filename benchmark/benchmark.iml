--- conflicted
+++ resolved
@@ -10,14 +10,10 @@
     </content>
     <orderEntry type="inheritedJdk" />
     <orderEntry type="sourceFolder" forTests="false" />
-<<<<<<< HEAD
+    <orderEntry type="library" name="Maven: com.google.guava:guava:28.1-jre" level="project" />
     <orderEntry type="library" name="Maven: io.github.pr0methean.betterrandom:BetterRandom:3.1.2-SNAPSHOT" level="project" />
     <orderEntry type="library" name="Maven: net.sourceforge.streamsupport:streamsupport:1.7.0" level="project" />
     <orderEntry type="library" name="Maven: org.apache.logging.log4j:log4j-slf4j-impl:2.11.2" level="project" />
-=======
-    <orderEntry type="library" name="Maven: com.google.guava:guava:28.1-jre" level="project" />
-    <orderEntry type="library" name="Maven: org.apache.logging.log4j:log4j-slf4j-impl:2.12.1" level="project" />
->>>>>>> a6a0048e
     <orderEntry type="library" name="Maven: org.slf4j:slf4j-api:1.7.25" level="project" />
     <orderEntry type="library" name="Maven: org.apache.logging.log4j:log4j-api:2.12.1" level="project" />
     <orderEntry type="library" scope="RUNTIME" name="Maven: org.apache.logging.log4j:log4j-core:2.12.1" level="project" />
