<?xml version="1.0" encoding="UTF-8"?>
<module org.jetbrains.idea.maven.project.MavenProjectsManager.isMavenModule="true" type="JAVA_MODULE" version="4">
  <component name="NewModuleRootManager" LANGUAGE_LEVEL="JDK_1_7">
    <output url="file://$MODULE_DIR$/target/classes" />
    <output-test url="file://$MODULE_DIR$/target/test-classes" />
    <content url="file://$MODULE_DIR$">
      <sourceFolder url="file://$MODULE_DIR$/src/main/java" isTestSource="false" />
      <sourceFolder url="file://$MODULE_DIR$/src/test/java" isTestSource="true" />
      <sourceFolder url="file://$MODULE_DIR$/target/generated-test-sources/test-annotations" isTestSource="true" generated="true" />
      <excludeFolder url="file://$MODULE_DIR$/target" />
    </content>
    <orderEntry type="jdk" jdkName="1.7" jdkType="JavaSDK" />
    <orderEntry type="sourceFolder" forTests="false" />
<<<<<<< HEAD
    <orderEntry type="library" name="Maven: org.checkerframework:checker-qual:2.1.14" level="project" />
    <orderEntry type="library" name="Maven: org.checkerframework:checker:2.1.14" level="project" />
    <orderEntry type="library" name="Maven: org.checkerframework:jdk8:2.1.14" level="project" />
    <orderEntry type="library" name="Maven: org.apache.maven.plugins:maven-deploy-plugin:maven-plugin:2.8.2" level="project" />
    <orderEntry type="library" name="Maven: junit:junit:3.8.1" level="project" />
    <orderEntry type="library" name="com.google.code.java-allocation-instrumenter:java-allocation-instrumenter:3.0.1" level="project" />
    <orderEntry type="library" name="javax.json:javax.json-api:1.1" level="project" />
    <orderEntry type="library" name="com.googlecode.json-simple:json-simple:1.1.1" level="project" />
    <orderEntry type="library" name="net.sourceforge.streamsupport:streamsupport:1.5.6" level="project" />
    <orderEntry type="library" name="Maven: io.github.pr0methean.betterrandom:BetterRandom-Java7:2.4.5-SNAPSHOT" level="project" />
    <orderEntry type="library" name="Maven: net.sourceforge.streamsupport:streamsupport:1.5.6" level="project" />
    <orderEntry type="library" name="Maven: com.beust:jcommander:1.48" level="project" />
    <orderEntry type="library" name="Maven: com.google.guava:guava:25.0-android" level="project" />
    <orderEntry type="library" name="Maven: net.sourceforge.streamsupport:streamsupport:1.5.6" level="project" />
    <orderEntry type="library" name="Maven: com.beust:jcommander:1.48" level="project" />
    <orderEntry type="library" name="Maven: com.google.guava:guava:25.0-android" level="project" />
    <orderEntry type="library" name="Maven: net.sourceforge.streamsupport:streamsupport:1.5.6" level="project" />
    <orderEntry type="library" name="Maven: com.beust:jcommander:1.48" level="project" />
    <orderEntry type="library" name="Maven: com.google.guava:guava:25.0-android" level="project" />
    <orderEntry type="library" name="Maven: net.sourceforge.streamsupport:streamsupport:1.5.6" level="project" />
=======
    <orderEntry type="library" name="Maven: io.github.pr0methean.betterrandom:BetterRandom:2.4.5-SNAPSHOT" level="project" />
    <orderEntry type="library" name="Maven: io.github.pr0methean.betterrandom:BetterRandom:2.4.5-SNAPSHOT" level="project" />
    <orderEntry type="library" name="Maven: com.google.guava:guava:18.0" level="project" />
>>>>>>> 02f1b679
    <orderEntry type="library" name="Maven: org.openjdk.jmh:jmh-core:1.19" level="project" />
    <orderEntry type="library" name="Maven: net.sf.jopt-simple:jopt-simple:4.6" level="project" />
    <orderEntry type="library" name="Maven: org.apache.commons:commons-math3:3.2" level="project" />
    <orderEntry type="library" scope="PROVIDED" name="Maven: org.openjdk.jmh:jmh-generator-annprocess:1.19" level="project" />
<<<<<<< HEAD
    <orderEntry type="module" module-name="BetterRandom-Java7" />
    <orderEntry type="library" name="Maven: com.beust:jcommander:1.48" level="project" />
    <orderEntry type="library" name="Maven: org.slf4j:slf4j-api:1.7.25" level="project" />
=======
    <orderEntry type="module" module-name="BetterRandom" />
>>>>>>> 02f1b679
    <orderEntry type="library" name="Maven: org.apache.maven.plugins:maven-deploy-plugin:2.8.2" level="project" />
    <orderEntry type="library" name="Maven: org.apache.maven:maven-plugin-api:2.2.1" level="project" />
    <orderEntry type="library" name="Maven: org.apache.maven:maven-project:2.2.1" level="project" />
    <orderEntry type="library" name="Maven: org.apache.maven:maven-settings:2.2.1" level="project" />
    <orderEntry type="library" name="Maven: org.apache.maven:maven-profile:2.2.1" level="project" />
    <orderEntry type="library" name="Maven: org.apache.maven:maven-artifact-manager:2.2.1" level="project" />
    <orderEntry type="library" name="Maven: org.apache.maven:maven-repository-metadata:2.2.1" level="project" />
    <orderEntry type="library" name="Maven: org.apache.maven.wagon:wagon-provider-api:1.0-beta-6" level="project" />
    <orderEntry type="library" name="Maven: backport-util-concurrent:backport-util-concurrent:3.1" level="project" />
    <orderEntry type="library" name="Maven: org.apache.maven:maven-plugin-registry:2.2.1" level="project" />
    <orderEntry type="library" name="Maven: org.codehaus.plexus:plexus-interpolation:1.11" level="project" />
    <orderEntry type="library" name="Maven: org.codehaus.plexus:plexus-container-default:1.0-alpha-9-stable-1" level="project" />
    <orderEntry type="library" name="Maven: classworlds:classworlds:1.1-alpha-2" level="project" />
    <orderEntry type="library" name="Maven: org.apache.maven:maven-model:2.2.1" level="project" />
    <orderEntry type="library" name="Maven: org.apache.maven:maven-artifact:2.2.1" level="project" />
    <orderEntry type="library" name="Maven: org.codehaus.plexus:plexus-utils:3.0.15" level="project" />
    <orderEntry type="library" name="Maven: com.googlecode.json-simple:json-simple:1.1.1" level="project" />
    <orderEntry type="library" name="Maven: junit:junit:4.10" level="project" />
    <orderEntry type="library" name="Maven: org.hamcrest:hamcrest-core:1.1" level="project" />
    <orderEntry type="library" name="Maven: com.google.guava:guava:25.0-android" level="project" />
    <orderEntry type="library" name="Maven: org.checkerframework:checker-compat-qual:2.0.0" level="project" />
    <orderEntry type="library" name="Maven: com.google.errorprone:error_prone_annotations:2.1.3" level="project" />
    <orderEntry type="library" name="Maven: com.google.j2objc:j2objc-annotations:1.1" level="project" />
    <orderEntry type="library" name="Maven: org.codehaus.mojo:animal-sniffer-annotations:1.14" level="project" />
    <orderEntry type="library" name="Maven: com.google.code.findbugs:jsr305:3.0.2" level="project" />
    <orderEntry type="library" scope="RUNTIME" name="Maven: net.sf.proguard:proguard-base:5.3.3" level="project" />
    <orderEntry type="library" name="Maven: com.google.code.java-allocation-instrumenter:java-allocation-instrumenter:3.0.1" level="project" />
    <orderEntry type="library" name="Maven: org.ow2.asm:asm:5.0.3" level="project" />
    <orderEntry type="library" name="Maven: org.ow2.asm:asm-analysis:5.0.3" level="project" />
    <orderEntry type="library" name="Maven: org.ow2.asm:asm-commons:5.0.3" level="project" />
    <orderEntry type="library" name="Maven: org.ow2.asm:asm-tree:5.0.3" level="project" />
    <orderEntry type="library" name="Maven: org.ow2.asm:asm-util:5.0.3" level="project" />
    <orderEntry type="library" name="Maven: org.ow2.asm:asm-xml:5.0.3" level="project" />
  </component>
</module><|MERGE_RESOLUTION|>--- conflicted
+++ resolved
@@ -11,7 +11,6 @@
     </content>
     <orderEntry type="jdk" jdkName="1.7" jdkType="JavaSDK" />
     <orderEntry type="sourceFolder" forTests="false" />
-<<<<<<< HEAD
     <orderEntry type="library" name="Maven: org.checkerframework:checker-qual:2.1.14" level="project" />
     <orderEntry type="library" name="Maven: org.checkerframework:checker:2.1.14" level="project" />
     <orderEntry type="library" name="Maven: org.checkerframework:jdk8:2.1.14" level="project" />
@@ -23,31 +22,13 @@
     <orderEntry type="library" name="net.sourceforge.streamsupport:streamsupport:1.5.6" level="project" />
     <orderEntry type="library" name="Maven: io.github.pr0methean.betterrandom:BetterRandom-Java7:2.4.5-SNAPSHOT" level="project" />
     <orderEntry type="library" name="Maven: net.sourceforge.streamsupport:streamsupport:1.5.6" level="project" />
-    <orderEntry type="library" name="Maven: com.beust:jcommander:1.48" level="project" />
-    <orderEntry type="library" name="Maven: com.google.guava:guava:25.0-android" level="project" />
-    <orderEntry type="library" name="Maven: net.sourceforge.streamsupport:streamsupport:1.5.6" level="project" />
-    <orderEntry type="library" name="Maven: com.beust:jcommander:1.48" level="project" />
-    <orderEntry type="library" name="Maven: com.google.guava:guava:25.0-android" level="project" />
-    <orderEntry type="library" name="Maven: net.sourceforge.streamsupport:streamsupport:1.5.6" level="project" />
-    <orderEntry type="library" name="Maven: com.beust:jcommander:1.48" level="project" />
-    <orderEntry type="library" name="Maven: com.google.guava:guava:25.0-android" level="project" />
-    <orderEntry type="library" name="Maven: net.sourceforge.streamsupport:streamsupport:1.5.6" level="project" />
-=======
-    <orderEntry type="library" name="Maven: io.github.pr0methean.betterrandom:BetterRandom:2.4.5-SNAPSHOT" level="project" />
-    <orderEntry type="library" name="Maven: io.github.pr0methean.betterrandom:BetterRandom:2.4.5-SNAPSHOT" level="project" />
-    <orderEntry type="library" name="Maven: com.google.guava:guava:18.0" level="project" />
->>>>>>> 02f1b679
     <orderEntry type="library" name="Maven: org.openjdk.jmh:jmh-core:1.19" level="project" />
     <orderEntry type="library" name="Maven: net.sf.jopt-simple:jopt-simple:4.6" level="project" />
     <orderEntry type="library" name="Maven: org.apache.commons:commons-math3:3.2" level="project" />
     <orderEntry type="library" scope="PROVIDED" name="Maven: org.openjdk.jmh:jmh-generator-annprocess:1.19" level="project" />
-<<<<<<< HEAD
     <orderEntry type="module" module-name="BetterRandom-Java7" />
     <orderEntry type="library" name="Maven: com.beust:jcommander:1.48" level="project" />
     <orderEntry type="library" name="Maven: org.slf4j:slf4j-api:1.7.25" level="project" />
-=======
-    <orderEntry type="module" module-name="BetterRandom" />
->>>>>>> 02f1b679
     <orderEntry type="library" name="Maven: org.apache.maven.plugins:maven-deploy-plugin:2.8.2" level="project" />
     <orderEntry type="library" name="Maven: org.apache.maven:maven-plugin-api:2.2.1" level="project" />
     <orderEntry type="library" name="Maven: org.apache.maven:maven-project:2.2.1" level="project" />
