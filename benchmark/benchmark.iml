<?xml version="1.0" encoding="UTF-8"?>
<module org.jetbrains.idea.maven.project.MavenProjectsManager.isMavenModule="true" type="JAVA_MODULE" version="4">
  <component name="NewModuleRootManager" LANGUAGE_LEVEL="JDK_1_7">
    <output url="file://$MODULE_DIR$/target/classes" />
    <output-test url="file://$MODULE_DIR$/target/test-classes" />
    <content url="file://$MODULE_DIR$">
      <sourceFolder url="file://$MODULE_DIR$/src/main/java" isTestSource="false" />
      <sourceFolder url="file://$MODULE_DIR$/src/test/java" isTestSource="true" />
      <sourceFolder url="file://$MODULE_DIR$/target/generated-test-sources/test-annotations" isTestSource="true" generated="true" />
      <excludeFolder url="file://$MODULE_DIR$/target" />
    </content>
    <orderEntry type="jdk" jdkName="1.7" jdkType="JavaSDK" />
    <orderEntry type="sourceFolder" forTests="false" />
<<<<<<< HEAD
    <orderEntry type="library" name="Maven: org.checkerframework:checker-qual:2.1.14" level="project" />
    <orderEntry type="library" name="Maven: org.checkerframework:checker:2.1.14" level="project" />
    <orderEntry type="library" name="Maven: org.checkerframework:jdk8:2.1.14" level="project" />
    <orderEntry type="library" name="Maven: org.apache.maven.plugins:maven-deploy-plugin:maven-plugin:2.8.2" level="project" />
    <orderEntry type="library" name="Maven: junit:junit:3.8.1" level="project" />
    <orderEntry type="library" name="com.google.code.java-allocation-instrumenter:java-allocation-instrumenter:3.0.1" level="project" />
    <orderEntry type="library" name="javax.json:javax.json-api:1.1" level="project" />
    <orderEntry type="library" name="com.googlecode.json-simple:json-simple:1.1.1" level="project" />
    <orderEntry type="library" name="net.sourceforge.streamsupport:streamsupport:1.5.6" level="project" />
    <orderEntry type="library" name="Maven: io.github.pr0methean.betterrandom:BetterRandom-Java7:2.4.5-SNAPSHOT" level="project" />
    <orderEntry type="library" name="Maven: net.sourceforge.streamsupport:streamsupport:1.5.6" level="project" />
    <orderEntry type="library" name="Maven: com.beust:jcommander:1.48" level="project" />
    <orderEntry type="library" name="Maven: com.google.guava:guava:25.0-android" level="project" />
    <orderEntry type="library" name="Maven: net.sourceforge.streamsupport:streamsupport:1.5.6" level="project" />
=======
    <orderEntry type="library" name="Maven: io.github.pr0methean.betterrandom:BetterRandom:2.4.5-SNAPSHOT" level="project" />
    <orderEntry type="library" name="Maven: io.github.pr0methean.betterrandom:BetterRandom:2.4.5-SNAPSHOT" level="project" />
    <orderEntry type="library" name="Maven: com.google.guava:guava:18.0" level="project" />
    <orderEntry type="library" name="Maven: com.google.guava:guava:25.0-jre" level="project" />
    <orderEntry type="library" name="Maven: com.google.guava:guava:25.0-jre" level="project" />
    <orderEntry type="library" name="Maven: com.google.guava:guava:25.0-jre" level="project" />
    <orderEntry type="library" name="Maven: com.google.guava:guava:25.0-jre" level="project" />
>>>>>>> b1cc3997
    <orderEntry type="library" name="Maven: org.openjdk.jmh:jmh-core:1.19" level="project" />
    <orderEntry type="library" name="Maven: net.sf.jopt-simple:jopt-simple:4.6" level="project" />
    <orderEntry type="library" name="Maven: org.apache.commons:commons-math3:3.2" level="project" />
    <orderEntry type="library" scope="PROVIDED" name="Maven: org.openjdk.jmh:jmh-generator-annprocess:1.19" level="project" />
    <orderEntry type="module" module-name="BetterRandom-Java7" />
    <orderEntry type="library" name="Maven: com.beust:jcommander:1.48" level="project" />
    <orderEntry type="library" name="Maven: org.slf4j:slf4j-api:1.7.25" level="project" />
    <orderEntry type="library" name="Maven: org.apache.maven.plugins:maven-deploy-plugin:2.8.2" level="project" />
    <orderEntry type="library" name="Maven: org.apache.maven:maven-plugin-api:2.2.1" level="project" />
    <orderEntry type="library" name="Maven: org.apache.maven:maven-project:2.2.1" level="project" />
    <orderEntry type="library" name="Maven: org.apache.maven:maven-settings:2.2.1" level="project" />
    <orderEntry type="library" name="Maven: org.apache.maven:maven-profile:2.2.1" level="project" />
    <orderEntry type="library" name="Maven: org.apache.maven:maven-artifact-manager:2.2.1" level="project" />
    <orderEntry type="library" name="Maven: org.apache.maven:maven-repository-metadata:2.2.1" level="project" />
    <orderEntry type="library" name="Maven: org.apache.maven.wagon:wagon-provider-api:1.0-beta-6" level="project" />
    <orderEntry type="library" name="Maven: backport-util-concurrent:backport-util-concurrent:3.1" level="project" />
    <orderEntry type="library" name="Maven: org.apache.maven:maven-plugin-registry:2.2.1" level="project" />
    <orderEntry type="library" name="Maven: org.codehaus.plexus:plexus-interpolation:1.11" level="project" />
    <orderEntry type="library" name="Maven: org.codehaus.plexus:plexus-container-default:1.0-alpha-9-stable-1" level="project" />
    <orderEntry type="library" name="Maven: classworlds:classworlds:1.1-alpha-2" level="project" />
    <orderEntry type="library" name="Maven: org.apache.maven:maven-model:2.2.1" level="project" />
    <orderEntry type="library" name="Maven: org.apache.maven:maven-artifact:2.2.1" level="project" />
    <orderEntry type="library" name="Maven: org.codehaus.plexus:plexus-utils:3.0.15" level="project" />
    <orderEntry type="library" name="Maven: com.googlecode.json-simple:json-simple:1.1.1" level="project" />
    <orderEntry type="library" name="Maven: junit:junit:4.10" level="project" />
    <orderEntry type="library" name="Maven: org.hamcrest:hamcrest-core:1.1" level="project" />
    <orderEntry type="library" name="Maven: com.google.guava:guava:25.0-android" level="project" />
    <orderEntry type="library" name="Maven: org.checkerframework:checker-compat-qual:2.0.0" level="project" />
    <orderEntry type="library" name="Maven: com.google.errorprone:error_prone_annotations:2.1.3" level="project" />
    <orderEntry type="library" name="Maven: com.google.j2objc:j2objc-annotations:1.1" level="project" />
    <orderEntry type="library" name="Maven: org.codehaus.mojo:animal-sniffer-annotations:1.14" level="project" />
    <orderEntry type="library" name="Maven: com.google.code.findbugs:jsr305:3.0.2" level="project" />
    <orderEntry type="library" scope="RUNTIME" name="Maven: net.sf.proguard:proguard-base:5.3.3" level="project" />
    <orderEntry type="library" name="Maven: com.google.code.java-allocation-instrumenter:java-allocation-instrumenter:3.0.1" level="project" />
    <orderEntry type="library" name="Maven: org.ow2.asm:asm:5.0.3" level="project" />
    <orderEntry type="library" name="Maven: org.ow2.asm:asm-analysis:5.0.3" level="project" />
    <orderEntry type="library" name="Maven: org.ow2.asm:asm-commons:5.0.3" level="project" />
    <orderEntry type="library" name="Maven: org.ow2.asm:asm-tree:5.0.3" level="project" />
    <orderEntry type="library" name="Maven: org.ow2.asm:asm-util:5.0.3" level="project" />
    <orderEntry type="library" name="Maven: org.ow2.asm:asm-xml:5.0.3" level="project" />
  </component>
</module><|MERGE_RESOLUTION|>--- conflicted
+++ resolved
@@ -11,7 +11,6 @@
     </content>
     <orderEntry type="jdk" jdkName="1.7" jdkType="JavaSDK" />
     <orderEntry type="sourceFolder" forTests="false" />
-<<<<<<< HEAD
     <orderEntry type="library" name="Maven: org.checkerframework:checker-qual:2.1.14" level="project" />
     <orderEntry type="library" name="Maven: org.checkerframework:checker:2.1.14" level="project" />
     <orderEntry type="library" name="Maven: org.checkerframework:jdk8:2.1.14" level="project" />
@@ -26,15 +25,9 @@
     <orderEntry type="library" name="Maven: com.beust:jcommander:1.48" level="project" />
     <orderEntry type="library" name="Maven: com.google.guava:guava:25.0-android" level="project" />
     <orderEntry type="library" name="Maven: net.sourceforge.streamsupport:streamsupport:1.5.6" level="project" />
-=======
-    <orderEntry type="library" name="Maven: io.github.pr0methean.betterrandom:BetterRandom:2.4.5-SNAPSHOT" level="project" />
-    <orderEntry type="library" name="Maven: io.github.pr0methean.betterrandom:BetterRandom:2.4.5-SNAPSHOT" level="project" />
-    <orderEntry type="library" name="Maven: com.google.guava:guava:18.0" level="project" />
-    <orderEntry type="library" name="Maven: com.google.guava:guava:25.0-jre" level="project" />
-    <orderEntry type="library" name="Maven: com.google.guava:guava:25.0-jre" level="project" />
-    <orderEntry type="library" name="Maven: com.google.guava:guava:25.0-jre" level="project" />
-    <orderEntry type="library" name="Maven: com.google.guava:guava:25.0-jre" level="project" />
->>>>>>> b1cc3997
+    <orderEntry type="library" name="Maven: com.beust:jcommander:1.48" level="project" />
+    <orderEntry type="library" name="Maven: com.google.guava:guava:25.0-android" level="project" />
+    <orderEntry type="library" name="Maven: net.sourceforge.streamsupport:streamsupport:1.5.6" level="project" />
     <orderEntry type="library" name="Maven: org.openjdk.jmh:jmh-core:1.19" level="project" />
     <orderEntry type="library" name="Maven: net.sf.jopt-simple:jopt-simple:4.6" level="project" />
     <orderEntry type="library" name="Maven: org.apache.commons:commons-math3:3.2" level="project" />
