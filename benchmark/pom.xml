--- conflicted
+++ resolved
@@ -64,11 +64,7 @@
     </dependency>
     <dependency>
       <groupId>org.apache.logging.log4j</groupId>
-<<<<<<< HEAD
-      <artifactId>log4j-slf4j18-impl</artifactId>
-=======
       <artifactId>log4j-slf4j-impl</artifactId>
->>>>>>> 99785e7c
       <version>2.11.2</version>
       <scope>test</scope>
     </dependency>
