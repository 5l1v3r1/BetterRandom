--- conflicted
+++ resolved
@@ -76,11 +76,7 @@
     <dependency>
       <artifactId>BetterRandom-Java7</artifactId>
       <groupId>io.github.pr0methean.betterrandom</groupId>
-<<<<<<< HEAD
-      <version>2.0.0</version>
-=======
-      <version>2.0.1-SNAPSHOT</version>
->>>>>>> d08905dc
+      <version>2.0.0-SNAPSHOT</version>
     </dependency>
     <!-- https://mvnrepository.com/artifact/com.google.code.java-allocation-instrumenter/java-allocation-instrumenter -->
     <dependency>
