package io.github.pr0methean.betterrandom.benchmark;

import com.google.common.collect.ImmutableList;
<<<<<<< HEAD
import com.google.common.collect.ImmutableMap;
import io.github.pr0methean.betterrandom.util.EntryPoint;
import java.util.Collection;
=======
import io.github.pr0methean.betterrandom.util.EntryPoint;
import java.util.Collection;
import java.util.List;
>>>>>>> d8c900b5
import java.util.Random;
import org.openjdk.jmh.annotations.Benchmark;
import org.openjdk.jmh.annotations.Level;
import org.openjdk.jmh.annotations.Measurement;
import org.openjdk.jmh.annotations.Scope;
import org.openjdk.jmh.annotations.Setup;
import org.openjdk.jmh.annotations.State;
import org.openjdk.jmh.annotations.Timeout;
import org.openjdk.jmh.annotations.Warmup;
import org.openjdk.jmh.infra.Blackhole;
import org.openjdk.jmh.results.RunResult;
import org.openjdk.jmh.results.format.ResultFormatType;
import org.openjdk.jmh.runner.Runner;
import org.openjdk.jmh.runner.RunnerException;
import org.openjdk.jmh.runner.options.ChainedOptionsBuilder;
import org.openjdk.jmh.runner.options.OptionsBuilder;

@EntryPoint
@State(Scope.Benchmark)
abstract class AbstractRandomBenchmark<T extends Random> {

<<<<<<< HEAD
  private static final double DEFAULT_MIN_OPS_PER_SEC_NEXT_INT_1_THREAD = 1.4e7;
  private static final double DEFAULT_MINIMUM_OPS_PER_SEC_LONG_1_THREAD = 8e6;
  private static final double DEFAULT_MIN_OPS_PER_SEC_NEXT_INT_2_THREADS = 2.9e6;
  private static final double DEFAULT_MINIMUM_OPS_PER_SEC_LONG_2_THREADS = 2.8e6;
  private static final ImmutableList<ImmutableMap<String, Double>> MINIMUM_OPS;

  static {
    ImmutableList.Builder<ImmutableMap<String, Double>> listBuilder = ImmutableList.builder();
    ImmutableMap.Builder<String, Double> builder =
        zeroMinimumsFor(VanillaJavaRandomBenchmark.class, ZRandomWrapperSecureRandomBenchmark.class,
            ZVanillaJavaSecureRandomBenchmark.class);
    setMinimumNextInt(builder, AesCounterRandomBenchmark.class, 8e6);
    setMinimumNextLong(builder, AesCounterRandomBenchmark.class, 4e6);
    setMinimumNextLong(builder, Cmwc4096RandomBenchmark.class, 6e6);
    setMinimumNextLong(builder, MersenneTwisterRandomBenchmark.class, 7e6);
    setMinimumNextInt(builder, Pcg64RandomBenchmark.class, 3.6e7);
    setMinimumNextInt(builder, Pcg128RandomBenchmark.class, 8e6);
    setMinimumNextLong(builder, Pcg128RandomBenchmark.class, 8e6);
    setMinimumNextInt(builder, ReseedingThreadLocalRandomWrapperAesCounterRandom128Benchmark.class, 1.5e6);
    setMinimumNextLong(builder, ReseedingThreadLocalRandomWrapperAesCounterRandom128Benchmark.class, 1.2e6);
    setMinimumNextInt(builder, SplittableRandomAdapterBenchmark.class, 5e6);
    setMinimumNextLong(builder, SplittableRandomAdapterBenchmark.class, 5e6);
    setMinimumNextInt(builder, ThreadLocalRandomWrapperAesCounterRandom128Benchmark.class, 8.5e6);
    setMinimumNextLong(builder, ThreadLocalRandomWrapperAesCounterRandom128Benchmark.class, 4.4e6);
    setMinimumNextLong(builder, XorShiftRandomBenchmark.class, 8e6);
    listBuilder.add(builder.build());

    builder = zeroMinimumsFor(VanillaJavaRandomBenchmark.class, ZRandomWrapperSecureRandomBenchmark.class,
        ZVanillaJavaSecureRandomBenchmark.class);
    setMinimumNextInt(builder, AesCounterRandomBenchmark.class, 3.4e6);
    setMinimumNextLong(builder, AesCounterRandomBenchmark.class, 2.6e6);
    setMinimumNextInt(builder, Cmwc4096RandomBenchmark.class, 3.9e6);
    setMinimumNextLong(builder, Cmwc4096RandomBenchmark.class, 2.9e6);
    setMinimumNextInt(builder, MersenneTwisterRandomBenchmark.class, 4e6);
    setMinimumNextLong(builder, MersenneTwisterRandomBenchmark.class, 2.5e6);
    setMinimumNextLong(builder, Pcg128RandomBenchmark.class, 2.8e6);
    setMinimumNextInt(builder, ReseedingThreadLocalRandomWrapperAesCounterRandom128Benchmark.class, 2e6);
    setMinimumNextLong(builder, ReseedingThreadLocalRandomWrapperAesCounterRandom128Benchmark.class, 1.5e6);
    setMinimumNextLong(builder, SplittableRandomAdapterBenchmark.class, 2.6e6);
    setMinimumNextInt(builder, ThreadLocalRandomWrapperAesCounterRandom128Benchmark.class, 6e6);
    setMinimumNextLong(builder, ThreadLocalRandomWrapperAesCounterRandom128Benchmark.class, 3e6);
    setMinimumNextInt(builder, XorShiftRandomBenchmark.class, 3.8e6);
    setMinimumNextLong(builder, XorShiftRandomBenchmark.class, 2.8e6);
    listBuilder.add(builder.build());
    MINIMUM_OPS = listBuilder.build();
  }

  private static void setMinimumNextInt(ImmutableMap.Builder<String, Double> builder,
      final Class<? extends AbstractRandomBenchmark<?>> clazz, final double minimum) {
    setMinimum(builder, clazz, ".testNextInt", minimum);
  }

  private static void setMinimumNextLong(ImmutableMap.Builder<String, Double> builder,
      final Class<? extends AbstractRandomBenchmark<?>> clazz, final double minimum) {
    setMinimum(builder, clazz, ".testNextLong", minimum);
  }

  private static void setMinimum(ImmutableMap.Builder<String, Double> builder,
      Class<? extends AbstractRandomBenchmark<?>> aesCounterRandomBenchmarkClass, String suffix,
      double minimum) {
    builder.put(aesCounterRandomBenchmarkClass.getName() + suffix, minimum);
  }

=======
  /**
   * TODO: Find a way to specify this separately for each test
   */
  private static final double MINIMUM_OPS_PER_SEC_INT = 2_000_000;
  private static final double MINIMUM_OPS_PER_SEC_LONG = 1_500_000;
  private static final List<String> NO_MIN_SCORE = ImmutableList.of(
      "VanillaJavaRandomBenchmark",
      "ZRandomWrapperSecureRandomBenchmark",
      "ZVanillaJavaSecureRandomBenchmark");
>>>>>>> d8c900b5
  protected T prng;

  private static ImmutableMap.Builder<String, Double> zeroMinimumsFor(
      Class<? extends AbstractRandomBenchmark<?>>... benchmarkClasses) {
    ImmutableMap.Builder<String, Double> builder = ImmutableMap.builder();
    for (Class<? extends AbstractRandomBenchmark<?>> clazz : benchmarkClasses) {
      setMinimumNextLong(builder, clazz, 0.0);
      setMinimumNextInt(builder, clazz, 0.0);
    }
    return builder;
  }

  AbstractRandomBenchmark() {
  }

  @SuppressWarnings("ObjectAllocationInLoop") public static void main(final String[] args)
      throws RunnerException {
    final ChainedOptionsBuilder options =
        new OptionsBuilder().syncIterations(true).shouldFailOnError(true)
            .forks(1).resultFormat(ResultFormatType.CSV).detectJvmArgs();
    boolean failed = false;
    StringBuilder failureMessage = new StringBuilder(
        String.format("The following tests are too slow:%n"));
    for (int nThreads = 1; nThreads <= 2; nThreads++) {
      final Runner runner = new Runner(
          options.threads(nThreads).result(String.format("%d-thread_bench_results.csv", nThreads))
              .build());
      Collection<RunResult> results = runner.run();
      if (results.isEmpty()) {
        throw new AssertionError("Empty result set");
      }
      runner.list(); // Produce default
      for (RunResult runResult : results) {
<<<<<<< HEAD
        final String name = runResult.getParams().getBenchmark();
        double defaultMinimum;
        switch (runResult.getPrimaryResult().getLabel()) {
          case "testNextInt":
            defaultMinimum = (nThreads == 2)
                ? DEFAULT_MIN_OPS_PER_SEC_NEXT_INT_2_THREADS
                : DEFAULT_MIN_OPS_PER_SEC_NEXT_INT_1_THREAD;
            break;
          case "testNextLong":
            defaultMinimum = (nThreads == 2)
                ? DEFAULT_MINIMUM_OPS_PER_SEC_LONG_2_THREADS
                : DEFAULT_MINIMUM_OPS_PER_SEC_LONG_1_THREAD;
            break;
          default:
            throw new AssertionError(
                "No minimum throughput specified for " + name);
        }
        double minimum = MINIMUM_OPS.get(nThreads - 1).getOrDefault(name, defaultMinimum);
        double score = runResult.getAggregatedResult().getPrimaryResult().getScore();
        if (score < minimum) {
          failed = true;
          failureMessage.append(String.format("%s: %f < %f%n", name, score, minimum));
        }
      }
      if (failed) {
        throw new AssertionError(failureMessage.toString());
      }
=======
        double minimum;
        switch (runResult.getPrimaryResult().getLabel()) {
          case "testNextInt":
            minimum = MINIMUM_OPS_PER_SEC_INT;
            break;
          case "testNextLong":
            minimum = MINIMUM_OPS_PER_SEC_LONG;
            break;
          default:
            throw new AssertionError(
                "No minimum throughput specified for " + runResult.getPrimaryResult().getLabel());
        }
        double score = runResult.getAggregatedResult().getPrimaryResult().getScore();
        if (score < minimum) {
          throw new AssertionError(String.format("Score %f for %s is too slow", score,
              runResult.getPrimaryResult().extendedInfo()));
        }
      }
>>>>>>> d8c900b5
    }
  }

  @Setup(Level.Trial) public void setUp() throws Exception {
    prng = createPrng();
  }

  @EntryPoint protected abstract T createPrng() throws Exception;

  @Timeout(time = 60) // seconds per iteration
  @Measurement(iterations = 5, time = 4)
  @Warmup(iterations = 5, time = 4)
  @Benchmark public void testNextInt(Blackhole blackhole) {
    blackhole.consume(prng.nextInt());
  }

  @Timeout(time = 60) // seconds per iteration
  @Measurement(iterations = 5, time = 4)
  @Warmup(iterations = 5, time = 4)
  @Benchmark public void testNextLong(Blackhole blackhole) {
    blackhole.consume(prng.nextLong());
  }
}<|MERGE_RESOLUTION|>--- conflicted
+++ resolved
@@ -1,15 +1,10 @@
 package io.github.pr0methean.betterrandom.benchmark;
 
 import com.google.common.collect.ImmutableList;
-<<<<<<< HEAD
 import com.google.common.collect.ImmutableMap;
 import io.github.pr0methean.betterrandom.util.EntryPoint;
 import java.util.Collection;
-=======
-import io.github.pr0methean.betterrandom.util.EntryPoint;
-import java.util.Collection;
 import java.util.List;
->>>>>>> d8c900b5
 import java.util.Random;
 import org.openjdk.jmh.annotations.Benchmark;
 import org.openjdk.jmh.annotations.Level;
@@ -31,7 +26,6 @@
 @State(Scope.Benchmark)
 abstract class AbstractRandomBenchmark<T extends Random> {
 
-<<<<<<< HEAD
   private static final double DEFAULT_MIN_OPS_PER_SEC_NEXT_INT_1_THREAD = 1.4e7;
   private static final double DEFAULT_MINIMUM_OPS_PER_SEC_LONG_1_THREAD = 8e6;
   private static final double DEFAULT_MIN_OPS_PER_SEC_NEXT_INT_2_THREADS = 2.9e6;
@@ -95,17 +89,6 @@
     builder.put(aesCounterRandomBenchmarkClass.getName() + suffix, minimum);
   }
 
-=======
-  /**
-   * TODO: Find a way to specify this separately for each test
-   */
-  private static final double MINIMUM_OPS_PER_SEC_INT = 2_000_000;
-  private static final double MINIMUM_OPS_PER_SEC_LONG = 1_500_000;
-  private static final List<String> NO_MIN_SCORE = ImmutableList.of(
-      "VanillaJavaRandomBenchmark",
-      "ZRandomWrapperSecureRandomBenchmark",
-      "ZVanillaJavaSecureRandomBenchmark");
->>>>>>> d8c900b5
   protected T prng;
 
   private static ImmutableMap.Builder<String, Double> zeroMinimumsFor(
@@ -139,7 +122,6 @@
       }
       runner.list(); // Produce default
       for (RunResult runResult : results) {
-<<<<<<< HEAD
         final String name = runResult.getParams().getBenchmark();
         double defaultMinimum;
         switch (runResult.getPrimaryResult().getLabel()) {
@@ -167,26 +149,6 @@
       if (failed) {
         throw new AssertionError(failureMessage.toString());
       }
-=======
-        double minimum;
-        switch (runResult.getPrimaryResult().getLabel()) {
-          case "testNextInt":
-            minimum = MINIMUM_OPS_PER_SEC_INT;
-            break;
-          case "testNextLong":
-            minimum = MINIMUM_OPS_PER_SEC_LONG;
-            break;
-          default:
-            throw new AssertionError(
-                "No minimum throughput specified for " + runResult.getPrimaryResult().getLabel());
-        }
-        double score = runResult.getAggregatedResult().getPrimaryResult().getScore();
-        if (score < minimum) {
-          throw new AssertionError(String.format("Score %f for %s is too slow", score,
-              runResult.getPrimaryResult().extendedInfo()));
-        }
-      }
->>>>>>> d8c900b5
     }
   }
 
