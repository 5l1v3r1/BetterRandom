--- conflicted
+++ resolved
@@ -1,12 +1,10 @@
-<<<<<<< HEAD
 # 2.5.0
 * Adds `Pcg128Random`, a variant of `Pcg64Random` that uses a 128-bit seed and state.
-=======
+
 # 2.4.4
 * `RandomSeederThread` no longer overrides `Thread.interrupt()`.
 * `getSeedGenerator` now behaves as specified when called on a `ReseedingSplittableRandomAdapter` or
   `ReseedingThreadLocalRandomWrapper`.
->>>>>>> 1df1efa3
 
 # 2.4.3
 * Reduces unit-test flakiness further on systems where `DefaultSeedGenerator` is slow.
