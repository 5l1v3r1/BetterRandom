# Changelog

All notable changes to this project will be documented in this file.

The format is based on [Keep a Changelog](https://keepachangelog.com/en/1.0.0/),
and this project adheres to [Semantic Versioning](https://semver.org/spec/v2.0.0.html).

## [Unreleased]

### Changed
- When registered with a `RandomSeeder`, an `EntropyBlockingRandomWrapper` with negative minimum entropy is less likely
  to block, since it will trigger reseeding in the background as soon as its entropy reaches zero.
<<<<<<< HEAD
- Fixes a bug where either `WebJsonSeedGenerator` could throw a 
=======
>>>>>>> d66e13ee

## [5.1.0]

### Added
- `AnuQuantumSeedGenerator`, a `SeedGenerator` that is a client for the Australian National University's quantum random
  number generator. Unlike random.org, this RNG does not use quotas or API keys, because it generates random numbers
  as fast as it can send them over the Internet.
- `WebJsonSeedGenerator`, a new abstract superclass of `RandomDotOrgSeedGenerator` and `AnuQuantumSeedGenerator`.

### Changed
- `DefaultSeedGenerator`'s default delegate now uses `AnuQuantumSeedGenerator` in preference over
  `RandomDotOrgSeedGenerator`.
- Renamed `SimpleRandomSeeder` to `RandomSeeder`.
- Fixes a bug where `RandomDotOrgSeedGenerator` could fail to parse JSON if the system encoding was not an 8-bit
  encoding compatible with ASCII.
- Fixes bugs where `RandomSeeder` wouldn't always seed all PRNGs in all iterations.
- `RandomSeeder` now backs off to polling every 60 seconds, after 2 consecutive iterations where no seeds are consumed.
  This should reduce CPU overhead and electricity usage.

## [5.0.0]

### Changed
- Renamed `ReseedingSplittableRandomAdapter` to `SplittableRandomAdapter`
- Renamed `EntropyBlockingReseedingSplittableRandomAdapter` to `EntropyBlockingSplittableRandomAdapter`

### Removed
- `EntropyBlockingHelper`: functionality integrated into the only class where it was still being used.
- The class formerly called `SplittableRandomAdapter` (deprecated in 4.3.0)
- The class formerly called `EntropyBlockingSplittableRandomAdapter` (deprecated in 4.3.0)

## [4.3.0]

### Changed
- `SplittableRandomAdapter` is now deprecated. It can be replaced by either `ThreadLocalRandom` or
  `ReseedingSplittableRandomAdapter`.
- `ReseedingSplittableRandomAdapter` can now be created with null `SimpleRandomSeeder` if reseeding is not desired,
  replacing `SplittableRandomAdapter`.
- Arrays are no longer aggressively reused, since escape analysis can move them to the stack.
- `ReseedingSplittableRandomAdapter`'s constructor is now public, and `getInstance()` is deprecated.
- The default instance of `SecureRandomSeedGenerator` now has its identity preserved when deserialized.

## [4.2.0]

### Changed
- The package `io.github.pr0methean.betterrandom.prng.concurrent` has been renamed to `adapter`, because not all classes
  in it are concurrent, but all are adapters.
- `RandomSeederThread` and `LooperThread` have been renamed `LegacyRandomSeeder` and `Looper` to reflect that they no
  longer extend `Thread`.
- Constructors that previously created a `LegacyRandomSeeder` instance now create a `SimpleRandomSeeder` instance
  instead wherever possible.
- Comments making out-of-date references to `LegacyRandomSeeder` have been updated.

### Removed
- `SecureRandomSeedGenerator.SECURE_RANDOM_SEED_GENERATOR`: alias of `SecureRandomSeedGenerator.DEFAULT_INSTANCE` that
  was deprecated in 4.1.0.

## [4.1.0]

### Added

- `EntropyBlockingRandomWrapper`: won't return any output when below a minimum entropy (recommended to use 0 or less).
  Can be configured with a `SeedGenerator` to reseed on the calling thread, or can use a `RandomSeederThread`.
- `EntropyBlockingReseedingSplittableRandomAdapter` and `EntropyBlockingSplittableRandomAdapter`: same, but based on
  `ReseedingSplittableRandomAdapter` and `SplittableRandomAdapter` respectively. Entropy count is thread-local, so
  consuming entropy on one thread won't directly cause these to block on another thread.
- `SecureRandomSeedGenerator(SecureRandom)`: new constructor. This class is no longer a singleton.
- `SimpleRandomSeeder`: a more lightweight superclass of `RandomSeederThread` that only deals with instances of
  `ByteArrayReseedableRandom`.

### Changed

- slf4j loggers are now initialized lazily, since they're often unused. This should speed up startup.
- `AesCounterRandom` now uses SHA-384, and reseeding can now alter both the cipher key and the counter value.
- `AesCounterRandom` no longer logs anything if the JVM has no restrictions on cryptography.
- Reseeding of `AesCounterRandom` should be faster, because some array copies have been eliminated.
- Fixes a bug where `RandomWrapper` wrapping a plain old `java.util.Random` initially believed it had no entropy.
- `SecureRandomSeedGenerator.SECURE_RANDOM_SEED_GENERATOR` is now called `SecureRandomSeedGenerator.DEFAULT_INSTANCE`.
- Optimizations to reduce volatile-field accesses in `CipherCounterRandom` and `BufferedSeedGenerator`.
- `SplittableRandomAdapter` has been optimized to reduce `ThreadLocal` accesses.

### Removed

- `CellularAutomatonRandom` (deprecated in 4.0.2)

## [4.0.3]

### Added

- `AesCounterRandom.MAX_SEED_LENGTH_BYTES` is now a public constant.

## [4.0.2]

### Changed

- `CellularAutomatonRandom` is deprecated, because it fails some of the Dieharder tests.
- Remaining PRNGs should pass Dieharder (except `RandomWrapper`, which is only as good as the wrapped `Random`).

## [4.0.1]

### Changed

- `MersenneTwisterRandom` now makes fewer volatile field writes while reseeding.
- Fixes a bug where `ThreadLocalRandomWrapper.setSeed()` was unnecessarily synchronized despite being thread-local in
  effect.

## [4.0.0]

### Changed

- `RandomSeederThread` is now accessed through instance methods, and can be constructed with a custom `ThreadFactory`.
- `RandomSeederThread`'s associated Java thread will stop running if no PRNGs have been associated with it for (by
  default) 5 seconds.
- A stopped `RandomSeederThread` will start running again on a new thread when a PRNG is added, or when an
  already-attached PRNG that extends `BaseRandom` needs to be reseeded. This will occur even if it stopped due to a
  `SeedException`.

## [3.1.2]

### Changed

- `RandomWrapper` instance creation should now be slightly faster.
- Streams from a `RandomWrapper` will always be parallel streams, since otherwise they could not
  benefit from having a sequential wrapped PRNG replaced with a concurrent one after creation.
- `RandomDotOrgSeedGenerator` now uses the version 2 JSON API when configured with an API key.

## [3.1.1]

### Added

- `RandomDotOrgSeedGenerator` now exposes `setSslSocketFactory` so you have more options for
  preventing downgrade attacks (such as POODLE) and weak ciphers.

## [3.1.0]

### Added

- `RandomSeederThread` now exposes the constant `DEFAULT_DEFAULT_PRIORITY` and the method
  `getDefaultPriority()`.

## [3.0.3]

### Changed

- `RandomSeederThread`'s default priority is increased slightly, to decrease the risk that it is
  starved out. It is still "best efforts", but best efforts are now more likely to suffice.

## [3.0.2]

### Changed

- Subpackage `adapter` has been renamed `concurrent`.
- `CipherCounterRandom.doCipher` overrides can now throw any `GeneralSecurityException`, not just
  the subclasses that the method throws in `AesCounterRandom`.
- Fixes Javadoc warnings.
- Simplifies pom.xml for Javadoc generation.

## [3.0.1]

### Changed

- Update dependencies.

## [3.0.0]

### Changed

- `CipherCounterRandom` is now compatible with non-JCE ciphers, with a proof-of-concept
  implementation in the test root using the Bouncy Castle implementation of Twofish.

## [2.9.0]

### Added

- `AesCounterRandom` now has a cipher-agnostic superclass, `CipherCounterRandom`.

## [2.8.1]

### Changed

- `readObjectNoData` no longer pretends to succeed. Deserializing a subclass of `BaseRandom` will
  now fail with an `InvalidObjectException` if the serialized version did not extend `BaseRandom`.
- `testReseeding` for some adapter PRNG tests should now be much less flaky.
- Update documentation for `RandomDotOrgSeedGenerator`.

## [2.8.0]

### Added

- Adds `BufferedSeedGenerator`, a delegating implementation of `SeedGenerator` with a buffer to
  reduce the number of I/O calls.
- Adds `SeedGeneratorPreferenceList`, an implementation of `SeedGenerator` with a list of delegates
  that tries them until one succeeds.
- `DefaultSeedGenerator` can now be configured to delegate to any `SeedGenerator` instance.

### Changed

- The default `DefaultSeedGenerator` now uses a 128-byte buffer when it calls
  `DevRandomSeedGenerator`.
- Tests of `RandomDotOrgSeedGenerator` for large requests are now hermetic.

## [2.7.1]

### Changed

- Refactored `ThreadLocalRandomWrapper.getSeedGenerator()`.

## [2.7.0]

### Changed

- Moves `*RandomWrapper` to the subpackage `io.github.pr0methean.betterrandom.prng.adapter`.
- `BaseRandom.useParallelStreams` is now named `usesParallelStreams` and is now a public method,
  since it affects wrapper behavior.

## [2.6.0]

### Added

- Adds `Pcg128Random`, a variant of `Pcg64Random` that uses a 128-bit seed and state.

## [2.5.1]

### Changed

- `AesCounterRandom` now reuses the `MessageDigest` instance when reseeding. This should improve
  performance.

## [2.5.0]

### Changed

- `RandomSeederThread.asyncReseed` has been replaced with `wakeUp`, and the task queue has been
  eliminated (since if the thread is locked, it is already awake or being awoken).
- `ReseedingSplittableRandomAdapter` should now reseed itself more reliably.

## [2.4.8]

### Changed

- `DevRandomSeedGenerator` and `RandomDotOrgSeedGenerator` now use buffered input streams to reduce
  the number of I/O calls.
- Now uses `Double.toRawLongBits` instead of `Double.toLongBits` when generating doubles with an
  explicit range; this should be slightly faster.

## [2.4.7]

### Changed

- No longer uses `ByteBuffer` for type conversion, because this increased memory usage with no real
  performance benefit. Type conversions have been refactored so that object reuse is as good as
  before, with less reliance on `ThreadLocal<byte[]>` objects.

## [2.4.6]

### Changed

- All instances of `ByteBuffer` now use the machine's native byte order.

## [2.4.5]

### Changed

- Improves performance of `XorShiftRandom.setSeed()`.
- Fixes a bug that could cause `SplittableRandomAdapter.getSeed()` to return a value other than the
  actual seed for the calling thread.
- Fixes a bug in `RandomWrapper.getSeed()` when wrapping a `RepeatableRandom` that uses thread-local
  seeds; it could previously have returned the seed from a different thread.
- `setSeedGenerator` will now never throw an exception if the seed generator it attempts to set is
  the one already in use, even if changing it isn't supported.

## [2.4.4]

### Changed

- `RandomSeederThread` no longer overrides `Thread.interrupt()`.
- `getSeedGenerator` now behaves as specified when called on a `ReseedingSplittableRandomAdapter` or
  `ReseedingThreadLocalRandomWrapper`.

## [2.4.3]

### Changed

- Reduces unit-test flakiness further on systems where `DefaultSeedGenerator` is slow.

## [2.4.2]

### Changed

- `BaseRandom#getSeedGenerator` and `BaseRandom#setSeedGenerator(SeedGenerator)` no longer give
  misleading results after the `RandomSeederThread` has crashed.
- PRNGs associated with a running `RandomSeederThread` can now be garbage-collected slightly sooner.
- May improve `RandomSeederThread` performance.
- Reduces unit-test flakiness and shortens `RandomSeederThread` lifespan during tests.

## [2.4.1]

### Changed

- `RandomDotOrgSeedGenerator` and `AesCounterRandom` no longer create `Logger` instances eagerly or
  keep references to them after use, since they very rarely log.
- `Cmwc4096RandomTest` now uses a mock `DefaultSeedGenerator`, improving performance on systems
  where the real one is slow.
- Other PRNG tests make less use of `DefaultSeedGenerator`.

## [2.4.0]

### Added

- Adds `BaseRandom.getSeedGenerator()`.

### Removed

- Removes `CloneViaSerialization` to the test jar, since it's not used anywhere else.

### Changed

- Fixes a bug where a PRNG would lose its SeedGenerator upon deserialization.
- Slightly improves unit-test parallelization.
- Fixes a rare flake in `testSetSeedZero`.

## [2.3.14]

### Changed

- `RandomSeederThread` no longer uselessly uses weak references to its instances. This decreases
  the memory footprint slightly.

## [2.3.12]

### Changed

- Fixes a bug that could cause `*SplittableRandomAdapter` to give correlated results on multiple
  threads.
- Fixes a bug with entropy counting in `ThreadLocalRandomWrapper`.
- Unit tests are now split into 3 groups that run in parallel. One group also has within-group
  parallelism.

## [2.3.11]

### Changed

- `setSeed` now invalidates the result of the next call to `nextGaussian` if it's been pre-computed.
- Fixes a bug where `RandomDotOrgSeedGenerator` could reuse seed data or output all-zeroes seeds.
- Fixes bugs affecting seekability and repeatability in several PRNGs.

## [2.3.10]

### Changed

- If random.org ever changes its API output format in a way that breaks us, or sends a corrupted
  response, then the result will now always be a `SeedException`, and this is now tested through
  fault injection.
- The Java 7 branch is no longer tested on AppVeyor. The versions of Java 7 available as Windows
  binaries do not support TLS 1.2, which Maven Central began to require in June 2018. (Caching had
  masked this issue for some time.)

## [2.3.9]

### Changed

- `RandomSeederThread` fields are now all final, and collection fields are cleared on interrupt.
- `RandomSeederThread`'s error message now indicates which `SeedGenerator` is affected.
- Minor refactoring.

## [2.3.8]

### Changed

- Can now build using the same pom.xml on JDK8 and JDK9.
- Fix a test bug that made `ReseedingThreadLocalRandomWrapperTest.testReseeding()` flaky.
- Use double-checked locking to slightly improve performance of `DevRandomSeedGenerator`.

## [2.3.7]

### Changed

- Reduces the performance cost of calling `BaseRandom.setSeederThread` redundantly.

## [2.3.6]

### Changed

- Coverage and performance improvements to the tests. The performance improvement is large enough to
  justify a new release given that Maven Central includes test jars, despite that no main-jar code
  has changed from 2.3.5.

## [2.3.5]

### Changed

- Fixes a rare race condition while reseeding `CellularAutomatonRandom`.

## [2.3.4]

### Changed

- Should improve performance of `CellularAutomatonRandom` when reseeding frequently, especially
  under heavy GC load.

## [2.3.3]

### Changed

- Fixes a bug where `RandomDotOrgSeedGenerator` didn't use a proxy when configured with one.
- `RandomDotOrgSeedGenerator` now closes the connection when done with it.
- `RandomDotOrgSeedGenerator` will now gracefully handle receiving more bytes than requested.

## [2.3.2]

### Changed

- Removes unnecessary `synchronized` modifier from some methods.
- Tests now include an additional sanity check for `SetSeed`: a seed of all zeroes should give
  different output than a normal seed.

## [2.3.1]

### Changed

- Should slightly improve performance of `CellularAutomatonRandom` when seeding and when accessed
  concurrently.

## [2.3.0]

### Added

- `RandomDotOrgSeedGenerator` can now be configured with a proxy.
- `RandomSeederThread` adds methods for setting thread priority.

## [2.2.0]

### Removed

- Removes the class `LooperThread.DummyTarget`, which was only used for deserialization.

### Changed

- Logging is now done through `slf4j`.
- Performance refactors.
- Fixes a bug in `Pcg64Random` that was biasing `nextBoolean` slightly toward false.

## [2.1.0]

### Changed

- Fixes many bugs that were affecting reproducibility when concurrent access occurred, especially
  for longs and doubles.
- Logging in `RandomSeederThread` can now be disabled.
- `LooperThread` is no longer `Serializable`.

## [2.0.0]

### Changed

- Fixes bugs affecting `RandomSeederThread` when a `SeedGenerator` throws a `SeedException`.
- Removes the non-inherited instance methods of `RandomSeederThread` and replaces them with static
  ones, to fix race conditions that can occur when a `RandomSeederThread` shuts down.
- Refactorings to slightly speed up construction and deserialization and slightly shrink the jar.

## [1.3.2]

### Changed

- Bug fixes for `LooperThread`, mainly affecting `awaitIteration`.
- Tests should no longer be flaky on OSX.

## [1.3.1]

### Changed

- Fix a javadoc error.

## [1.3.0]

### Added

- New algorithm: `Pcg64Random`.

### Changed

- Bug fix: `AesCounterRandom` was not crediting enough entropy after being reseeded.

## [1.2.1]

### Changed

- Bug fix: `RandomWrapper.wrapped` needs to be volatile, despite its lock guard, because it may be
  accessed from multiple threads.

## [1.2.0]

### Added

- Added support for random.org's new JSON API.

## [1.1.2]

### Changed

- Improved performance of DevRandomSeedGenerator by reusing the FileInputStream.

## [1.1.1]

### Changed

- SeedException is now a RuntimeException rather than a checked exception.

## [1.1.0]

### Added

- Added `ThreadLocalRandomWrapper`, which is a thread-local PRNG backed by any
  `Supplier<BaseRandom>`. It does create parallel streams.

### Removed

- Eliminated `io.github.pr0methean.betterrandom.util.spliterator`.

### Changed

- Random-number streams are no longer falsely advertised as parallel.
- Fixed a crash when reseeding a `RandomWrapper` whose underlying `Random` is a
  `ByteArrayReseedableRandom` that doesn't accept 8-byte seeds.
- Reduced the memory and class-loading footprint of random-number streams.

## [1.0.2]

### Changed

- Fixed a crash on Java 9 when reseeding an AesCounterRandom.

## [1.0.1]

### Added
- Added several useful new constructor overloads.

### Changed
- Fixed a bug involving uncaught-exception handlers for a `LooperThread`.

## [1.0.0]

### Added

- Added `BaseRandom.nextElement` and `BaseRandom.nextEnum` convenience methods.

### Removed

- Removed `SplittableRandomReseeder` since it is unreliable on some platforms (probably due to
  `SplittableRandom`'s non-volatile access to its fields).
- Removed default implementation of `BaseSplittableRandomAdapter.addSubclassFields` since it's
  neither used nor tested within this library.

### Changed

- Fixed entropy counting. After obtaining a stream from one of the `ints`, `longs` or `doubles`
  methods, you can now expect it to reseed midstream if `setSeederThread` has been called with
  non-null argument.

## [0.10.2]

### Changed

- Improved performance of `DefaultSeedGenerator` on MinGW and naked Windows, especially when
  random.org is unavailable and the number of CPU cores is limited.

## [0.10.1]

### Changed

- Fixed some bugs involving serialization and deserialization of `LooperThread`.
- Scripts that are not actively maintained now live in the `cutting_room_floor` folder.

## [0.10.0]

### Changed

- Release jars are now optimized by Proguard.
- Fixed a bug where `BaseRandom` would crash if `setSeed(long)` was called more than once.
- Merged `BaseEntropyCountingRandom` into `BaseRandom`.
- Improvements to test coverage.

## [0.9.2]

### Changed

- Refactorings to increase object reuse, and therefore throughput, in all PRNGs, especially
  `ReseedingSplittableRandomAdapter` (which improved benchmark throughput by a factor of over 300).
- Benchmarks are now available on GitHub.
- `JavaRandom` is now `RandomWrapper`, and can take any Random instance as the one to wrap.
- `RandomWrapper` and `SplittableRandomAdapter` now count entropy.

## [0.9.1.1]

### Changed

- First release on Maven Central.

[Unreleased]: https://github.com/Pr0methean/BetterRandom/compare/BetterRandom-5.1.0...master
[5.1.0]: https://github.com/Pr0methean/BetterRandom/compare/BetterRandom-5.0.0...BetterRandom-5.1.0
[5.0.0]: https://github.com/Pr0methean/BetterRandom/compare/BetterRandom-4.3.0...BetterRandom-5.0.0
[4.3.0]: https://github.com/Pr0methean/BetterRandom/compare/BetterRandom-4.2.0...BetterRandom-4.3.0
[4.2.0]: https://github.com/Pr0methean/BetterRandom/compare/BetterRandom-4.1.0...BetterRandom-4.2.0
[4.1.0]: https://github.com/Pr0methean/BetterRandom/compare/BetterRandom-4.0.3...BetterRandom-4.1.0
[4.0.3]: https://github.com/Pr0methean/BetterRandom/compare/BetterRandom-4.0.2...BetterRandom-4.0.3
[4.0.2]: https://github.com/Pr0methean/BetterRandom/compare/BetterRandom-4.0.1...BetterRandom-4.0.2
[4.0.1]: https://github.com/Pr0methean/BetterRandom/compare/BetterRandom-4.0.0...BetterRandom-4.0.1
[4.0.0]: https://github.com/Pr0methean/BetterRandom/compare/BetterRandom-3.1.2...BetterRandom-4.0.0
[3.1.2]: https://github.com/Pr0methean/BetterRandom/compare/BetterRandom-3.1.1...BetterRandom-3.1.2
[3.1.1]: https://github.com/Pr0methean/BetterRandom/compare/BetterRandom-3.1.0...BetterRandom-3.1.1
[3.1.0]: https://github.com/Pr0methean/BetterRandom/compare/BetterRandom-3.0.3...BetterRandom-3.1.0
[3.0.3]: https://github.com/Pr0methean/BetterRandom/compare/BetterRandom-3.0.2...BetterRandom-3.0.3
[3.0.2]: https://github.com/Pr0methean/BetterRandom/compare/BetterRandom-3.0.1...BetterRandom-3.0.2
[3.0.1]: https://github.com/Pr0methean/BetterRandom/compare/BetterRandom-3.0.0...BetterRandom-3.0.1
[3.0.0]: https://github.com/Pr0methean/BetterRandom/compare/BetterRandom-2.9.0...BetterRandom-3.0.0
[2.9.0]: https://github.com/Pr0methean/BetterRandom/compare/BetterRandom-2.8.1...BetterRandom-2.9.0
[2.8.1]: https://github.com/Pr0methean/BetterRandom/compare/BetterRandom-2.8.0...BetterRandom-2.8.1
[2.8.0]: https://github.com/Pr0methean/BetterRandom/compare/BetterRandom-2.7.0...BetterRandom-2.8.0
[2.7.0]: https://github.com/Pr0methean/BetterRandom/compare/BetterRandom-2.6.0...BetterRandom-2.8.0
[2.6.0]: https://github.com/Pr0methean/BetterRandom/compare/BetterRandom-2.5.1...BetterRandom-2.6.0
[2.5.1]: https://github.com/Pr0methean/BetterRandom/compare/BetterRandom-2.5.0...BetterRandom-2.5.1
[2.5.0]: https://github.com/Pr0methean/BetterRandom/compare/BetterRandom-2.4.8...BetterRandom-2.5.0
[2.4.8]: https://github.com/Pr0methean/BetterRandom/compare/BetterRandom-2.4.7...BetterRandom-2.4.8
[2.4.7]: https://github.com/Pr0methean/BetterRandom/compare/BetterRandom-2.4.6...BetterRandom-2.4.7
[2.4.6]: https://github.com/Pr0methean/BetterRandom/compare/BetterRandom-2.4.5...BetterRandom-2.4.6
[2.4.5]: https://github.com/Pr0methean/BetterRandom/compare/BetterRandom-2.4.4...BetterRandom-2.4.5
[2.4.4]: https://github.com/Pr0methean/BetterRandom/compare/BetterRandom-2.4.3...BetterRandom-2.4.4
[2.4.3]: https://github.com/Pr0methean/BetterRandom/compare/BetterRandom-2.4.2...BetterRandom-2.4.3
[2.4.2]: https://github.com/Pr0methean/BetterRandom/compare/BetterRandom-2.4.1...BetterRandom-2.4.2
[2.4.1]: https://github.com/Pr0methean/BetterRandom/compare/BetterRandom-2.4.0...BetterRandom-2.4.1
[2.4.0]: https://github.com/Pr0methean/BetterRandom/compare/BetterRandom-2.3.14...BetterRandom-2.4.0
[2.3.14]: https://github.com/Pr0methean/BetterRandom/compare/BetterRandom-2.3.13...BetterRandom-2.3.14
[2.3.13]: https://github.com/Pr0methean/BetterRandom/compare/BetterRandom-2.3.12...BetterRandom-2.3.13
[2.3.12]: https://github.com/Pr0methean/BetterRandom/compare/BetterRandom-2.3.11...BetterRandom-2.3.12
[2.3.11]: https://github.com/Pr0methean/BetterRandom/compare/BetterRandom-2.3.10...BetterRandom-2.3.11
[2.3.10]: https://github.com/Pr0methean/BetterRandom/compare/BetterRandom-2.3.9...BetterRandom-2.3.10
[2.3.9]: https://github.com/Pr0methean/BetterRandom/compare/BetterRandom-2.3.8...BetterRandom-2.3.9
[2.3.8]: https://github.com/Pr0methean/BetterRandom/compare/BetterRandom-2.3.7...BetterRandom-2.3.8
[2.3.7]: https://github.com/Pr0methean/BetterRandom/compare/BetterRandom-2.3.6...BetterRandom-2.3.7
[2.3.6]: https://github.com/Pr0methean/BetterRandom/compare/BetterRandom-2.3.5...BetterRandom-2.3.6
[2.3.5]: https://github.com/Pr0methean/BetterRandom/compare/BetterRandom-2.3.4...BetterRandom-2.3.5
[2.3.4]: https://github.com/Pr0methean/BetterRandom/compare/BetterRandom-2.3.3...BetterRandom-2.3.4
[2.3.3]: https://github.com/Pr0methean/BetterRandom/compare/BetterRandom-2.3.2...BetterRandom-2.3.3
[2.3.2]: https://github.com/Pr0methean/BetterRandom/compare/BetterRandom-2.3.1...BetterRandom-2.3.2
[2.3.1]: https://github.com/Pr0methean/BetterRandom/compare/BetterRandom-2.3.0...BetterRandom-2.3.1
[2.3.0]: https://github.com/Pr0methean/BetterRandom/compare/BetterRandom-2.2.0...BetterRandom-2.3.0
[2.2.0]: https://github.com/Pr0methean/BetterRandom/compare/BetterRandom-2.1.0...BetterRandom-2.2.0
[2.1.0]: https://github.com/Pr0methean/BetterRandom/compare/BetterRandom-2.0.0...BetterRandom-2.1.0
[2.0.0]: https://github.com/Pr0methean/BetterRandom/compare/BetterRandom-1.3.2...BetterRandom-2.0.0
[1.3.2]: https://github.com/Pr0methean/BetterRandom/compare/BetterRandom-1.3.1...BetterRandom-1.3.2
[1.3.1]: https://github.com/Pr0methean/BetterRandom/compare/BetterRandom-1.3.0...BetterRandom-1.3.1
[1.3.0]: https://github.com/Pr0methean/BetterRandom/compare/BetterRandom-1.2.1...BetterRandom-1.3.0
[1.2.1]: https://github.com/Pr0methean/BetterRandom/compare/BetterRandom-1.2.0...BetterRandom-1.2.1
[1.2.0]: https://github.com/Pr0methean/BetterRandom/compare/BetterRandom-1.1.2...BetterRandom-1.2.0
[1.1.2]: https://github.com/Pr0methean/BetterRandom/compare/BetterRandom-1.1.1...BetterRandom-1.1.2
[1.1.1]: https://github.com/Pr0methean/BetterRandom/compare/BetterRandom-1.1.0...BetterRandom-1.1.1
[1.1.0]: https://github.com/Pr0methean/BetterRandom/compare/BetterRandom-1.0.2...BetterRandom-1.1.0
[1.0.2]: https://github.com/Pr0methean/BetterRandom/compare/BetterRandom-1.0.1...BetterRandom-1.0.2
[1.0.1]: https://github.com/Pr0methean/BetterRandom/compare/BetterRandom-1.0.0...BetterRandom-1.0.1
[1.0.0]: https://github.com/Pr0methean/BetterRandom/compare/BetterRandom-0.10.2...BetterRandom-1.0.0
[0.10.2]: https://github.com/Pr0methean/BetterRandom/compare/BetterRandom-0.10.1...BetterRandom-0.10.2
[0.10.1]: https://github.com/Pr0methean/BetterRandom/compare/BetterRandom-0.10.0...BetterRandom-0.10.1
[0.10.0]: https://github.com/Pr0methean/BetterRandom/compare/BetterRandom-0.9.2...BetterRandom-0.10.0
[0.9.2]: https://github.com/Pr0methean/BetterRandom/compare/BetterRandom-0.9.1.1...BetterRandom-0.9.2
[0.9.1.1]: https://github.com/Pr0methean/BetterRandom/releases/tag/BetterRandom-0.9.1.1<|MERGE_RESOLUTION|>--- conflicted
+++ resolved
@@ -10,10 +10,9 @@
 ### Changed
 - When registered with a `RandomSeeder`, an `EntropyBlockingRandomWrapper` with negative minimum entropy is less likely
   to block, since it will trigger reseeding in the background as soon as its entropy reaches zero.
-<<<<<<< HEAD
 - Fixes a bug where either `WebJsonSeedGenerator` could throw a 
-=======
->>>>>>> d66e13ee
+- When registered with a `RandomSeeder`, an `EntropyBlockingRandomWrapper` with negative minimum entropy is less likely
+  to block, since it will trigger reseeding in the background as soon as its entropy reaches zero.
 
 ## [5.1.0]
 
