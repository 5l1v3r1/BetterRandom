--- conflicted
+++ resolved
@@ -8,13 +8,8 @@
 ## [4.2.1]
 
 ### Changed
-<<<<<<< HEAD
 - `RandomDotOrgSeedGenerator` now uses Commons-Codec to decode Base 64, which should fix a possible crash on Android.
-=======
-- SplittableRandomAdapter is now deprecated in the Java 8 branch; it can generally be replaced by `ThreadLocalRandom` if
-  using OpenJDK 8 or higher or Android API 24 or higher.
 - Arrays are no longer aggressively reused, since escape analysis can move them to the stack.
->>>>>>> d177df7a
 
 ## [4.2.0]
 
