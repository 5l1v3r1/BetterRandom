<<<<<<< HEAD
=======
# 1.3.3
* Fixes bugs affecting `RandomSeederThread` when a `SeedGenerator` throws a `SeedException`.
* Adds new static methods to `RandomSeederThread` and deprecates several instance methods, since
  these were causing race conditions when a `SeedException` occurred.
* Refactorings to slightly speed up construction and deserialization and slightly shrink the jar.

>>>>>>> 763aa9dc
# 1.3.2
* Bug fixes for `LooperThread`, mainly affecting `awaitIteration`.
* Tests should no longer be flaky on OSX.

# 1.3.1
* Fix a javadoc error.

# 1.3.0
* New algorithm: `Pcg64Random`.
* Bug fix: `AesCounterRandom` was not crediting enough entropy after being reseeded.

# 1.2.1
* Bug fix: `RandomWrapper.wrapped` needs to be volatile, despite its lock guard, because it may be
  accessed from multiple threads.

# 1.2.0
* Added support for random.org's new JSON API.

# 1.1.2
* Improved performance of DevRandomSeedGenerator by reusing the FileInputStream.

# 1.1.1
* SeedException is now a RuntimeException rather than a checked exception.

# 1.1.0
* Random-number streams are no longer falsely advertised as parallel.
* Added `ThreadLocalRandomWrapper`, which is a thread-local PRNG backed by any
  `Supplier<BaseRandom>`. It does create parallel streams.
* Fixed a crash when reseeding a `RandomWrapper` whose underlying `Random` is a
  `ByteArrayReseedableRandom` that doesn't accept 8-byte seeds.
* Eliminated `io.github.pr0methean.betterrandom.util.spliterator`.
* Reduced the memory and class-loading footprint of random-number streams.

# 1.0.2
* Fixed a crash on Java 9 when reseeding an AesCounterRandom.

# 1.0.1
* Fixed a bug involving uncaught-exception handlers for a `LooperThread`.
* Added several useful new constructor overloads.

# 1.0.0
* Fixed entropy counting. After obtaining a stream from one of the `ints`, `longs` or `doubles`
  methods, you can now expect it to reseed midstream if `setSeederThread` has been called with
  non-null argument.
* Removed `SplittableRandomReseeder` since it is unreliable on some platforms (probably due to
  `SplittableRandom`'s non-volatile access to its fields).
* Removed default implementation of `BaseSplittableRandomAdapter.addSubclassFields` since it's
  neither used nor tested within this library.
* Added `BaseRandom.nextElement` and `BaseRandom.nextEnum` convenience methods.

# 0.10.2
* Improved performance of `DefaultSeedGenerator` on MinGW and naked Windows, especially when
  random.org is unavailable and the number of CPU cores is limited.

# 0.10.1
* Fixed some bugs involving serialization and deserialization of `LooperThread`.
* Scripts that are not actively maintained now live in the `cutting_room_floor` folder.

# 0.10.0
* Release jars are now optimized by Proguard.
* Fixed a bug where `BaseRandom` would crash if `setSeed(long)` was called more than once.
* Merged `BaseEntropyCountingRandom` into `BaseRandom`.
* Improvements to test coverage.

# 0.9.2
* Refactorings to increase object reuse, and therefore throughput, in all PRNGs, especially
  `ReseedingSplittableRandomAdapter` (which improved benchmark throughput by a factor of over 300).
* Benchmarks are now available on GitHub.
* `JavaRandom` is now `RandomWrapper`, and can take any Random instance as the one to wrap.
* `RandomWrapper` and `SplittableRandomAdapter` now count entropy.

# 0.9.1.1
* First release on Maven Central.<|MERGE_RESOLUTION|>--- conflicted
+++ resolved
@@ -1,12 +1,9 @@
-<<<<<<< HEAD
-=======
 # 1.3.3
 * Fixes bugs affecting `RandomSeederThread` when a `SeedGenerator` throws a `SeedException`.
 * Adds new static methods to `RandomSeederThread` and deprecates several instance methods, since
   these were causing race conditions when a `SeedException` occurred.
 * Refactorings to slightly speed up construction and deserialization and slightly shrink the jar.
 
->>>>>>> 763aa9dc
 # 1.3.2
 * Bug fixes for `LooperThread`, mainly affecting `awaitIteration`.
 * Tests should no longer be flaky on OSX.
