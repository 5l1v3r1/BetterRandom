--- conflicted
+++ resolved
@@ -1,10 +1,7 @@
-<<<<<<< HEAD
-=======
 # 2.3.0
 * `RandomDotOrgSeedGenerator` can now be configured with a proxy.
 * `RandomSeederThread` adds methods for setting thread priority.
 
->>>>>>> cacf02b6
 # 2.2.0
 * Logging is now done through `slf4j`.
 * Removes the class `LooperThread.DummyTarget`, which was only used for deserialization.
