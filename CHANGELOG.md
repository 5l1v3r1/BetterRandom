<<<<<<< HEAD
# 2.5.0
* Adds `Pcg128Random`, a variant of `Pcg64Random` that uses a 128-bit seed and state.
=======
# 2.4.7
* No longer uses `ByteBuffer` for type conversion, because this increased memory usage with no real
  performance benefit. Type conversions have been refactored so that object reuse is as good as
  before, with less reliance on `ThreadLocal<byte[]>` objects.
>>>>>>> 03d78a02

# 2.4.6
* All instances of `ByteBuffer` now use the machine's native byte order.


# 2.4.5
* Improves performance of `XorShiftRandom.setSeed()`.
* Fixes a bug that could cause `SplittableRandomAdapter.getSeed()` to return a value other than the
  actual seed for the calling thread.
* Fixes a bug in `RandomWrapper.getSeed()` when wrapping a `RepeatableRandom` that uses thread-local
  seeds; it could previously have returned the seed from a different thread.
* `setSeedGenerator` will now never throw an exception if the seed generator it attempts to set is
  the one already in use, even if changing it isn't supported.

# 2.4.4
* `RandomSeederThread` no longer overrides `Thread.interrupt()`.
* `getSeedGenerator` now behaves as specified when called on a `ReseedingSplittableRandomAdapter` or
  `ReseedingThreadLocalRandomWrapper`.

# 2.4.3
* Reduces unit-test flakiness further on systems where `DefaultSeedGenerator` is slow.

# 2.4.2
* `BaseRandom#getSeedGenerator` and `BaseRandom#setSeedGenerator(SeedGenerator)` no longer give
  misleading results after the `RandomSeederThread` has crashed.
* PRNGs associated with a running `RandomSeederThread` can now be garbage-collected slightly sooner.
* May improve `RandomSeederThread` performance.
* Reduces unit-test flakiness and shortens `RandomSeederThread` lifespan during tests.

# 2.4.1
* `RandomDotOrgSeedGenerator` and `AesCounterRandom` no longer create `Logger` instances eagerly or
  keep references to them after use, since they very rarely log.
* `Cmwc4096RandomTest` now uses a mock `DefaultSeedGenerator`, improving performance on systems
  where the real one is slow.
* Other PRNG tests make less use of `DefaultSeedGenerator`.

# 2.4.0
* Removes `CloneViaSerialization` to the test jar, since it's not used anywhere else.
* Adds `BaseRandom.getSeedGenerator()`.
* Fixes a bug where a PRNG would lose its SeedGenerator upon deserialization.
* Slightly improves unit-test parallelization.
* Fixes a rare flake in `testSetSeedZero`.

# 2.3.14
* `RandomSeederThread` no longer uselessly uses weak references to its instances. This decreases
  the memory footprint slightly.

# 2.3.12
* Fixes a bug that could cause `*SplittableRandomAdapter` to give correlated results on multiple
  threads.
* Fixes a bug with entropy counting in `ThreadLocalRandomWrapper`.
* Unit tests are now split into 3 groups that run in parallel. One group also has within-group
  parallelism.

# 2.3.11
* `setSeed` now invalidates the result of the next call to `nextGaussian` if it's been pre-computed.
* Fixes a bug where `RandomDotOrgSeedGenerator` could reuse seed data or output all-zeroes seeds.
* Fixes bugs affecting seekability and repeatability in several PRNGs.

# 2.3.10
* If random.org ever changes its API output format in a way that breaks us, or sends a corrupted
  response, then the result will now always be a `SeedException`, and this is now tested through
  fault injection.
* The Java 7 branch is no longer tested on AppVeyor. The versions of Java 7 available as Windows
  binaries do not support TLS 1.2, which Maven Central began to require in June 2018. (Caching had
  masked this issue for some time.)

# 2.3.9
* `RandomSeederThread` fields are now all final, and collection fields are cleared on interrupt.
* `RandomSeederThread`'s error message now indicates which `SeedGenerator` is affected.
* Minor refactoring.

# 2.3.8
* Can now build using the same pom.xml on JDK8 and JDK9.
* Fix a test bug that made `ReseedingThreadLocalRandomWrapperTest.testReseeding()` flaky.
* Use double-checked locking to slightly improve performance of `DevRandomSeedGenerator`.

# 2.3.7
* Reduces the performance cost of calling `BaseRandom.setSeederThread` redundantly.

# 2.3.6
* Coverage and performance improvements to the tests. The performance improvement is large enough to
  justify a new release given that Maven Central includes test jars, despite that no main-jar code
  has changed from 2.3.5.

# 2.3.5
* Fixes a rare race condition while reseeding `CellularAutomatonRandom`.

# 2.3.4
* Should improve performance of `CellularAutomatonRandom` when reseeding frequently, especially
  under heavy GC load.

# 2.3.3
* Fixes a bug where `RandomDotOrgSeedGenerator` didn't use a proxy when configured with one.
* `RandomDotOrgSeedGenerator` now closes the connection when done with it.
* `RandomDotOrgSeedGenerator` will now gracefully handle receiving more bytes than requested.

# 2.3.2
* Removes unnecessary `synchronized` modifier from some methods.
* Tests now include an additional sanity check for `SetSeed`: a seed of all zeroes should give
  different output than a normal seed.

# 2.3.1
* Should slightly improve performance of `CellularAutomatonRandom` when seeding and when accessed
  concurrently.

# 2.3.0
* `RandomDotOrgSeedGenerator` can now be configured with a proxy.
* `RandomSeederThread` adds methods for setting thread priority.

# 2.2.0
* Logging is now done through `slf4j`.
* Removes the class `LooperThread.DummyTarget`, which was only used for deserialization.
* Performance refactors.
* Fixes a bug in `Pcg64Random` that was biasing `nextBoolean` slightly toward false.

# 2.1.0
* Fixes many bugs that were affecting reproducibility when concurrent access occurred, especially
  for longs and doubles.
* Logging in `RandomSeederThread` can now be disabled.
* `LooperThread` is no longer `Serializable`.

# 2.0.0
* Fixes bugs affecting `RandomSeederThread` when a `SeedGenerator` throws a `SeedException`.
* Removes the non-inherited instance methods of `RandomSeederThread` and replaces them with static
  ones, to fix race conditions that can occur when a `RandomSeederThread` shuts down.
* Refactorings to slightly speed up construction and deserialization and slightly shrink the jar.

# 1.3.2
* Bug fixes for `LooperThread`, mainly affecting `awaitIteration`.
* Tests should no longer be flaky on OSX.

# 1.3.1
* Fix a javadoc error.

# 1.3.0
* New algorithm: `Pcg64Random`.
* Bug fix: `AesCounterRandom` was not crediting enough entropy after being reseeded.

# 1.2.1
* Bug fix: `RandomWrapper.wrapped` needs to be volatile, despite its lock guard, because it may be
  accessed from multiple threads.

# 1.2.0
* Added support for random.org's new JSON API.

# 1.1.2
* Improved performance of DevRandomSeedGenerator by reusing the FileInputStream.

# 1.1.1
* SeedException is now a RuntimeException rather than a checked exception.

# 1.1.0
* Random-number streams are no longer falsely advertised as parallel.
* Added `ThreadLocalRandomWrapper`, which is a thread-local PRNG backed by any
  `Supplier<BaseRandom>`. It does create parallel streams.
* Fixed a crash when reseeding a `RandomWrapper` whose underlying `Random` is a
  `ByteArrayReseedableRandom` that doesn't accept 8-byte seeds.
* Eliminated `io.github.pr0methean.betterrandom.util.spliterator`.
* Reduced the memory and class-loading footprint of random-number streams.

# 1.0.2
* Fixed a crash on Java 9 when reseeding an AesCounterRandom.

# 1.0.1
* Fixed a bug involving uncaught-exception handlers for a `LooperThread`.
* Added several useful new constructor overloads.

# 1.0.0
* Fixed entropy counting. After obtaining a stream from one of the `ints`, `longs` or `doubles`
  methods, you can now expect it to reseed midstream if `setSeederThread` has been called with
  non-null argument.
* Removed `SplittableRandomReseeder` since it is unreliable on some platforms (probably due to
  `SplittableRandom`'s non-volatile access to its fields).
* Removed default implementation of `BaseSplittableRandomAdapter.addSubclassFields` since it's
  neither used nor tested within this library.
* Added `BaseRandom.nextElement` and `BaseRandom.nextEnum` convenience methods.

# 0.10.2
* Improved performance of `DefaultSeedGenerator` on MinGW and naked Windows, especially when
  random.org is unavailable and the number of CPU cores is limited.

# 0.10.1
* Fixed some bugs involving serialization and deserialization of `LooperThread`.
* Scripts that are not actively maintained now live in the `cutting_room_floor` folder.

# 0.10.0
* Release jars are now optimized by Proguard.
* Fixed a bug where `BaseRandom` would crash if `setSeed(long)` was called more than once.
* Merged `BaseEntropyCountingRandom` into `BaseRandom`.
* Improvements to test coverage.

# 0.9.2
* Refactorings to increase object reuse, and therefore throughput, in all PRNGs, especially
  `ReseedingSplittableRandomAdapter` (which improved benchmark throughput by a factor of over 300).
* Benchmarks are now available on GitHub.
* `JavaRandom` is now `RandomWrapper`, and can take any Random instance as the one to wrap.
* `RandomWrapper` and `SplittableRandomAdapter` now count entropy.

# 0.9.1.1
* First release on Maven Central.<|MERGE_RESOLUTION|>--- conflicted
+++ resolved
@@ -1,12 +1,10 @@
-<<<<<<< HEAD
 # 2.5.0
 * Adds `Pcg128Random`, a variant of `Pcg64Random` that uses a 128-bit seed and state.
-=======
+
 # 2.4.7
 * No longer uses `ByteBuffer` for type conversion, because this increased memory usage with no real
   performance benefit. Type conversions have been refactored so that object reuse is as good as
   before, with less reliance on `ThreadLocal<byte[]>` objects.
->>>>>>> 03d78a02
 
 # 2.4.6
 * All instances of `ByteBuffer` now use the machine's native byte order.
