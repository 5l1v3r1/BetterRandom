# Changelog

All notable changes to this project will be documented in this file.

The format is based on [Keep a Changelog](https://keepachangelog.com/en/1.0.0/),
and this project adheres to [Semantic Versioning](https://semver.org/spec/v2.0.0.html).

## [Unreleased]

### Changed

<<<<<<< HEAD
- `SeedGenerator` implementations now use fair locks, to prevent threads from being starved if the same seed
  generator is used on more than one thread (although it's still recommended to use one `RandomSeeder` instance per
  `SeedGenerator` and avoid calling `SeedGenerator` directly in hot loops, to avoid the overhead of a contended lock).
=======
- In `ThreadLocalRandomWrapper` and `ReseedingThreadLocalRandomWrapper`, `getEntropyBits` and `getNewSeedLength` no
  longer initializes a delegate for the calling thread if there isn't one already. As well, if they are constructed with
  a `Function<byte[], seed>`, this will be used when `setSeed` is called and there isn't already a delegate for the
  calling thread. Both changes should improve worst-case performance of these methods.
>>>>>>> b2ac3b5f

## [5.3.0]

### Changed

- Some methods in `LegacyRandomSeeder` have been renamed so that they no longer override or overload methods in
  `RandomSeeder`. This allows the add/remove methods in `RandomSeeder` to use strong typing.

## [5.2.0]

### Changed
- `AesCounterRandom`'s static initializer no longer logs a message if affected by cryptographic policy, since this can
  be unacceptably slow in some environments.
- `RandomWrapper`, `ThreadLocalRandomWrapper` and `EntropyBlockingRandomWrapper` are now type-generic.
- Fixes bugs that could arise in `RandomSeeder` if two PRNGs that compared as equal were added.

### Removed
- `DirectSplittableRandomAdapter` (abstract class with only one subclass)

## [5.1.1]

### Changed
- When registered with a `RandomSeeder`, an `EntropyBlockingRandomWrapper` with negative minimum entropy is less likely
  to block, since it will trigger reseeding in the background as soon as its entropy reaches zero.
- Fixes a bug where either `WebJsonSeedGenerator` subclass could throw a `ClassCastException` rather than the expected
  `SeedException` if it received corrupted output from the server.
- Fixes a bug where `EntropyBlockingRandomWrapper` would remain blocked after calling `setWrapped` replenished the
  entropy.
- Fixes a bug where `EntropyBlockingRandomWrapper.nextBytes()` debited twice the entropy it actually consumed.
- Fixes a bug in serialization of `WebJsonSeedGenerator`.

## [5.1.0]

### Added
- `AnuQuantumSeedGenerator`, a `SeedGenerator` that is a client for the Australian National University's quantum random
  number generator. Unlike random.org, this RNG does not use quotas or API keys, because it generates random numbers
  as fast as it can send them over the Internet.
- `WebJsonSeedGenerator`, a new abstract superclass of `RandomDotOrgSeedGenerator` and `AnuQuantumSeedGenerator`.

### Changed
- `DefaultSeedGenerator`'s default delegate now uses `AnuQuantumSeedGenerator` in preference over
  `RandomDotOrgSeedGenerator`.
- Renamed `SimpleRandomSeeder` to `RandomSeeder`.
- Fixes a bug where `RandomDotOrgSeedGenerator` could fail to parse JSON if the system encoding was not an 8-bit
  encoding compatible with ASCII.
- Fixes bugs where `RandomSeeder` wouldn't always seed all PRNGs in all iterations.
- `RandomSeeder` now backs off to polling every 60 seconds, after 2 consecutive iterations where no seeds are consumed.
  This should reduce CPU overhead and electricity usage.

## [5.0.0]

### Changed
- Renamed `ReseedingSplittableRandomAdapter` to `SplittableRandomAdapter`
- Renamed `EntropyBlockingReseedingSplittableRandomAdapter` to `EntropyBlockingSplittableRandomAdapter`

### Removed
- `EntropyBlockingHelper`: functionality integrated into the only class where it was still being used.
- The class formerly called `SplittableRandomAdapter` (deprecated in 4.3.0)
- The class formerly called `EntropyBlockingSplittableRandomAdapter` (deprecated in 4.3.0)

## [4.3.0]

### Changed
- `SplittableRandomAdapter` is now deprecated. It can be replaced by either `ThreadLocalRandom` or
  `ReseedingSplittableRandomAdapter`.
- `ReseedingSplittableRandomAdapter` can now be created with null `SimpleRandomSeeder` if reseeding is not desired,
  replacing `SplittableRandomAdapter`.
- Arrays are no longer aggressively reused, since escape analysis can move them to the stack.
- `ReseedingSplittableRandomAdapter`'s constructor is now public, and `getInstance()` is deprecated.
- The default instance of `SecureRandomSeedGenerator` now has its identity preserved when deserialized.

## [4.2.0]

### Changed
- The package `io.github.pr0methean.betterrandom.prng.concurrent` has been renamed to `adapter`, because not all classes
  in it are concurrent, but all are adapters.
- `RandomSeederThread` and `LooperThread` have been renamed `LegacyRandomSeeder` and `Looper` to reflect that they no
  longer extend `Thread`.
- Constructors that previously created a `LegacyRandomSeeder` instance now create a `SimpleRandomSeeder` instance
  instead wherever possible.
- Comments making out-of-date references to `LegacyRandomSeeder` have been updated.

### Removed
- `SecureRandomSeedGenerator.SECURE_RANDOM_SEED_GENERATOR`: alias of `SecureRandomSeedGenerator.DEFAULT_INSTANCE` that
  was deprecated in 4.1.0.

## [4.1.0]

### Added

- `EntropyBlockingRandomWrapper`: won't return any output when below a minimum entropy (recommended to use 0 or less).
  Can be configured with a `SeedGenerator` to reseed on the calling thread, or can use a `RandomSeederThread`.
- `EntropyBlockingReseedingSplittableRandomAdapter` and `EntropyBlockingSplittableRandomAdapter`: same, but based on
  `ReseedingSplittableRandomAdapter` and `SplittableRandomAdapter` respectively. Entropy count is thread-local, so
  consuming entropy on one thread won't directly cause these to block on another thread.
- `SecureRandomSeedGenerator(SecureRandom)`: new constructor. This class is no longer a singleton.
- `SimpleRandomSeeder`: a more lightweight superclass of `RandomSeederThread` that only deals with instances of
  `ByteArrayReseedableRandom`.

### Changed

- slf4j loggers are now initialized lazily, since they're often unused. This should speed up startup.
- `AesCounterRandom` now uses SHA-384, and reseeding can now alter both the cipher key and the counter value.
- `AesCounterRandom` no longer logs anything if the JVM has no restrictions on cryptography.
- Reseeding of `AesCounterRandom` should be faster, because some array copies have been eliminated.
- Fixes a bug where `RandomWrapper` wrapping a plain old `java.util.Random` initially believed it had no entropy.
- `SecureRandomSeedGenerator.SECURE_RANDOM_SEED_GENERATOR` is now called `SecureRandomSeedGenerator.DEFAULT_INSTANCE`.
- Optimizations to reduce volatile-field accesses in `CipherCounterRandom` and `BufferedSeedGenerator`.
- `SplittableRandomAdapter` has been optimized to reduce `ThreadLocal` accesses.

### Removed

- `CellularAutomatonRandom` (deprecated in 4.0.2)

## [4.0.3]

### Added

- `AesCounterRandom.MAX_SEED_LENGTH_BYTES` is now a public constant.

## [4.0.2]

### Changed

- `CellularAutomatonRandom` is deprecated, because it fails some of the Dieharder tests.
- Remaining PRNGs should pass Dieharder (except `RandomWrapper`, which is only as good as the wrapped `Random`).

## [4.0.1]

### Changed

- `MersenneTwisterRandom` now makes fewer volatile field writes while reseeding.
- Fixes a bug where `ThreadLocalRandomWrapper.setSeed()` was unnecessarily synchronized despite being thread-local in
  effect.

## [4.0.0]

### Changed

- `RandomSeederThread` is now accessed through instance methods, and can be constructed with a custom `ThreadFactory`.
- `RandomSeederThread`'s associated Java thread will stop running if no PRNGs have been associated with it for (by
  default) 5 seconds.
- A stopped `RandomSeederThread` will start running again on a new thread when a PRNG is added, or when an
  already-attached PRNG that extends `BaseRandom` needs to be reseeded. This will occur even if it stopped due to a
  `SeedException`.

## [3.1.2]

### Changed

- `RandomWrapper` instance creation should now be slightly faster.
- Streams from a `RandomWrapper` will always be parallel streams, since otherwise they could not
  benefit from having a sequential wrapped PRNG replaced with a concurrent one after creation.
- `RandomDotOrgSeedGenerator` now uses the version 2 JSON API when configured with an API key.

## [3.1.1]

### Added

- `RandomDotOrgSeedGenerator` now exposes `setSslSocketFactory` so you have more options for
  preventing downgrade attacks (such as POODLE) and weak ciphers.

## [3.1.0]

### Added

- `RandomSeederThread` now exposes the constant `DEFAULT_DEFAULT_PRIORITY` and the method
  `getDefaultPriority()`.

## [3.0.3]

### Changed

- `RandomSeederThread`'s default priority is increased slightly, to decrease the risk that it is
  starved out. It is still "best efforts", but best efforts are now more likely to suffice.

## [3.0.2]

### Changed

- Subpackage `adapter` has been renamed `concurrent`.
- `CipherCounterRandom.doCipher` overrides can now throw any `GeneralSecurityException`, not just
  the subclasses that the method throws in `AesCounterRandom`.
- Fixes Javadoc warnings.
- Simplifies pom.xml for Javadoc generation.

## [3.0.1]

### Changed

- Update dependencies.

## [3.0.0]

### Changed

- `CipherCounterRandom` is now compatible with non-JCE ciphers, with a proof-of-concept
  implementation in the test root using the Bouncy Castle implementation of Twofish.

## [2.9.0]

### Added

- `AesCounterRandom` now has a cipher-agnostic superclass, `CipherCounterRandom`.

## [2.8.1]

### Changed

- `readObjectNoData` no longer pretends to succeed. Deserializing a subclass of `BaseRandom` will
  now fail with an `InvalidObjectException` if the serialized version did not extend `BaseRandom`.
- `testReseeding` for some adapter PRNG tests should now be much less flaky.
- Update documentation for `RandomDotOrgSeedGenerator`.

## [2.8.0]

### Added

- Adds `BufferedSeedGenerator`, a delegating implementation of `SeedGenerator` with a buffer to
  reduce the number of I/O calls.
- Adds `SeedGeneratorPreferenceList`, an implementation of `SeedGenerator` with a list of delegates
  that tries them until one succeeds.
- `DefaultSeedGenerator` can now be configured to delegate to any `SeedGenerator` instance.

### Changed

- The default `DefaultSeedGenerator` now uses a 128-byte buffer when it calls
  `DevRandomSeedGenerator`.
- Tests of `RandomDotOrgSeedGenerator` for large requests are now hermetic.

## [2.7.1]

### Changed

- Refactored `ThreadLocalRandomWrapper.getSeedGenerator()`.

## [2.7.0]

### Changed

- Moves `*RandomWrapper` to the subpackage `io.github.pr0methean.betterrandom.prng.adapter`.
- `BaseRandom.useParallelStreams` is now named `usesParallelStreams` and is now a public method,
  since it affects wrapper behavior.

## [2.6.0]

### Added

- Adds `Pcg128Random`, a variant of `Pcg64Random` that uses a 128-bit seed and state.

## [2.5.1]

### Changed

- `AesCounterRandom` now reuses the `MessageDigest` instance when reseeding. This should improve
  performance.

## [2.5.0]

### Changed

- `RandomSeederThread.asyncReseed` has been replaced with `wakeUp`, and the task queue has been
  eliminated (since if the thread is locked, it is already awake or being awoken).
- `ReseedingSplittableRandomAdapter` should now reseed itself more reliably.

## [2.4.8]

### Changed

- `DevRandomSeedGenerator` and `RandomDotOrgSeedGenerator` now use buffered input streams to reduce
  the number of I/O calls.
- Now uses `Double.toRawLongBits` instead of `Double.toLongBits` when generating doubles with an
  explicit range; this should be slightly faster.

## [2.4.7]

### Changed

- No longer uses `ByteBuffer` for type conversion, because this increased memory usage with no real
  performance benefit. Type conversions have been refactored so that object reuse is as good as
  before, with less reliance on `ThreadLocal<byte[]>` objects.

## [2.4.6]

### Changed

- All instances of `ByteBuffer` now use the machine's native byte order.

## [2.4.5]

### Changed

- Improves performance of `XorShiftRandom.setSeed()`.
- Fixes a bug that could cause `SplittableRandomAdapter.getSeed()` to return a value other than the
  actual seed for the calling thread.
- Fixes a bug in `RandomWrapper.getSeed()` when wrapping a `RepeatableRandom` that uses thread-local
  seeds; it could previously have returned the seed from a different thread.
- `setSeedGenerator` will now never throw an exception if the seed generator it attempts to set is
  the one already in use, even if changing it isn't supported.

## [2.4.4]

### Changed

- `RandomSeederThread` no longer overrides `Thread.interrupt()`.
- `getSeedGenerator` now behaves as specified when called on a `ReseedingSplittableRandomAdapter` or
  `ReseedingThreadLocalRandomWrapper`.

## [2.4.3]

### Changed

- Reduces unit-test flakiness further on systems where `DefaultSeedGenerator` is slow.

## [2.4.2]

### Changed

- `BaseRandom#getSeedGenerator` and `BaseRandom#setSeedGenerator(SeedGenerator)` no longer give
  misleading results after the `RandomSeederThread` has crashed.
- PRNGs associated with a running `RandomSeederThread` can now be garbage-collected slightly sooner.
- May improve `RandomSeederThread` performance.
- Reduces unit-test flakiness and shortens `RandomSeederThread` lifespan during tests.

## [2.4.1]

### Changed

- `RandomDotOrgSeedGenerator` and `AesCounterRandom` no longer create `Logger` instances eagerly or
  keep references to them after use, since they very rarely log.
- `Cmwc4096RandomTest` now uses a mock `DefaultSeedGenerator`, improving performance on systems
  where the real one is slow.
- Other PRNG tests make less use of `DefaultSeedGenerator`.

## [2.4.0]

### Added

- Adds `BaseRandom.getSeedGenerator()`.

### Removed

- Removes `CloneViaSerialization` to the test jar, since it's not used anywhere else.

### Changed

- Fixes a bug where a PRNG would lose its SeedGenerator upon deserialization.
- Slightly improves unit-test parallelization.
- Fixes a rare flake in `testSetSeedZero`.

## [2.3.14]

### Changed

- `RandomSeederThread` no longer uselessly uses weak references to its instances. This decreases
  the memory footprint slightly.

## [2.3.12]

### Changed

- Fixes a bug that could cause `*SplittableRandomAdapter` to give correlated results on multiple
  threads.
- Fixes a bug with entropy counting in `ThreadLocalRandomWrapper`.
- Unit tests are now split into 3 groups that run in parallel. One group also has within-group
  parallelism.

## [2.3.11]

### Changed

- `setSeed` now invalidates the result of the next call to `nextGaussian` if it's been pre-computed.
- Fixes a bug where `RandomDotOrgSeedGenerator` could reuse seed data or output all-zeroes seeds.
- Fixes bugs affecting seekability and repeatability in several PRNGs.

## [2.3.10]

### Changed

- If random.org ever changes its API output format in a way that breaks us, or sends a corrupted
  response, then the result will now always be a `SeedException`, and this is now tested through
  fault injection.
- The Java 7 branch is no longer tested on AppVeyor. The versions of Java 7 available as Windows
  binaries do not support TLS 1.2, which Maven Central began to require in June 2018. (Caching had
  masked this issue for some time.)

## [2.3.9]

### Changed

- `RandomSeederThread` fields are now all final, and collection fields are cleared on interrupt.
- `RandomSeederThread`'s error message now indicates which `SeedGenerator` is affected.
- Minor refactoring.

## [2.3.8]

### Changed

- Can now build using the same pom.xml on JDK8 and JDK9.
- Fix a test bug that made `ReseedingThreadLocalRandomWrapperTest.testReseeding()` flaky.
- Use double-checked locking to slightly improve performance of `DevRandomSeedGenerator`.

## [2.3.7]

### Changed

- Reduces the performance cost of calling `BaseRandom.setSeederThread` redundantly.

## [2.3.6]

### Changed

- Coverage and performance improvements to the tests. The performance improvement is large enough to
  justify a new release given that Maven Central includes test jars, despite that no main-jar code
  has changed from 2.3.5.

## [2.3.5]

### Changed

- Fixes a rare race condition while reseeding `CellularAutomatonRandom`.

## [2.3.4]

### Changed

- Should improve performance of `CellularAutomatonRandom` when reseeding frequently, especially
  under heavy GC load.

## [2.3.3]

### Changed

- Fixes a bug where `RandomDotOrgSeedGenerator` didn't use a proxy when configured with one.
- `RandomDotOrgSeedGenerator` now closes the connection when done with it.
- `RandomDotOrgSeedGenerator` will now gracefully handle receiving more bytes than requested.

## [2.3.2]

### Changed

- Removes unnecessary `synchronized` modifier from some methods.
- Tests now include an additional sanity check for `SetSeed`: a seed of all zeroes should give
  different output than a normal seed.

## [2.3.1]

### Changed

- Should slightly improve performance of `CellularAutomatonRandom` when seeding and when accessed
  concurrently.

## [2.3.0]

### Added

- `RandomDotOrgSeedGenerator` can now be configured with a proxy.
- `RandomSeederThread` adds methods for setting thread priority.

## [2.2.0]

### Removed

- Removes the class `LooperThread.DummyTarget`, which was only used for deserialization.

### Changed

- Logging is now done through `slf4j`.
- Performance refactors.
- Fixes a bug in `Pcg64Random` that was biasing `nextBoolean` slightly toward false.

## [2.1.0]

### Changed

- Fixes many bugs that were affecting reproducibility when concurrent access occurred, especially
  for longs and doubles.
- Logging in `RandomSeederThread` can now be disabled.
- `LooperThread` is no longer `Serializable`.

## [2.0.0]

### Changed

- Fixes bugs affecting `RandomSeederThread` when a `SeedGenerator` throws a `SeedException`.
- Removes the non-inherited instance methods of `RandomSeederThread` and replaces them with static
  ones, to fix race conditions that can occur when a `RandomSeederThread` shuts down.
- Refactorings to slightly speed up construction and deserialization and slightly shrink the jar.

## [1.3.2]

### Changed

- Bug fixes for `LooperThread`, mainly affecting `awaitIteration`.
- Tests should no longer be flaky on OSX.

## [1.3.1]

### Changed

- Fix a javadoc error.

## [1.3.0]

### Added

- New algorithm: `Pcg64Random`.

### Changed

- Bug fix: `AesCounterRandom` was not crediting enough entropy after being reseeded.

## [1.2.1]

### Changed

- Bug fix: `RandomWrapper.wrapped` needs to be volatile, despite its lock guard, because it may be
  accessed from multiple threads.

## [1.2.0]

### Added

- Added support for random.org's new JSON API.

## [1.1.2]

### Changed

- Improved performance of DevRandomSeedGenerator by reusing the FileInputStream.

## [1.1.1]

### Changed

- SeedException is now a RuntimeException rather than a checked exception.

## [1.1.0]

### Added

- Added `ThreadLocalRandomWrapper`, which is a thread-local PRNG backed by any
  `Supplier<BaseRandom>`. It does create parallel streams.

### Removed

- Eliminated `io.github.pr0methean.betterrandom.util.spliterator`.

### Changed

- Random-number streams are no longer falsely advertised as parallel.
- Fixed a crash when reseeding a `RandomWrapper` whose underlying `Random` is a
  `ByteArrayReseedableRandom` that doesn't accept 8-byte seeds.
- Reduced the memory and class-loading footprint of random-number streams.

## [1.0.2]

### Changed

- Fixed a crash on Java 9 when reseeding an AesCounterRandom.

## [1.0.1]

### Added
- Added several useful new constructor overloads.

### Changed
- Fixed a bug involving uncaught-exception handlers for a `LooperThread`.

## [1.0.0]

### Added

- Added `BaseRandom.nextElement` and `BaseRandom.nextEnum` convenience methods.

### Removed

- Removed `SplittableRandomReseeder` since it is unreliable on some platforms (probably due to
  `SplittableRandom`'s non-volatile access to its fields).
- Removed default implementation of `BaseSplittableRandomAdapter.addSubclassFields` since it's
  neither used nor tested within this library.

### Changed

- Fixed entropy counting. After obtaining a stream from one of the `ints`, `longs` or `doubles`
  methods, you can now expect it to reseed midstream if `setSeederThread` has been called with
  non-null argument.

## [0.10.2]

### Changed

- Improved performance of `DefaultSeedGenerator` on MinGW and naked Windows, especially when
  random.org is unavailable and the number of CPU cores is limited.

## [0.10.1]

### Changed

- Fixed some bugs involving serialization and deserialization of `LooperThread`.
- Scripts that are not actively maintained now live in the `cutting_room_floor` folder.

## [0.10.0]

### Changed

- Release jars are now optimized by Proguard.
- Fixed a bug where `BaseRandom` would crash if `setSeed(long)` was called more than once.
- Merged `BaseEntropyCountingRandom` into `BaseRandom`.
- Improvements to test coverage.

## [0.9.2]

### Changed

- Refactorings to increase object reuse, and therefore throughput, in all PRNGs, especially
  `ReseedingSplittableRandomAdapter` (which improved benchmark throughput by a factor of over 300).
- Benchmarks are now available on GitHub.
- `JavaRandom` is now `RandomWrapper`, and can take any Random instance as the one to wrap.
- `RandomWrapper` and `SplittableRandomAdapter` now count entropy.

## [0.9.1.1]

### Changed

- First release on Maven Central.

[Unreleased]: https://github.com/Pr0methean/BetterRandom/compare/BetterRandom-5.3.0...master
[5.2.0]: https://github.com/Pr0methean/BetterRandom/compare/BetterRandom-5.2.0...BetterRandom-5.3.0
[5.2.0]: https://github.com/Pr0methean/BetterRandom/compare/BetterRandom-5.1.1...BetterRandom-5.2.0
[5.1.1]: https://github.com/Pr0methean/BetterRandom/compare/BetterRandom-5.1.0...BetterRandom-5.1.1
[5.1.0]: https://github.com/Pr0methean/BetterRandom/compare/BetterRandom-5.0.0...BetterRandom-5.1.0
[5.0.0]: https://github.com/Pr0methean/BetterRandom/compare/BetterRandom-4.3.0...BetterRandom-5.0.0
[4.3.0]: https://github.com/Pr0methean/BetterRandom/compare/BetterRandom-4.2.0...BetterRandom-4.3.0
[4.2.0]: https://github.com/Pr0methean/BetterRandom/compare/BetterRandom-4.1.0...BetterRandom-4.2.0
[4.1.0]: https://github.com/Pr0methean/BetterRandom/compare/BetterRandom-4.0.3...BetterRandom-4.1.0
[4.0.3]: https://github.com/Pr0methean/BetterRandom/compare/BetterRandom-4.0.2...BetterRandom-4.0.3
[4.0.2]: https://github.com/Pr0methean/BetterRandom/compare/BetterRandom-4.0.1...BetterRandom-4.0.2
[4.0.1]: https://github.com/Pr0methean/BetterRandom/compare/BetterRandom-4.0.0...BetterRandom-4.0.1
[4.0.0]: https://github.com/Pr0methean/BetterRandom/compare/BetterRandom-3.1.2...BetterRandom-4.0.0
[3.1.2]: https://github.com/Pr0methean/BetterRandom/compare/BetterRandom-3.1.1...BetterRandom-3.1.2
[3.1.1]: https://github.com/Pr0methean/BetterRandom/compare/BetterRandom-3.1.0...BetterRandom-3.1.1
[3.1.0]: https://github.com/Pr0methean/BetterRandom/compare/BetterRandom-3.0.3...BetterRandom-3.1.0
[3.0.3]: https://github.com/Pr0methean/BetterRandom/compare/BetterRandom-3.0.2...BetterRandom-3.0.3
[3.0.2]: https://github.com/Pr0methean/BetterRandom/compare/BetterRandom-3.0.1...BetterRandom-3.0.2
[3.0.1]: https://github.com/Pr0methean/BetterRandom/compare/BetterRandom-3.0.0...BetterRandom-3.0.1
[3.0.0]: https://github.com/Pr0methean/BetterRandom/compare/BetterRandom-2.9.0...BetterRandom-3.0.0
[2.9.0]: https://github.com/Pr0methean/BetterRandom/compare/BetterRandom-2.8.1...BetterRandom-2.9.0
[2.8.1]: https://github.com/Pr0methean/BetterRandom/compare/BetterRandom-2.8.0...BetterRandom-2.8.1
[2.8.0]: https://github.com/Pr0methean/BetterRandom/compare/BetterRandom-2.7.0...BetterRandom-2.8.0
[2.7.0]: https://github.com/Pr0methean/BetterRandom/compare/BetterRandom-2.6.0...BetterRandom-2.8.0
[2.6.0]: https://github.com/Pr0methean/BetterRandom/compare/BetterRandom-2.5.1...BetterRandom-2.6.0
[2.5.1]: https://github.com/Pr0methean/BetterRandom/compare/BetterRandom-2.5.0...BetterRandom-2.5.1
[2.5.0]: https://github.com/Pr0methean/BetterRandom/compare/BetterRandom-2.4.8...BetterRandom-2.5.0
[2.4.8]: https://github.com/Pr0methean/BetterRandom/compare/BetterRandom-2.4.7...BetterRandom-2.4.8
[2.4.7]: https://github.com/Pr0methean/BetterRandom/compare/BetterRandom-2.4.6...BetterRandom-2.4.7
[2.4.6]: https://github.com/Pr0methean/BetterRandom/compare/BetterRandom-2.4.5...BetterRandom-2.4.6
[2.4.5]: https://github.com/Pr0methean/BetterRandom/compare/BetterRandom-2.4.4...BetterRandom-2.4.5
[2.4.4]: https://github.com/Pr0methean/BetterRandom/compare/BetterRandom-2.4.3...BetterRandom-2.4.4
[2.4.3]: https://github.com/Pr0methean/BetterRandom/compare/BetterRandom-2.4.2...BetterRandom-2.4.3
[2.4.2]: https://github.com/Pr0methean/BetterRandom/compare/BetterRandom-2.4.1...BetterRandom-2.4.2
[2.4.1]: https://github.com/Pr0methean/BetterRandom/compare/BetterRandom-2.4.0...BetterRandom-2.4.1
[2.4.0]: https://github.com/Pr0methean/BetterRandom/compare/BetterRandom-2.3.14...BetterRandom-2.4.0
[2.3.14]: https://github.com/Pr0methean/BetterRandom/compare/BetterRandom-2.3.13...BetterRandom-2.3.14
[2.3.13]: https://github.com/Pr0methean/BetterRandom/compare/BetterRandom-2.3.12...BetterRandom-2.3.13
[2.3.12]: https://github.com/Pr0methean/BetterRandom/compare/BetterRandom-2.3.11...BetterRandom-2.3.12
[2.3.11]: https://github.com/Pr0methean/BetterRandom/compare/BetterRandom-2.3.10...BetterRandom-2.3.11
[2.3.10]: https://github.com/Pr0methean/BetterRandom/compare/BetterRandom-2.3.9...BetterRandom-2.3.10
[2.3.9]: https://github.com/Pr0methean/BetterRandom/compare/BetterRandom-2.3.8...BetterRandom-2.3.9
[2.3.8]: https://github.com/Pr0methean/BetterRandom/compare/BetterRandom-2.3.7...BetterRandom-2.3.8
[2.3.7]: https://github.com/Pr0methean/BetterRandom/compare/BetterRandom-2.3.6...BetterRandom-2.3.7
[2.3.6]: https://github.com/Pr0methean/BetterRandom/compare/BetterRandom-2.3.5...BetterRandom-2.3.6
[2.3.5]: https://github.com/Pr0methean/BetterRandom/compare/BetterRandom-2.3.4...BetterRandom-2.3.5
[2.3.4]: https://github.com/Pr0methean/BetterRandom/compare/BetterRandom-2.3.3...BetterRandom-2.3.4
[2.3.3]: https://github.com/Pr0methean/BetterRandom/compare/BetterRandom-2.3.2...BetterRandom-2.3.3
[2.3.2]: https://github.com/Pr0methean/BetterRandom/compare/BetterRandom-2.3.1...BetterRandom-2.3.2
[2.3.1]: https://github.com/Pr0methean/BetterRandom/compare/BetterRandom-2.3.0...BetterRandom-2.3.1
[2.3.0]: https://github.com/Pr0methean/BetterRandom/compare/BetterRandom-2.2.0...BetterRandom-2.3.0
[2.2.0]: https://github.com/Pr0methean/BetterRandom/compare/BetterRandom-2.1.0...BetterRandom-2.2.0
[2.1.0]: https://github.com/Pr0methean/BetterRandom/compare/BetterRandom-2.0.0...BetterRandom-2.1.0
[2.0.0]: https://github.com/Pr0methean/BetterRandom/compare/BetterRandom-1.3.2...BetterRandom-2.0.0
[1.3.2]: https://github.com/Pr0methean/BetterRandom/compare/BetterRandom-1.3.1...BetterRandom-1.3.2
[1.3.1]: https://github.com/Pr0methean/BetterRandom/compare/BetterRandom-1.3.0...BetterRandom-1.3.1
[1.3.0]: https://github.com/Pr0methean/BetterRandom/compare/BetterRandom-1.2.1...BetterRandom-1.3.0
[1.2.1]: https://github.com/Pr0methean/BetterRandom/compare/BetterRandom-1.2.0...BetterRandom-1.2.1
[1.2.0]: https://github.com/Pr0methean/BetterRandom/compare/BetterRandom-1.1.2...BetterRandom-1.2.0
[1.1.2]: https://github.com/Pr0methean/BetterRandom/compare/BetterRandom-1.1.1...BetterRandom-1.1.2
[1.1.1]: https://github.com/Pr0methean/BetterRandom/compare/BetterRandom-1.1.0...BetterRandom-1.1.1
[1.1.0]: https://github.com/Pr0methean/BetterRandom/compare/BetterRandom-1.0.2...BetterRandom-1.1.0
[1.0.2]: https://github.com/Pr0methean/BetterRandom/compare/BetterRandom-1.0.1...BetterRandom-1.0.2
[1.0.1]: https://github.com/Pr0methean/BetterRandom/compare/BetterRandom-1.0.0...BetterRandom-1.0.1
[1.0.0]: https://github.com/Pr0methean/BetterRandom/compare/BetterRandom-0.10.2...BetterRandom-1.0.0
[0.10.2]: https://github.com/Pr0methean/BetterRandom/compare/BetterRandom-0.10.1...BetterRandom-0.10.2
[0.10.1]: https://github.com/Pr0methean/BetterRandom/compare/BetterRandom-0.10.0...BetterRandom-0.10.1
[0.10.0]: https://github.com/Pr0methean/BetterRandom/compare/BetterRandom-0.9.2...BetterRandom-0.10.0
[0.9.2]: https://github.com/Pr0methean/BetterRandom/compare/BetterRandom-0.9.1.1...BetterRandom-0.9.2
[0.9.1.1]: https://github.com/Pr0methean/BetterRandom/releases/tag/BetterRandom-0.9.1.1<|MERGE_RESOLUTION|>--- conflicted
+++ resolved
@@ -9,16 +9,13 @@
 
 ### Changed
 
-<<<<<<< HEAD
 - `SeedGenerator` implementations now use fair locks, to prevent threads from being starved if the same seed
   generator is used on more than one thread (although it's still recommended to use one `RandomSeeder` instance per
   `SeedGenerator` and avoid calling `SeedGenerator` directly in hot loops, to avoid the overhead of a contended lock).
-=======
 - In `ThreadLocalRandomWrapper` and `ReseedingThreadLocalRandomWrapper`, `getEntropyBits` and `getNewSeedLength` no
   longer initializes a delegate for the calling thread if there isn't one already. As well, if they are constructed with
   a `Function<byte[], seed>`, this will be used when `setSeed` is called and there isn't already a delegate for the
   calling thread. Both changes should improve worst-case performance of these methods.
->>>>>>> b2ac3b5f
 
 ## [5.3.0]
 
