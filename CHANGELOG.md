--- conflicted
+++ resolved
@@ -5,17 +5,14 @@
 The format is based on [Keep a Changelog](https://keepachangelog.com/en/1.0.0/),
 and this project adheres to [Semantic Versioning](https://semver.org/spec/v2.0.0.html).
 
-## [4.2.1]
-
-### Changed
-<<<<<<< HEAD
+## [Unreleased]
+
+### Changed
 - `RandomDotOrgSeedGenerator` now uses Commons-Codec to decode Base 64, which should fix a possible crash on Android.
-=======
 - `SplittableRandomAdapter` is now deprecated in the Java 8 branch. It can generally be replaced by `ThreadLocalRandom`
   if using OpenJDK 8 or higher or Android API 24 or higher.
 - `ReseedingSplittableRandomAdapter` can now be created with null `SimpleRandomSeeder` if reseeding is not desired,
   replacing `SplittableRandomAdapter`.
->>>>>>> 10674900
 - Arrays are no longer aggressively reused, since escape analysis can move them to the stack.
 - `ReseedingSplittableRandomAdapter`'s constructor is now public, and `getInstance()` is deprecated.
 - The default instance of `SecureRandomSeedGenerator` now has its identity preserved when deserialized.
