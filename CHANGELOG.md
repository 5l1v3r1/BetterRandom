<<<<<<< HEAD
# 2.4.1
* Adds `Pcg128Random`, a variant of `Pcg64Random` that uses a 128-bit seed and state.
=======
# 2.4.3
* Reduces unit-test flakiness further on systems where `DefaultSeedGenerator` is slow.

# 2.4.2
* `BaseRandom#getSeedGenerator` and `BaseRandom#setSeedGenerator(SeedGenerator)` no longer give
  misleading results after the `RandomSeederThread` has crashed.
* PRNGs associated with a running `RandomSeederThread` can now be garbage-collected slightly sooner.
* May improve `RandomSeederThread` performance.
* Reduces unit-test flakiness and shortens `RandomSeederThread` lifespan during tests.

# 2.4.1
* `RandomDotOrgSeedGenerator` and `AesCounterRandom` no longer create `Logger` instances eagerly or
  keep references to them after use, since they very rarely log.
* `Cmwc4096RandomTest` now uses a mock `DefaultSeedGenerator`, improving performance on systems
  where the real one is slow.
* Other PRNG tests make less use of `DefaultSeedGenerator`.
>>>>>>> 4473017c

# 2.4.0
* Removes `CloneViaSerialization` to the test jar, since it's not used anywhere else.
* Adds `BaseRandom.getSeedGenerator()`.
* Fixes a bug where a PRNG would lose its SeedGenerator upon deserialization.
* Slightly improves unit-test parallelization.
* Fixes a rare flake in `testSetSeedZero`.

# 2.3.14
* `RandomSeederThread` no longer uselessly uses weak references to its instances. This decreases
  the memory footprint slightly.

# 2.3.12
* Fixes a bug that could cause `*SplittableRandomAdapter` to give correlated results on multiple
  threads.
* Fixes a bug with entropy counting in `ThreadLocalRandomWrapper`.
* Unit tests are now split into 3 groups that run in parallel. One group also has within-group
  parallelism.

# 2.3.11
* `setSeed` now invalidates the result of the next call to `nextGaussian` if it's been pre-computed.
* Fixes a bug where `RandomDotOrgSeedGenerator` could reuse seed data or output all-zeroes seeds.
* Fixes bugs affecting seekability and repeatability in several PRNGs.

# 2.3.10
* If random.org ever changes its API output format in a way that breaks us, or sends a corrupted
  response, then the result will now always be a `SeedException`, and this is now tested through
  fault injection.
* The Java 7 branch is no longer tested on AppVeyor. The versions of Java 7 available as Windows
  binaries do not support TLS 1.2, which Maven Central began to require in June 2018. (Caching had
  masked this issue for some time.)

# 2.3.9
* `RandomSeederThread` fields are now all final, and collection fields are cleared on interrupt.
* `RandomSeederThread`'s error message now indicates which `SeedGenerator` is affected.
* Minor refactoring.

# 2.3.8
* Can now build using the same pom.xml on JDK8 and JDK9.
* Fix a test bug that made `ReseedingThreadLocalRandomWrapperTest.testReseeding()` flaky.
* Use double-checked locking to slightly improve performance of `DevRandomSeedGenerator`.

# 2.3.7
* Reduces the performance cost of calling `BaseRandom.setSeederThread` redundantly.

# 2.3.6
* Coverage and performance improvements to the tests. The performance improvement is large enough to
  justify a new release given that Maven Central includes test jars, despite that no main-jar code
  has changed from 2.3.5.

# 2.3.5
* Fixes a rare race condition while reseeding `CellularAutomatonRandom`.

# 2.3.4
* Should improve performance of `CellularAutomatonRandom` when reseeding frequently, especially
  under heavy GC load.

# 2.3.3
* Fixes a bug where `RandomDotOrgSeedGenerator` didn't use a proxy when configured with one.
* `RandomDotOrgSeedGenerator` now closes the connection when done with it.
* `RandomDotOrgSeedGenerator` will now gracefully handle receiving more bytes than requested.

# 2.3.2
* Removes unnecessary `synchronized` modifier from some methods.
* Tests now include an additional sanity check for `SetSeed`: a seed of all zeroes should give
  different output than a normal seed.

# 2.3.1
* Should slightly improve performance of `CellularAutomatonRandom` when seeding and when accessed
  concurrently.

# 2.3.0
* `RandomDotOrgSeedGenerator` can now be configured with a proxy.
* `RandomSeederThread` adds methods for setting thread priority.

# 2.2.0
* Logging is now done through `slf4j`.
* Removes the class `LooperThread.DummyTarget`, which was only used for deserialization.
* Performance refactors.
* Fixes a bug in `Pcg64Random` that was biasing `nextBoolean` slightly toward false.

# 2.1.0
* Fixes many bugs that were affecting reproducibility when concurrent access occurred, especially
  for longs and doubles.
* Logging in `RandomSeederThread` can now be disabled.
* `LooperThread` is no longer `Serializable`.

# 2.0.0
* Fixes bugs affecting `RandomSeederThread` when a `SeedGenerator` throws a `SeedException`.
* Removes the non-inherited instance methods of `RandomSeederThread` and replaces them with static
  ones, to fix race conditions that can occur when a `RandomSeederThread` shuts down.
* Refactorings to slightly speed up construction and deserialization and slightly shrink the jar.

# 1.3.2
* Bug fixes for `LooperThread`, mainly affecting `awaitIteration`.
* Tests should no longer be flaky on OSX.

# 1.3.1
* Fix a javadoc error.

# 1.3.0
* New algorithm: `Pcg64Random`.
* Bug fix: `AesCounterRandom` was not crediting enough entropy after being reseeded.

# 1.2.1
* Bug fix: `RandomWrapper.wrapped` needs to be volatile, despite its lock guard, because it may be
  accessed from multiple threads.

# 1.2.0
* Added support for random.org's new JSON API.

# 1.1.2
* Improved performance of DevRandomSeedGenerator by reusing the FileInputStream.

# 1.1.1
* SeedException is now a RuntimeException rather than a checked exception.

# 1.1.0
* Random-number streams are no longer falsely advertised as parallel.
* Added `ThreadLocalRandomWrapper`, which is a thread-local PRNG backed by any
  `Supplier<BaseRandom>`. It does create parallel streams.
* Fixed a crash when reseeding a `RandomWrapper` whose underlying `Random` is a
  `ByteArrayReseedableRandom` that doesn't accept 8-byte seeds.
* Eliminated `io.github.pr0methean.betterrandom.util.spliterator`.
* Reduced the memory and class-loading footprint of random-number streams.

# 1.0.2
* Fixed a crash on Java 9 when reseeding an AesCounterRandom.

# 1.0.1
* Fixed a bug involving uncaught-exception handlers for a `LooperThread`.
* Added several useful new constructor overloads.

# 1.0.0
* Fixed entropy counting. After obtaining a stream from one of the `ints`, `longs` or `doubles`
  methods, you can now expect it to reseed midstream if `setSeederThread` has been called with
  non-null argument.
* Removed `SplittableRandomReseeder` since it is unreliable on some platforms (probably due to
  `SplittableRandom`'s non-volatile access to its fields).
* Removed default implementation of `BaseSplittableRandomAdapter.addSubclassFields` since it's
  neither used nor tested within this library.
* Added `BaseRandom.nextElement` and `BaseRandom.nextEnum` convenience methods.

# 0.10.2
* Improved performance of `DefaultSeedGenerator` on MinGW and naked Windows, especially when
  random.org is unavailable and the number of CPU cores is limited.

# 0.10.1
* Fixed some bugs involving serialization and deserialization of `LooperThread`.
* Scripts that are not actively maintained now live in the `cutting_room_floor` folder.

# 0.10.0
* Release jars are now optimized by Proguard.
* Fixed a bug where `BaseRandom` would crash if `setSeed(long)` was called more than once.
* Merged `BaseEntropyCountingRandom` into `BaseRandom`.
* Improvements to test coverage.

# 0.9.2
* Refactorings to increase object reuse, and therefore throughput, in all PRNGs, especially
  `ReseedingSplittableRandomAdapter` (which improved benchmark throughput by a factor of over 300).
* Benchmarks are now available on GitHub.
* `JavaRandom` is now `RandomWrapper`, and can take any Random instance as the one to wrap.
* `RandomWrapper` and `SplittableRandomAdapter` now count entropy.

# 0.9.1.1
* First release on Maven Central.<|MERGE_RESOLUTION|>--- conflicted
+++ resolved
@@ -1,7 +1,6 @@
-<<<<<<< HEAD
-# 2.4.1
+# 2.5.0
 * Adds `Pcg128Random`, a variant of `Pcg64Random` that uses a 128-bit seed and state.
-=======
+
 # 2.4.3
 * Reduces unit-test flakiness further on systems where `DefaultSeedGenerator` is slow.
 
@@ -18,7 +17,6 @@
 * `Cmwc4096RandomTest` now uses a mock `DefaultSeedGenerator`, improving performance on systems
   where the real one is slow.
 * Other PRNG tests make less use of `DefaultSeedGenerator`.
->>>>>>> 4473017c
 
 # 2.4.0
 * Removes `CloneViaSerialization` to the test jar, since it's not used anywhere else.
