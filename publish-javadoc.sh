#!/bin/sh
rm -r betterrandom/target/site/apidocs
rm -r docs/betterrandom-java7/io
echo '<!DOCTYPE html><html><head /><body style="font-family: sans-serif;">' > betterrandom/src/main/javadoc/overview.html
ruby ./render-readme-for-javadoc.rb >> betterrandom/src/main/javadoc/overview.html
echo '</body></html>' >> betterrandom/src/main/javadoc/overview.html
cd betterrandom || exit 1
mvn javadoc:javadoc
rm src/main/javadoc/overview.html # Only needed temporarily
cd ..
<<<<<<< HEAD
cp -r betterrandom/target/site/apidocs/* docs/betterrandom-java7
cd docs
git checkout master
git pull
cd betterrandom-java7
=======
cp -r betterrandom/target/site/apidocs/* docs/betterrandom-java8
cd docs || exit 1
git checkout master
git pull
cd betterrandom-java8 || exit 1
>>>>>>> f0316a60

# Disable frames, step 1
mv overview-summary.html index.html

# Create sitemap
find . -iname "*.html" | sed 's/^\./https:\/\/pr0methean.github.io/' > sitemap.txt

# AdSense, Analytics, Tag Manager
replace '<head>' "<head><script>(function(w,d,s,l,i){w[l]=w[l]||[];w[l].push({'gtm.start':\
new Date().getTime(),event:'gtm.js'});var f=d.getElementsByTagName(s)[0],\
j=d.createElement(s),dl=l!='dataLayer'?'&l='+l:'';j.async=true;j.src=\
'https://www.googletagmanager.com/gtm.js?id='+i+dl;f.parentNode.insertBefore(j,f);\
})(window,document,'script','dataLayer','GTM-K9NNCTT');</script>\
<script async src='//pagead2.googlesyndication.com\/pagead\/js\/adsbygoogle.js'></script>\
<script>(adsbygoogle = window.adsbygoogle || []).push({google_ad_client: 'ca-pub-9922551172827508', \
enable_page_level_ads: true});</script>" -- index.html

# Disable frames, step 2
find . -iname "*.html" -exec sed -i 's/<li><a href="[^\"]*" target="_top">Frames<\/a><\/li>//; s/<li><a href="[^\"]*" target="_top">No&nbsp;Frames<\/a><\/li>//; s/overview-summary.html/index.html/g' {} \;
git add .
cd ..
find . -iname '*.html' | replace './' 'https://pr0methean.github.io/' > sitemap.txt
git add sitemap.txt
git commit -m "🤖 Update Javadocs for GitHub Pages"
git branch
git pull --commit
git push
cd ..
git submodule update --remote<|MERGE_RESOLUTION|>--- conflicted
+++ resolved
@@ -8,19 +8,11 @@
 mvn javadoc:javadoc
 rm src/main/javadoc/overview.html # Only needed temporarily
 cd ..
-<<<<<<< HEAD
 cp -r betterrandom/target/site/apidocs/* docs/betterrandom-java7
-cd docs
-git checkout master
-git pull
-cd betterrandom-java7
-=======
-cp -r betterrandom/target/site/apidocs/* docs/betterrandom-java8
 cd docs || exit 1
 git checkout master
 git pull
-cd betterrandom-java8 || exit 1
->>>>>>> f0316a60
+cd betterrandom-java7 || exit 1
 
 # Disable frames, step 1
 mv overview-summary.html index.html
