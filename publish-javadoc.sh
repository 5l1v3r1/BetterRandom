--- conflicted
+++ resolved
@@ -8,16 +8,11 @@
 mvn javadoc:javadoc
 rm src/main/javadoc/overview.html # Only needed temporarily
 cd ..
-<<<<<<< HEAD
 cp -r betterrandom/target/site/apidocs/* docs/betterrandom-java7
-cd docs/betterrandom-java7
-=======
-cp -r betterrandom/target/site/apidocs/* docs/betterrandom-java8
 cd docs
 git checkout master
 git pull
-cd betterrandom-java8
->>>>>>> 5bd5b90d
+cd betterrandom-java7
 
 # Disable frames, step 1
 mv overview-summary.html index.html
