#!/bin/sh
cd betterrandom
mvn clean compile test-compile org.pitest:pitest-maven:mutationCoverage
if [ ! $? ]; then
  exit 1
fi
if [ "$TRAVIS_EVENT_TYPE" = "cron" ]; then
  # Do not update reports from cron builds
  exit
fi
cd ../docs
git remote add originauth "https://${GH_TOKEN}@github.com/Pr0methean/pr0methean.github.io.git"
git pull --rebase originauth master
git checkout originauth/master
<<<<<<< HEAD
rm -rf betterrandom-java7-pit-reports
mv ../betterrandom/target/pit-reports betterrandom-java7-pit-reports
git add betterrandom-java7-pit-reports
git commit -m "Update PIT mutation reports (Java 7 branch)"
=======
rm -rf betterrandom-pit-reports
cd ../betterrandom/target/pit-reports
SUBFOLDER=$(LC_COLLATE=C; /usr/bin/printf '%s\c' */)
mv ${SUBFOLDER} ../../../docs/betterrandom-pit-reports
cd ../../../docs
git add betterrandom-pit-reports
git commit -m "Update PIT mutation reports"
>>>>>>> 26395d18
git push originauth HEAD:master
while [ ! $? ]; do
  git pull --rebase # Merge
  git push
done<|MERGE_RESOLUTION|>--- conflicted
+++ resolved
@@ -12,20 +12,13 @@
 git remote add originauth "https://${GH_TOKEN}@github.com/Pr0methean/pr0methean.github.io.git"
 git pull --rebase originauth master
 git checkout originauth/master
-<<<<<<< HEAD
 rm -rf betterrandom-java7-pit-reports
-mv ../betterrandom/target/pit-reports betterrandom-java7-pit-reports
-git add betterrandom-java7-pit-reports
-git commit -m "Update PIT mutation reports (Java 7 branch)"
-=======
-rm -rf betterrandom-pit-reports
 cd ../betterrandom/target/pit-reports
 SUBFOLDER=$(LC_COLLATE=C; /usr/bin/printf '%s\c' */)
-mv ${SUBFOLDER} ../../../docs/betterrandom-pit-reports
+mv ${SUBFOLDER} ../../../docs/betterrandom-java7-pit-reports
 cd ../../../docs
-git add betterrandom-pit-reports
-git commit -m "Update PIT mutation reports"
->>>>>>> 26395d18
+git add betterrandom-java7-pit-reports
+git commit -m "Update PIT mutation reports (Java 7)"
 git push originauth HEAD:master
 while [ ! $? ]; do
   git pull --rebase # Merge
