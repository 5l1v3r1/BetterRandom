#!/bin/sh
cd betterrandom
unset RANDOM_DOT_ORG_KEY # Would probably exhaust even our 5Mbit/day limit
mvn compile test-compile org.pitest:pitest-maven:mutationCoverage
<<<<<<< HEAD
cd ..
git clone https://github.com/Pr0methean/pr0methean.github.io.git docs
=======
cd ../docs
git remote add originauth "https://${GH_TOKEN}@github.com/Pr0methean/pr0methean.github.io.git"
git pull --rebase originauth master
git checkout originauth/master
rm -rf docs/betterrandom-pit-reports
mv ../betterrandom/target/pit-reports betterrandom-pit-reports
git add betterrandom-pit-reports
git commit -m "Update PIT mutation reports"
git push originauth HEAD:master
while [ ! $? ]; do
  git pull --rebase # Merge
  git push
done
>>>>>>> 820883be
<|MERGE_RESOLUTION|>--- conflicted
+++ resolved
@@ -2,21 +2,16 @@
 cd betterrandom
 unset RANDOM_DOT_ORG_KEY # Would probably exhaust even our 5Mbit/day limit
 mvn compile test-compile org.pitest:pitest-maven:mutationCoverage
-<<<<<<< HEAD
-cd ..
-git clone https://github.com/Pr0methean/pr0methean.github.io.git docs
-=======
 cd ../docs
 git remote add originauth "https://${GH_TOKEN}@github.com/Pr0methean/pr0methean.github.io.git"
 git pull --rebase originauth master
 git checkout originauth/master
 rm -rf docs/betterrandom-pit-reports
-mv ../betterrandom/target/pit-reports betterrandom-pit-reports
+mv ../betterrandom/target/pit-reports betterrandom-java7-pit-reports
 git add betterrandom-pit-reports
 git commit -m "Update PIT mutation reports"
 git push originauth HEAD:master
 while [ ! $? ]; do
   git pull --rebase # Merge
   git push
-done
->>>>>>> 820883be
+done