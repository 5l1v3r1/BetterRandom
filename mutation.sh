--- conflicted
+++ resolved
@@ -6,15 +6,10 @@
 git remote add originauth "https://${GH_TOKEN}@github.com/Pr0methean/pr0methean.github.io.git"
 git pull --rebase originauth master
 git checkout originauth/master
-<<<<<<< HEAD
-rm -rf docs/betterrandom-pit-reports
+rm -rf betterrandom-java7-pit-reports
 mv ../betterrandom/target/pit-reports betterrandom-java7-pit-reports
-=======
-rm -rf betterrandom-pit-reports
-mv ../betterrandom/target/pit-reports betterrandom-pit-reports
->>>>>>> 40a57634
-git add betterrandom-pit-reports
-git commit -m "Update PIT mutation reports"
+git add betterrandom-java7-pit-reports
+git commit -m "Update PIT mutation reports (Java 7 branch)"
 git push originauth HEAD:master
 while [ ! $? ]; do
   git pull --rebase # Merge
