--- conflicted
+++ resolved
@@ -10,14 +10,9 @@
     </content>
     <orderEntry type="inheritedJdk" />
     <orderEntry type="sourceFolder" forTests="false" />
-<<<<<<< HEAD
     <orderEntry type="module" module-name="BetterRandom" />
-=======
-    <orderEntry type="library" name="Maven: io.github.pr0methean.betterrandom:BetterRandom:3.1.2-SNAPSHOT" level="project" />
-    <orderEntry type="library" scope="RUNTIME" name="Maven: net.sf.proguard:proguard-base:6.0.3" level="project" />
     <orderEntry type="library" name="Maven: com.google.guava:guava:28.0-jre" level="project" />
     <orderEntry type="library" name="Maven: org.checkerframework:checker-qual:2.8.1" level="project" />
->>>>>>> 735cd121
     <orderEntry type="library" scope="TEST" name="Maven: org.testng:testng:6.14.3" level="project" />
     <orderEntry type="library" scope="TEST" name="Maven: com.beust:jcommander:1.72" level="project" />
     <orderEntry type="library" scope="TEST" name="Maven: org.apache-extras.beanshell:bsh:2.0b6" level="project" />
