--- conflicted
+++ resolved
@@ -65,11 +65,7 @@
     <orderEntry type="library" name="Maven: commons-codec:commons-codec:1.11" level="project" />
     <orderEntry type="library" name="Maven: commons-io:commons-io:2.5" level="project" />
     <orderEntry type="library" name="Maven: org.codehaus.plexus:plexus-utils:3.1.0" level="project" />
-<<<<<<< HEAD
     <orderEntry type="library" scope="RUNTIME" name="Maven: net.sf.proguard:proguard-base:5.3.3" level="project" />
-=======
-    <orderEntry type="library" name="Maven: org.slf4j:slf4j-api:1.7.28" level="project" />
     <orderEntry type="module" module-name="BetterRandom" />
->>>>>>> 2a45628c
   </component>
 </module>