<?xml version="1.0" encoding="UTF-8"?>
<module org.jetbrains.idea.maven.project.MavenProjectsManager.isMavenModule="true" version="4">
  <component name="NewModuleRootManager" LANGUAGE_LEVEL="JDK_1_8">
    <output url="file://$MODULE_DIR$/target/classes" />
    <output-test url="file://$MODULE_DIR$/target/test-classes" />
    <content url="file://$MODULE_DIR$">
      <sourceFolder url="file://$MODULE_DIR$/src/main/java" isTestSource="false" />
      <sourceFolder url="file://$MODULE_DIR$/src/test/java" isTestSource="true" />
      <excludeFolder url="file://$MODULE_DIR$/target" />
    </content>
    <orderEntry type="inheritedJdk" />
    <orderEntry type="sourceFolder" forTests="false" />
<<<<<<< HEAD
    <orderEntry type="module" module-name="BetterRandom" />
    <orderEntry type="library" name="Maven: com.google.guava:guava:28.0-jre" level="project" />
    <orderEntry type="library" name="Maven: org.checkerframework:checker-qual:2.8.1" level="project" />
=======
    <orderEntry type="library" name="Maven: io.github.pr0methean.betterrandom:BetterRandom:3.1.2-SNAPSHOT" level="project" />
    <orderEntry type="library" scope="RUNTIME" name="Maven: net.sf.proguard:proguard-base:6.0.3" level="project" />
>>>>>>> eef67b61
    <orderEntry type="library" scope="TEST" name="Maven: org.testng:testng:6.14.3" level="project" />
    <orderEntry type="library" scope="TEST" name="Maven: com.beust:jcommander:1.72" level="project" />
    <orderEntry type="library" scope="TEST" name="Maven: org.apache-extras.beanshell:bsh:2.0b6" level="project" />
    <orderEntry type="module" module-name="BetterRandom-Java7" />
<<<<<<< HEAD
    <orderEntry type="library" name="Maven: net.sourceforge.streamsupport:streamsupport:1.7.1" level="project" />
    <orderEntry type="library" name="Maven: org.slf4j:slf4j-api:1.7.26" level="project" />
=======
>>>>>>> eef67b61
    <orderEntry type="library" name="Maven: com.googlecode.json-simple:json-simple:1.1.1" level="project" />
    <orderEntry type="library" name="Maven: junit:junit:4.10" level="project" />
    <orderEntry type="library" name="Maven: org.hamcrest:hamcrest-core:1.1" level="project" />
    <orderEntry type="library" name="Maven: com.google.guava:guava:28.0-android" level="project" />
    <orderEntry type="library" name="Maven: com.google.guava:failureaccess:1.0.1" level="project" />
    <orderEntry type="library" name="Maven: com.google.guava:listenablefuture:9999.0-empty-to-avoid-conflict-with-guava" level="project" />
    <orderEntry type="library" name="Maven: org.checkerframework:checker-compat-qual:2.5.5" level="project" />
    <orderEntry type="library" name="Maven: com.google.errorprone:error_prone_annotations:2.3.2" level="project" />
    <orderEntry type="library" name="Maven: com.google.j2objc:j2objc-annotations:1.3" level="project" />
    <orderEntry type="library" name="Maven: org.codehaus.mojo:animal-sniffer-annotations:1.17" level="project" />
    <orderEntry type="library" name="Maven: com.google.code.findbugs:jsr305:3.0.2" level="project" />
    <orderEntry type="library" name="Maven: org.apache.maven.plugins:maven-deploy-plugin:maven-plugin:3.0.0-M1" level="project" />
    <orderEntry type="library" name="Maven: org.apache.maven:maven-plugin-api:3.0" level="project" />
    <orderEntry type="library" name="Maven: org.sonatype.sisu:sisu-inject-plexus:1.4.2" level="project" />
    <orderEntry type="library" name="Maven: org.sonatype.sisu:sisu-inject-bean:1.4.2" level="project" />
    <orderEntry type="library" name="Maven: org.sonatype.sisu:sisu-guice:noaop:2.1.7" level="project" />
    <orderEntry type="library" name="Maven: org.apache.maven:maven-core:3.0" level="project" />
    <orderEntry type="library" name="Maven: org.apache.maven:maven-settings:3.0" level="project" />
    <orderEntry type="library" name="Maven: org.apache.maven:maven-settings-builder:3.0" level="project" />
    <orderEntry type="library" name="Maven: org.apache.maven:maven-repository-metadata:3.0" level="project" />
    <orderEntry type="library" name="Maven: org.apache.maven:maven-model-builder:3.0" level="project" />
    <orderEntry type="library" scope="RUNTIME" name="Maven: org.apache.maven:maven-aether-provider:3.0" level="project" />
    <orderEntry type="library" name="Maven: org.sonatype.aether:aether-impl:1.7" level="project" />
    <orderEntry type="library" name="Maven: org.sonatype.aether:aether-spi:1.7" level="project" />
    <orderEntry type="library" name="Maven: org.sonatype.aether:aether-api:1.7" level="project" />
    <orderEntry type="library" name="Maven: org.sonatype.aether:aether-util:1.7" level="project" />
    <orderEntry type="library" name="Maven: org.codehaus.plexus:plexus-interpolation:1.14" level="project" />
    <orderEntry type="library" name="Maven: org.codehaus.plexus:plexus-classworlds:2.2.3" level="project" />
    <orderEntry type="library" name="Maven: org.codehaus.plexus:plexus-component-annotations:1.5.5" level="project" />
    <orderEntry type="library" name="Maven: org.sonatype.plexus:plexus-sec-dispatcher:1.3" level="project" />
    <orderEntry type="library" name="Maven: org.sonatype.plexus:plexus-cipher:1.4" level="project" />
    <orderEntry type="library" name="Maven: org.apache.maven:maven-model:3.0" level="project" />
    <orderEntry type="library" name="Maven: org.apache.maven:maven-artifact:3.0" level="project" />
    <orderEntry type="library" name="Maven: org.apache.maven.shared:maven-artifact-transfer:0.10.0" level="project" />
    <orderEntry type="library" name="Maven: org.apache.maven.shared:maven-common-artifact-filters:3.0.1" level="project" />
    <orderEntry type="library" name="Maven: org.apache.maven.shared:maven-shared-utils:3.1.0" level="project" />
    <orderEntry type="library" name="Maven: commons-codec:commons-codec:1.11" level="project" />
    <orderEntry type="library" name="Maven: commons-io:commons-io:2.5" level="project" />
    <orderEntry type="library" name="Maven: org.codehaus.plexus:plexus-utils:3.1.0" level="project" />
    <orderEntry type="library" scope="RUNTIME" name="Maven: net.sf.proguard:proguard-base:5.3.3" level="project" />
  </component>
</module><|MERGE_RESOLUTION|>--- conflicted
+++ resolved
@@ -10,23 +10,13 @@
     </content>
     <orderEntry type="inheritedJdk" />
     <orderEntry type="sourceFolder" forTests="false" />
-<<<<<<< HEAD
     <orderEntry type="module" module-name="BetterRandom" />
-    <orderEntry type="library" name="Maven: com.google.guava:guava:28.0-jre" level="project" />
-    <orderEntry type="library" name="Maven: org.checkerframework:checker-qual:2.8.1" level="project" />
-=======
-    <orderEntry type="library" name="Maven: io.github.pr0methean.betterrandom:BetterRandom:3.1.2-SNAPSHOT" level="project" />
-    <orderEntry type="library" scope="RUNTIME" name="Maven: net.sf.proguard:proguard-base:6.0.3" level="project" />
->>>>>>> eef67b61
     <orderEntry type="library" scope="TEST" name="Maven: org.testng:testng:6.14.3" level="project" />
     <orderEntry type="library" scope="TEST" name="Maven: com.beust:jcommander:1.72" level="project" />
     <orderEntry type="library" scope="TEST" name="Maven: org.apache-extras.beanshell:bsh:2.0b6" level="project" />
     <orderEntry type="module" module-name="BetterRandom-Java7" />
-<<<<<<< HEAD
     <orderEntry type="library" name="Maven: net.sourceforge.streamsupport:streamsupport:1.7.1" level="project" />
     <orderEntry type="library" name="Maven: org.slf4j:slf4j-api:1.7.26" level="project" />
-=======
->>>>>>> eef67b61
     <orderEntry type="library" name="Maven: com.googlecode.json-simple:json-simple:1.1.1" level="project" />
     <orderEntry type="library" name="Maven: junit:junit:4.10" level="project" />
     <orderEntry type="library" name="Maven: org.hamcrest:hamcrest-core:1.1" level="project" />
