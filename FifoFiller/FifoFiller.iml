<?xml version="1.0" encoding="UTF-8"?>
<module org.jetbrains.idea.maven.project.MavenProjectsManager.isMavenModule="true" type="JAVA_MODULE" version="4">
  <component name="NewModuleRootManager" LANGUAGE_LEVEL="JDK_1_8">
    <output url="file://$MODULE_DIR$/target/classes" />
    <output-test url="file://$MODULE_DIR$/target/test-classes" />
    <content url="file://$MODULE_DIR$">
      <sourceFolder url="file://$MODULE_DIR$/src/main/java" isTestSource="false" />
      <sourceFolder url="file://$MODULE_DIR$/src/main/resources" type="java-resource" />
      <sourceFolder url="file://$MODULE_DIR$/src/test/java" isTestSource="true" />
      <excludeFolder url="file://$MODULE_DIR$/target" />
    </content>
    <orderEntry type="inheritedJdk" />
    <orderEntry type="sourceFolder" forTests="false" />
<<<<<<< HEAD
    <orderEntry type="library" name="Maven: io.github.pr0methean.betterrandom:BetterRandom:2.3.0" level="project" />
=======
    <orderEntry type="library" name="Maven: io.github.pr0methean.betterrandom:BetterRandom:2.3.0-SNAPSHOT" level="project" />
    <orderEntry type="library" name="Maven: io.github.pr0methean.betterrandom:BetterRandom:2.3.0-SNAPSHOT" level="project" />
>>>>>>> 12b4565d
    <orderEntry type="library" scope="TEST" name="Maven: org.testng:testng:6.11" level="project" />
    <orderEntry type="library" scope="TEST" name="Maven: com.beust:jcommander:1.64" level="project" />
    <orderEntry type="library" scope="TEST" name="Maven: org.yaml:snakeyaml:1.17" level="project" />
    <orderEntry type="library" name="Maven: io.github.pr0methean.betterrandom:BetterRandom:2.3.0" level="project" />
    <orderEntry type="library" name="Maven: org.slf4j:slf4j-api:1.7.25" level="project" />
    <orderEntry type="library" name="Maven: org.apache.maven.plugins:maven-deploy-plugin:2.8.2" level="project" />
    <orderEntry type="library" name="Maven: org.apache.maven:maven-plugin-api:2.2.1" level="project" />
    <orderEntry type="library" name="Maven: org.apache.maven:maven-project:2.2.1" level="project" />
    <orderEntry type="library" name="Maven: org.apache.maven:maven-settings:2.2.1" level="project" />
    <orderEntry type="library" name="Maven: org.apache.maven:maven-profile:2.2.1" level="project" />
    <orderEntry type="library" name="Maven: org.apache.maven:maven-artifact-manager:2.2.1" level="project" />
    <orderEntry type="library" name="Maven: org.apache.maven:maven-repository-metadata:2.2.1" level="project" />
    <orderEntry type="library" name="Maven: org.apache.maven.wagon:wagon-provider-api:1.0-beta-6" level="project" />
    <orderEntry type="library" name="Maven: backport-util-concurrent:backport-util-concurrent:3.1" level="project" />
    <orderEntry type="library" name="Maven: org.apache.maven:maven-plugin-registry:2.2.1" level="project" />
    <orderEntry type="library" name="Maven: org.codehaus.plexus:plexus-interpolation:1.11" level="project" />
    <orderEntry type="library" name="Maven: org.codehaus.plexus:plexus-container-default:1.0-alpha-9-stable-1" level="project" />
    <orderEntry type="library" name="Maven: classworlds:classworlds:1.1-alpha-2" level="project" />
    <orderEntry type="library" name="Maven: org.apache.maven:maven-model:2.2.1" level="project" />
    <orderEntry type="library" name="Maven: org.apache.maven:maven-artifact:2.2.1" level="project" />
    <orderEntry type="library" name="Maven: org.codehaus.plexus:plexus-utils:3.0.15" level="project" />
    <orderEntry type="library" scope="RUNTIME" name="Maven: net.sf.proguard:proguard-base:5.3.3" level="project" />
    <orderEntry type="library" name="Maven: com.googlecode.json-simple:json-simple:1.1.1" level="project" />
    <orderEntry type="library" name="Maven: junit:junit:4.10" level="project" />
    <orderEntry type="library" name="Maven: org.hamcrest:hamcrest-core:1.1" level="project" />
    <orderEntry type="library" name="Maven: com.google.guava:guava:23.4-jre" level="project" />
    <orderEntry type="library" name="Maven: com.google.errorprone:error_prone_annotations:2.0.18" level="project" />
    <orderEntry type="library" name="Maven: com.google.j2objc:j2objc-annotations:1.1" level="project" />
    <orderEntry type="library" name="Maven: org.codehaus.mojo:animal-sniffer-annotations:1.14" level="project" />
    <orderEntry type="library" name="Maven: com.google.code.findbugs:jsr305:3.0.2" level="project" />
  </component>
</module><|MERGE_RESOLUTION|>--- conflicted
+++ resolved
@@ -11,12 +11,8 @@
     </content>
     <orderEntry type="inheritedJdk" />
     <orderEntry type="sourceFolder" forTests="false" />
-<<<<<<< HEAD
     <orderEntry type="library" name="Maven: io.github.pr0methean.betterrandom:BetterRandom:2.3.0" level="project" />
-=======
-    <orderEntry type="library" name="Maven: io.github.pr0methean.betterrandom:BetterRandom:2.3.0-SNAPSHOT" level="project" />
-    <orderEntry type="library" name="Maven: io.github.pr0methean.betterrandom:BetterRandom:2.3.0-SNAPSHOT" level="project" />
->>>>>>> 12b4565d
+    <orderEntry type="library" name="Maven: io.github.pr0methean.betterrandom:BetterRandom:2.3.0" level="project" />
     <orderEntry type="library" scope="TEST" name="Maven: org.testng:testng:6.11" level="project" />
     <orderEntry type="library" scope="TEST" name="Maven: com.beust:jcommander:1.64" level="project" />
     <orderEntry type="library" scope="TEST" name="Maven: org.yaml:snakeyaml:1.17" level="project" />
