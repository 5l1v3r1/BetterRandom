--- conflicted
+++ resolved
@@ -12,13 +12,10 @@
     <orderEntry type="sourceFolder" forTests="false" />
     <orderEntry type="library" name="Maven: io.github.pr0methean.betterrandom:BetterRandom:3.1.2-SNAPSHOT" level="project" />
     <orderEntry type="library" scope="RUNTIME" name="Maven: net.sf.proguard:proguard-base:6.0.3" level="project" />
-<<<<<<< HEAD
     <orderEntry type="library" name="Maven: com.google.guava:guava:27.1-jre" level="project" />
     <orderEntry type="library" name="Maven: org.checkerframework:checker-qual:2.5.2" level="project" />
     <orderEntry type="library" name="Maven: com.google.guava:guava:27.1-jre" level="project" />
     <orderEntry type="library" name="Maven: org.checkerframework:checker-qual:2.5.2" level="project" />
-=======
->>>>>>> 73a04714
     <orderEntry type="library" scope="TEST" name="Maven: org.testng:testng:6.14.3" level="project" />
     <orderEntry type="library" scope="TEST" name="Maven: com.beust:jcommander:1.72" level="project" />
     <orderEntry type="library" scope="TEST" name="Maven: org.apache-extras.beanshell:bsh:2.0b6" level="project" />
