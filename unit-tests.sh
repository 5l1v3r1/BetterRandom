#!/bin/sh
if [ "$ANDROID" = 1 ]; then
  MAYBE_ANDROID_FLAG="-Pandroid"
else
  MAYBE_ANDROID_FLAG=""
fi
<<<<<<< HEAD
# These are in variables for git-merge compatibility with the master branch.
MAYBE_JACOCO_PREPARE="jacoco:instrument"
MAYBE_JACOCO_REPORT="jacoco:report"

cd betterrandom
=======
if [ "${JAVA8}" = "true" ]; then
  echo "[unit-tests.sh] Using Java 8 mode. JaCoCo will run."
  MAYBE_JACOCO_PREPARE="compile jacoco:instrument"
  MAYBE_JACOCO_REPORT="jacoco:report"
else
  echo "[unit-tests.sh] Using Java 9+ mode."
  # https://github.com/jacoco/jacoco/issues/663
  NO_JACOCO="true"
  MAYBE_JACOCO_PREPARE=""
  MAYBE_JACOCO_REPORT=""
fi
>>>>>>> 8df2e350
NO_GIT_PATH="${PATH}"
if [ "${APPVEYOR}" != "" ]; then
  export RANDOM_DOT_ORG_KEY=$(powershell 'Write-Host ($env:random_dot_org_key) -NoNewLine')
  if [ "${OSTYPE}" = "cygwin" ]; then
    # Workaround for a faulty PATH in Appveyor Cygwin (https://github.com/appveyor/ci/issues/1956)
    NO_GIT_PATH=`echo "${PATH}" | /usr/bin/awk -v RS=':' -v ORS=':' '/git/ {next} {print}'`
  fi
fi
# Coverage test
PATH="${NO_GIT_PATH}" mvn ${MAYBE_ANDROID_FLAG} help:active-profiles clean ${MAYBE_JACOCO_PREPARE} \
    test ${MAYBE_JACOCO_REPORT} -e
STATUS=$?
if [ "$STATUS" = 0 ]; then
  PUSH_JACOCO="true"
  if [ "${TRAVIS}" = "true" ]; then
    COMMIT="$TRAVIS_COMMIT"
    JOB_ID="travis_$TRAVIS_JOB_NUMBER"
  elif [ "${APPVEYOR}" != "" ]; then
    GH_TOKEN=$(powershell 'Write-Host ($env:access_token) -NoNewLine')
    COMMIT="$APPVEYOR_REPO_COMMIT"
    JOB_ID="appveyor_${APPVEYOR_BUILD_NUMBER}.${APPVEYOR_JOB_NUMBER}"
    git config --global user.email "appveyor@appveyor.com"
  else
    # Not in CI
    COMMIT=$(git rev-parse HEAD)
    JOB_ID=$(cat /proc/sys/kernel/random/uuid)
  fi
  git clone https://github.com/Pr0methean/betterrandom-coverage.git
  cd betterrandom-coverage
  if [ -f "${COMMIT}" ]; then
    echo "[unit-tests.sh] Aggregating with JaCoCo reports from other jobs."
    cp "${COMMIT}/*.exec" target
    mvn jacoco:report-aggregate
    JACOCO_DIR="jacoco-aggregate"
  else
    echo "[unit-tests.sh] This is the first JaCoCo report for this build."
    /bin/mkdir "$COMMIT"
    JACOCO_DIR="jacoco"
  fi
  /bin/mv ../target/jacoco.exec "$COMMIT/$JOB_ID.exec"
  cd "$COMMIT"
  git add .
  git commit -m "Coverage report from job $JOB_ID"
  git remote add originauth "https://${GH_TOKEN}@github.com/Pr0methean/betterrandom-coverage.git"
  git push --set-upstream originauth master
  while [ ! $? ]; do
    git pull --rebase  # Merge
    mvn jacoco:report-aggregate
    git push
  done
  cd ../..
  if [ "${TRAVIS}" = "true" ]; then
    # Coveralls doesn't seem to work in non-.NET Appveyor yet
    # so we have to hope Appveyor pushes its Jacoco reports before Travis does! :(
    mvn coveralls:report
    # Send coverage to Codacy
    wget 'https://github.com/codacy/codacy-coverage-reporter/releases/download/2.0.0/codacy-coverage-reporter-2.0.0-assembly.jar'
    java -jar codacy-coverage-reporter-2.0.0-assembly.jar -l Java -r target/site/${JACOCO_DIR}/jacoco.xml
    # Send coverage to Codecov
    curl -s https://codecov.io/bash | bash
    git config --global user.email "travis@travis-ci.org"
  fi
  git clone https://github.com/Pr0methean/betterrandom-coverage.git
  cd betterrandom-coverage
  mkdir -p "$COMMIT"
  mv ../target/jacoco.exec "$COMMIT/$JOB_ID.exec"
  cd "$COMMIT"
  git add .
  git commit -m "Coverage report from job $JOB_ID"
  git remote add originauth "https://${GH_TOKEN}@github.com/Pr0methean/betterrandom-coverage.git"
  git push --set-upstream originauth master
  while [ ! $? ]; do
    git pull --rebase  # Merge
    cp *.exec ../../target/
    cp ../pom.xml .
    mvn jacoco:report-aggregate
    rm pom.xml
    git push
  done
  cd ../..
  echo "[unit-tests.sh] Running Proguard."
  PATH="${NO_GIT_PATH}" mvn -DskipTests -Dmaven.test.skip=true ${MAYBE_ANDROID_FLAG} \
      clean pre-integration-test && \
      echo "[unit-tests.sh] Testing against Proguarded jar." && \
      PATH="${NO_GIT_PATH}" mvn ${MAYBE_ANDROID_FLAG} integration-test -e
  STATUS=$?
fi
if [ "$STATUS" != 0 ]; then
  echo ""
  echo "[unit-tests.sh] SUREFIRE LOGS"
  echo "[unit-tests.sh] ============="
  cat /home/travis/build/Pr0methean/BetterRandom/betterrandom/target/surefire-reports/*
fi
cd ..
exit "$STATUS"<|MERGE_RESOLUTION|>--- conflicted
+++ resolved
@@ -4,25 +4,11 @@
 else
   MAYBE_ANDROID_FLAG=""
 fi
-<<<<<<< HEAD
 # These are in variables for git-merge compatibility with the master branch.
-MAYBE_JACOCO_PREPARE="jacoco:instrument"
+MAYBE_JACOCO_PREPARE="compile jacoco:instrument"
 MAYBE_JACOCO_REPORT="jacoco:report"
 
 cd betterrandom
-=======
-if [ "${JAVA8}" = "true" ]; then
-  echo "[unit-tests.sh] Using Java 8 mode. JaCoCo will run."
-  MAYBE_JACOCO_PREPARE="compile jacoco:instrument"
-  MAYBE_JACOCO_REPORT="jacoco:report"
-else
-  echo "[unit-tests.sh] Using Java 9+ mode."
-  # https://github.com/jacoco/jacoco/issues/663
-  NO_JACOCO="true"
-  MAYBE_JACOCO_PREPARE=""
-  MAYBE_JACOCO_REPORT=""
-fi
->>>>>>> 8df2e350
 NO_GIT_PATH="${PATH}"
 if [ "${APPVEYOR}" != "" ]; then
   export RANDOM_DOT_ORG_KEY=$(powershell 'Write-Host ($env:random_dot_org_key) -NoNewLine')
