#!/bin/sh
if [ "${ANDROID}" = 1 ]; then
  MAYBE_ANDROID_FLAG="-Pandroid"
else
  MAYBE_ANDROID_FLAG=""
fi
# These are in variables for git-merge compatibility with the master branch.
MAYBE_JACOCO_PREPARE="compile jacoco:instrument jacoco:prepare-agent"
MAYBE_JACOCO_REPORT="jacoco:restore-instrumented-classes jacoco:report"

cd betterrandom
NO_GIT_PATH="${PATH}"
if [ "${APPVEYOR}" != "" ]; then
  export RANDOM_DOT_ORG_KEY=$(powershell 'Write-Host ($env:random_dot_org_key) -NoNewLine')
  if [ "${OSTYPE}" = "cygwin" ]; then
    # Workaround for a faulty PATH in Appveyor Cygwin (https://github.com/appveyor/ci/issues/1956)
    NO_GIT_PATH=`echo "${PATH}" | /usr/bin/awk -v RS=':' -v ORS=':' '/git/ {next} {print}'`
  fi
fi
# Coverage test
PATH="${NO_GIT_PATH}" mvn ${MAYBE_ANDROID_FLAG} help:active-profiles clean ${MAYBE_JACOCO_PREPARE} \
    test ${MAYBE_JACOCO_REPORT} -e
STATUS=$?
if [ "${STATUS}" = 0 ] && [ "${NO_JACOCO}" != "true" ]; then
  if [ "${TRAVIS}" = "true" ]; then
    COMMIT="$TRAVIS_COMMIT"
    JOB_ID="travis_$TRAVIS_JOB_NUMBER"
  elif [ "${APPVEYOR}" != "" ]; then
    GH_TOKEN=$(powershell 'Write-Host ($env:access_token) -NoNewLine')
    COMMIT="$APPVEYOR_REPO_COMMIT"
    JOB_ID="appveyor_${APPVEYOR_BUILD_NUMBER}.${APPVEYOR_JOB_NUMBER}"
    git config --global user.email "appveyor@appveyor.com"
  else
    # Not in CI
    COMMIT=$(git rev-parse HEAD)
    JOB_ID=$(cat /proc/sys/kernel/random/uuid)
  fi
  git clone https://github.com/Pr0methean/betterrandom-coverage.git
  if [ -d "betterrandom-coverage/${COMMIT}" ]; then
    echo "[unit-tests.sh] Aggregating with JaCoCo reports from other jobs."
    cp "betterrandom-coverage/${COMMIT}/*.exec" target
<<<<<<< HEAD
    cp ../pom.xml .
=======
>>>>>>> 78481352
    mvn "jacoco:report-aggregate"
    JACOCO_DIR="jacoco-aggregate"
  else
    echo "[unit-tests.sh] This is the first JaCoCo report for this build."
    /bin/mkdir "betterrandom-coverage/$COMMIT"
    JACOCO_DIR="jacoco"
  fi
  /bin/mv target/jacoco.exec "betterrandom-coverage/${COMMIT}/${JOB_ID}.exec"
  cd betterrandom-coverage
  git add .
  git commit -m "Coverage report from job $JOB_ID"
  git remote add originauth "https://${GH_TOKEN}@github.com/Pr0methean/betterrandom-coverage.git"
  git push --set-upstream originauth master
  while [ ! $? ]; do
    cd ..
    git pull --rebase  # Merge
    cp "betterrandom-coverage/${COMMIT}/*.exec" target
    mvn "jacoco:report-aggregate"
    /bin/mv target/jacoco.exec "betterrandom-coverage/${COMMIT}/${JOB_ID}.exec"
    cd betterrandom-coverage
    git add .
    git commit --amend --no-edit
    git push
  done
  cd ..
  if [ "${TRAVIS}" = "true" ]; then
    # Coveralls doesn't seem to work in non-.NET Appveyor yet
    # so we have to hope Appveyor pushes its Jacoco reports before Travis does! :(
    mvn coveralls:report
    # Send coverage to Codacy
    wget 'https://github.com/codacy/codacy-coverage-reporter/releases/download/2.0.0/codacy-coverage-reporter-2.0.0-assembly.jar'
    java -jar codacy-coverage-reporter-2.0.0-assembly.jar -l Java -r target/site/${JACOCO_DIR}/jacoco.xml
    # Send coverage to Codecov
    curl -s https://codecov.io/bash | bash
    git config --global user.email "travis@travis-ci.org"
  fi
  git clone https://github.com/Pr0methean/betterrandom-coverage.git
  cd betterrandom-coverage
  mkdir -p "$COMMIT"
  mv ../target/jacoco.exec "$COMMIT/$JOB_ID.exec"
  cd "$COMMIT"
  git add .
  git commit -m "Coverage report from job $JOB_ID"
  git remote add originauth "https://${GH_TOKEN}@github.com/Pr0methean/betterrandom-coverage.git"
  git push --set-upstream originauth master
  while [ ! $? ]; do
    git pull --rebase  # Merge
    cp *.exec ../../target/
    cp ../pom.xml .
    mvn jacoco:report-aggregate
    rm pom.xml
    git push
  done
  cd ../..
  echo "[unit-tests.sh] Running Proguard."
  PATH="${NO_GIT_PATH}" mvn -DskipTests -Dmaven.test.skip=true ${MAYBE_ANDROID_FLAG} \
      clean pre-integration-test && \
      echo "[unit-tests.sh] Testing against Proguarded jar." && \
      PATH="${NO_GIT_PATH}" mvn ${MAYBE_ANDROID_FLAG} integration-test -e
  STATUS=$?
fi
if [ "${JAVA8}" = "true" ]; then
  echo "[unit-tests.sh] Running Proguard."
  PATH="${NO_GIT_PATH}" mvn -DskipTests -Dmaven.test.skip=true ${MAYBE_ANDROID_FLAG} \
      pre-integration-test && \
      echo "[unit-tests.sh] Testing against Proguarded jar." && \
      PATH="${NO_GIT_PATH}" mvn ${MAYBE_ANDROID_FLAG} integration-test -e
  STATUS=$?
fi
cd ..
exit "$STATUS"<|MERGE_RESOLUTION|>--- conflicted
+++ resolved
@@ -39,10 +39,6 @@
   if [ -d "betterrandom-coverage/${COMMIT}" ]; then
     echo "[unit-tests.sh] Aggregating with JaCoCo reports from other jobs."
     cp "betterrandom-coverage/${COMMIT}/*.exec" target
-<<<<<<< HEAD
-    cp ../pom.xml .
-=======
->>>>>>> 78481352
     mvn "jacoco:report-aggregate"
     JACOCO_DIR="jacoco-aggregate"
   else
