#!/bin/sh
if [ "${ANDROID}" = "true" ]; then
  MAYBE_ANDROID_FLAG="-Pandroid"
else
  MAYBE_ANDROID_FLAG=""
fi
NO_GIT_PATH="${PATH}"
if [ "${APPVEYOR}" != "" ]; then
  export RANDOM_DOT_ORG_KEY=$(powershell 'Write-Host ($env:random_dot_org_key) -NoNewLine')
  if [ "${OSTYPE}" = "cygwin" ]; then
    # Workaround for a faulty PATH in Appveyor Cygwin (https://github.com/appveyor/ci/issues/1956)
    NO_GIT_PATH=`echo "${PATH}" | /usr/bin/awk -v RS=':' -v ORS=':' '/git/ {next} {print}'`
  fi
fi
cd betterrandom
# Coverage test
PATH="${NO_GIT_PATH}" mvn ${MAYBE_ANDROID_FLAG} clean compile jacoco:instrument jacoco:prepare-agent \
    test jacoco:restore-instrumented-classes jacoco:report -e -B || exit 1
if [ "${JAVA8}" = "true" ]; then
  echo "[unit-tests.sh] Running Proguard."
  PATH="${NO_GIT_PATH}" mvn -DskipTests -Dmaven.test.skip=true ${MAYBE_ANDROID_FLAG} \
      pre-integration-test -B && \
      echo "[unit-tests.sh] Testing against Proguarded jar." && \
<<<<<<< HEAD
      PATH="${NO_GIT_PATH}" mvn -Dmaven.main.skip=true ${MAYBE_ANDROID_FLAG} integration-test -e
=======
      PATH="${NO_GIT_PATH}" mvn -Dmaven.main.skip=true ${MAYBE_ANDROID_FLAG} integration-test -e -B
  STATUS=$?
>>>>>>> cb627cfd
fi
cd ..<|MERGE_RESOLUTION|>--- conflicted
+++ resolved
@@ -9,7 +9,7 @@
   export RANDOM_DOT_ORG_KEY=$(powershell 'Write-Host ($env:random_dot_org_key) -NoNewLine')
   if [ "${OSTYPE}" = "cygwin" ]; then
     # Workaround for a faulty PATH in Appveyor Cygwin (https://github.com/appveyor/ci/issues/1956)
-    NO_GIT_PATH=`echo "${PATH}" | /usr/bin/awk -v RS=':' -v ORS=':' '/git/ {next} {print}'`
+    NO_GIT_PATH=$(echo "${PATH}" | /usr/bin/awk -v RS=':' -v ORS=':' '/git/ {next} {print}')
   fi
 fi
 cd betterrandom
@@ -21,11 +21,7 @@
   PATH="${NO_GIT_PATH}" mvn -DskipTests -Dmaven.test.skip=true ${MAYBE_ANDROID_FLAG} \
       pre-integration-test -B && \
       echo "[unit-tests.sh] Testing against Proguarded jar." && \
-<<<<<<< HEAD
-      PATH="${NO_GIT_PATH}" mvn -Dmaven.main.skip=true ${MAYBE_ANDROID_FLAG} integration-test -e
-=======
       PATH="${NO_GIT_PATH}" mvn -Dmaven.main.skip=true ${MAYBE_ANDROID_FLAG} integration-test -e -B
   STATUS=$?
->>>>>>> cb627cfd
 fi
 cd ..