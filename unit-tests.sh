#!/bin/sh
if [ "$ANDROID" = 1 ]; then
  MAYBE_ANDROID_FLAG="-Pandroid"
else
  MAYBE_ANDROID_FLAG=""
fi
# These are in variables for git-merge compatibility with the master branch.
MAYBE_JACOCO_PREPARE="jacoco:prepare-agent"
MAYBE_JACOCO_REPORT="jacoco:report"

cd betterrandom
NO_GIT_PATH="${PATH}"
if [ "${APPVEYOR}" != "" ]; then
  export RANDOM_DOT_ORG_KEY=$(powershell 'Write-Host ($env:random_dot_org_key) -NoNewLine')
  if [ "${OSTYPE}" = "cygwin" ]; then
    # Workaround for a faulty PATH in Appveyor Cygwin (https://github.com/appveyor/ci/issues/1956)
    NO_GIT_PATH=`echo "${PATH}" | /usr/bin/awk -v RS=':' -v ORS=':' '/git/ {next} {print}'`
  fi
else
  sudo apt-get install tor
fi
# Coverage test
PATH="${NO_GIT_PATH}" mvn ${MAYBE_ANDROID_FLAG} help:active-profiles clean ${MAYBE_JACOCO_PREPARE} \
    test ${MAYBE_JACOCO_REPORT} -e
STATUS=$?
if [ "$STATUS" = 0 ]; then
  PUSH_JACOCO="true"
  if [ "${TRAVIS}" = "true" ]; then
    COMMIT="$TRAVIS_COMMIT"
    JOB_ID="travis_$TRAVIS_JOB_NUMBER"
  elif [ "${APPVEYOR}" != "" ]; then
    GH_TOKEN=$(powershell 'Write-Host ($env:access_token) -NoNewLine')
    COMMIT="$APPVEYOR_REPO_COMMIT"
    JOB_ID="appveyor_${APPVEYOR_BUILD_NUMBER}.${APPVEYOR_JOB_NUMBER}"
    git config --global user.email "appveyor@appveyor.com"
  else
    # Not in CI
    COMMIT=$(git rev-parse HEAD)
    JOB_ID=$(cat /proc/sys/kernel/random/uuid)
  fi
  git clone https://github.com/Pr0methean/betterrandom-coverage.git
  cd betterrandom-coverage
  if [ -f "${COMMIT}" ]; then
    echo "[unit-tests.sh] Aggregating with JaCoCo reports from other jobs."
    cp "${COMMIT}/*.exec" target
    mvn jacoco:report-aggregate
    JACOCO_DIR="jacoco-aggregate"
  else
    echo "[unit-tests.sh] This is the first JaCoCo report for this build."
    /bin/mkdir "$COMMIT"
    JACOCO_DIR="jacoco"
  fi
<<<<<<< HEAD
  /bin/mv ../target/jacoco.exec "$COMMIT/$JOB_ID.exec"
  cd "$COMMIT"
  git add .
  git commit -m "Coverage report from job $JOB_ID"
  git remote add originauth "https://${GH_TOKEN}@github.com/Pr0methean/betterrandom-coverage.git"
  git push --set-upstream originauth master
  while [ ! $? ]; do
    git pull --rebase  # Merge
    mvn jacoco:report-aggregate
    git push
  done
  cd ../..
  if [ "${TRAVIS}" = "true" ]; then
    # Coveralls doesn't seem to work in non-.NET Appveyor yet
    # so we have to hope Appveyor pushes its Jacoco reports before Travis does! :(
    mvn coveralls:report
    # Send coverage to Codacy
    wget 'https://github.com/codacy/codacy-coverage-reporter/releases/download/2.0.0/codacy-coverage-reporter-2.0.0-assembly.jar'
    java -jar codacy-coverage-reporter-2.0.0-assembly.jar -l Java -r target/site/${JACOCO_DIR}/jacoco.xml
    # Send coverage to Codecov
    curl -s https://codecov.io/bash | bash
    git config --global user.email "travis@travis-ci.org"
=======
  if [ "${JAVA9}" != "true" ]; then
    echo "[unit-tests.sh] Running Proguard."
    PATH="${NO_GIT_PATH}" mvn -DskipTests -Dmaven.test.skip=true ${MAYBE_ANDROID_FLAG} \
        clean pre-integration-test && \
        echo "[unit-tests.sh] Testing against Proguarded jar." && \
        PATH="${NO_GIT_PATH}" mvn ${MAYBE_ANDROID_FLAG} integration-test -e
    STATUS=$?
>>>>>>> aabfefa5
  fi
  git clone https://github.com/Pr0methean/betterrandom-coverage.git
  cd betterrandom-coverage
  mkdir -p "$COMMIT"
  mv ../target/jacoco.exec "$COMMIT/$JOB_ID.exec"
  cd "$COMMIT"
  git add .
  git commit -m "Coverage report from job $JOB_ID"
  git remote add originauth "https://${GH_TOKEN}@github.com/Pr0methean/betterrandom-coverage.git"
  git push --set-upstream originauth master
  while [ ! $? ]; do
    git pull --rebase  # Merge
    cp *.exec ../../target/
    cp ../pom.xml .
    mvn jacoco:report-aggregate
    rm pom.xml
    git push
  done
  cd ../..
  echo "[unit-tests.sh] Running Proguard."
  PATH="${NO_GIT_PATH}" mvn -DskipTests -Dmaven.test.skip=true ${MAYBE_ANDROID_FLAG} \
      package pre-integration-test && \
      echo "[unit-tests.sh] Testing against Proguarded jar." && \
      PATH="${NO_GIT_PATH}" mvn ${MAYBE_ANDROID_FLAG} integration-test -e
  STATUS=$?
fi
if [ "$STATUS" != 0 ]; then
  echo ""
  echo "[unit-tests.sh] SUREFIRE LOGS"
  echo "[unit-tests.sh] ============="
  cat /home/travis/build/Pr0methean/BetterRandom/betterrandom/target/surefire-reports/*
fi
cd ..
exit "$STATUS"<|MERGE_RESOLUTION|>--- conflicted
+++ resolved
@@ -50,7 +50,6 @@
     /bin/mkdir "$COMMIT"
     JACOCO_DIR="jacoco"
   fi
-<<<<<<< HEAD
   /bin/mv ../target/jacoco.exec "$COMMIT/$JOB_ID.exec"
   cd "$COMMIT"
   git add .
@@ -73,15 +72,6 @@
     # Send coverage to Codecov
     curl -s https://codecov.io/bash | bash
     git config --global user.email "travis@travis-ci.org"
-=======
-  if [ "${JAVA9}" != "true" ]; then
-    echo "[unit-tests.sh] Running Proguard."
-    PATH="${NO_GIT_PATH}" mvn -DskipTests -Dmaven.test.skip=true ${MAYBE_ANDROID_FLAG} \
-        clean pre-integration-test && \
-        echo "[unit-tests.sh] Testing against Proguarded jar." && \
-        PATH="${NO_GIT_PATH}" mvn ${MAYBE_ANDROID_FLAG} integration-test -e
-    STATUS=$?
->>>>>>> aabfefa5
   fi
   git clone https://github.com/Pr0methean/betterrandom-coverage.git
   cd betterrandom-coverage
@@ -103,7 +93,7 @@
   cd ../..
   echo "[unit-tests.sh] Running Proguard."
   PATH="${NO_GIT_PATH}" mvn -DskipTests -Dmaven.test.skip=true ${MAYBE_ANDROID_FLAG} \
-      package pre-integration-test && \
+      clean pre-integration-test && \
       echo "[unit-tests.sh] Testing against Proguarded jar." && \
       PATH="${NO_GIT_PATH}" mvn ${MAYBE_ANDROID_FLAG} integration-test -e
   STATUS=$?
