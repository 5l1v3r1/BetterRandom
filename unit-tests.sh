--- conflicted
+++ resolved
@@ -23,7 +23,6 @@
 PATH="${NO_GIT_PATH}" mvn ${MAYBE_ANDROID_FLAG} help:active-profiles clean ${MAYBE_JACOCO_PREPARE} \
     test ${MAYBE_JACOCO_REPORT} -e
 STATUS=$?
-<<<<<<< HEAD
 if [ "$STATUS" = 0 ]; then
   PUSH_JACOCO="true"
   if [ "${TRAVIS}" = "true" ]; then
@@ -50,61 +49,6 @@
     echo "[unit-tests.sh] This is the first JaCoCo report for this build."
     /bin/mkdir "$COMMIT"
     JACOCO_DIR="jacoco"
-=======
-if [ "${STATUS}" = 0 ]; then
-  if [ "${NO_JACOCO}" != "true" ]; then
-    if [ "${TRAVIS}" = "true" ]; then
-      COMMIT="$TRAVIS_COMMIT"
-      JOB_ID="travis_$TRAVIS_JOB_NUMBER"
-    elif [ "${APPVEYOR}" != "" ]; then
-      GH_TOKEN=$(powershell 'Write-Host ($env:access_token) -NoNewLine')
-      COMMIT="$APPVEYOR_REPO_COMMIT"
-      JOB_ID="appveyor_${APPVEYOR_BUILD_NUMBER}.${APPVEYOR_JOB_NUMBER}"
-      git config --global user.email "appveyor@appveyor.com"
-    else
-      # Not in CI
-      COMMIT=$(git rev-parse HEAD)
-      JOB_ID=$(cat /proc/sys/kernel/random/uuid)
-    fi
-    git clone https://github.com/Pr0methean/betterrandom-coverage.git
-    cd betterrandom-coverage
-    if [ -f "${COMMIT}" ]; then
-      echo "[unit-tests.sh] Aggregating with JaCoCo reports from other jobs."
-      cp "${COMMIT}/*.exec" target
-      cp ../pom.xml .
-      mvn jacoco:report-aggregate
-      rm pom.xml
-      JACOCO_DIR="jacoco-aggregate"
-    else
-      echo "[unit-tests.sh] This is the first JaCoCo report for this build."
-      /bin/mkdir "$COMMIT"
-      JACOCO_DIR="jacoco"
-    fi
-    /bin/mv ../target/jacoco.exec "$COMMIT/$JOB_ID.exec"
-    cd "$COMMIT"
-    git add .
-    git commit -m "Coverage report from job $JOB_ID"
-    git remote add originauth "https://${GH_TOKEN}@github.com/Pr0methean/betterrandom-coverage.git"
-    git push --set-upstream originauth master
-    while [ ! $? ]; do
-      git pull --rebase  # Merge
-      cp *.exec ../../target/
-      mvn jacoco:report-aggregate
-      git push
-    done
-    cd ../..
-    if [ "${TRAVIS}" = "true" ]; then
-      # Coveralls doesn't seem to work in non-.NET Appveyor yet
-      # so we have to hope Appveyor pushes its Jacoco reports before Travis does! :(
-      mvn coveralls:report
-      # Send coverage to Codacy
-      wget 'https://github.com/codacy/codacy-coverage-reporter/releases/download/2.0.0/codacy-coverage-reporter-2.0.0-assembly.jar'
-      java -jar codacy-coverage-reporter-2.0.0-assembly.jar -l Java -r target/site/${JACOCO_DIR}/jacoco.xml
-      # Send coverage to Codecov
-      curl -s https://codecov.io/bash | bash
-      git config --global user.email "travis@travis-ci.org"
-    fi
->>>>>>> 993baca6
   fi
   /bin/mv ../target/jacoco.exec "$COMMIT/$JOB_ID.exec"
   cd "$COMMIT"
@@ -141,7 +85,9 @@
   while [ ! $? ]; do
     git pull --rebase  # Merge
     cp *.exec ../../target/
+    cp ../pom.xml .
     mvn jacoco:report-aggregate
+    rm pom.xml
     git push
   done
   cd ../..
