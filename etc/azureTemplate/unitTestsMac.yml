--- conflicted
+++ resolved
@@ -3,19 +3,15 @@
 parameters:
   javaVersion: ''
 steps:
-- script: |
-    brew install tinyproxy
-    brew services start tinyproxy
-  displayName: Install & Start Proxy
+- script: brew install tinyproxy
+  displayName: Install Proxy
+- script: sudo brew services start tinyproxy
+  displayName: Start Proxy
 - script: 'java -version'
   displayName: Log Java Version
   env:
     JAVA_HOME: $(JAVA_HOME)
-<<<<<<< HEAD
-- script: ./unit-tests.sh
-=======
-- script: ./etc/scripts/unit-tests.sh ${{ parameters.whichJavaHome }}
->>>>>>> 37e4b405
+- script: ./etc/scripts/unit-tests.sh
   displayName: Build & Test
   env:
     RANDOM_DOT_ORG_KEY: $(RANDOM_DOT_ORG_KEY)
