--- conflicted
+++ resolved
@@ -1,11 +1,7 @@
 parameters:
   whichTest: '' # run all by default
 steps:
-<<<<<<< HEAD
-- script: ./benchmark.sh ${{ parameters.whichTest }}
-=======
-- script: ./etc/scripts/benchmark.sh ${{ parameters.whichJavaHome }} ${{ parameters.whichTest }}
->>>>>>> 37e4b405
+- script: ./etc/scripts/benchmark.sh ${{ parameters.whichTest }}
   displayName: Build & Run Benchmarks
   env:
     JAVA_HOME: $(JAVA_HOME)
