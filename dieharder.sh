#!/bin/sh
JAVA_OPTS="-Djava.security.egd=file:/dev/./urandom"
JAVA_BIN="${JAVA_HOME}/bin/java"
<<<<<<< HEAD
cd betterrandom
mvn -B -DskipTests -Darguments=-DskipTests -Dmaven.test.skip=true\
    clean package pre-integration-test install
cd ../FifoFiller
mvn -B package
=======
if [ "${JAVA8}" = "true" ]; then
  echo "[dieharder.sh] Using Java 8 mode. Running Proguard."
  MAYBE_PROGUARD="pre-integration-test"
else
  echo "[dieharder.sh] Using Java 9+ mode."
  MAYBE_PROGUARD=""
fi
cd betterrandom || exit 1
mvn -B -DskipTests -Darguments=-DskipTests -Dmaven.test.skip=true\
    clean package ${MAYBE_PROGUARD} install 2>&1
cd ../FifoFiller || exit 1
mvn -B package 2>&1
>>>>>>> 49127e64
JAR=$(find target -iname '*-with-dependencies.jar')
mkfifo prng_out 2>&1

# Checked Dieharder invocation

chkdh() {
    dieharder -S 1 -g 200 $@ | tee /tmp/current_test.txt
    cat /tmp/current_test.txt >> dieharder.txt
    if [ "$(grep -m 1 'FAILED' dieharder.txt)" ]; then
      kill -9 "${JAVA_PROCESS}"
      exit 1
    fi
}
"${JAVA_BIN}" ${JAVA_OPTS} -jar "${JAR}" io.github.pr0methean.betterrandom.prng.${CLASS} prng_out 2>&1 &
JAVA_PROCESS=$!
(
  chkdh -Y 1 -k 2 -d 0
  chkdh -Y 1 -k 2 -d 1
  chkdh -Y 1 -k 2 -d 2
  chkdh -Y 1 -k 2 -d 3
  chkdh -Y 1 -k 2 -d 4
  chkdh -Y 1 -k 2 -d 5
  chkdh -Y 1 -k 2 -d 6
  chkdh -Y 1 -k 2 -d 7
  chkdh -Y 1 -k 2 -d 8
  chkdh -Y 1 -k 2 -d 9
  chkdh -Y 1 -k 2 -d 10
  chkdh -Y 1 -k 2 -d 11
  chkdh -Y 1 -k 2 -d 12
  chkdh -Y 1 -k 2 -d 13
  # Marked "Do Not Use": chkdh -Y 1 -k 2 -d 14
  chkdh -Y 1 -k 2 -d 15
  chkdh -Y 1 -k 2 -d 16
  chkdh -Y 1 -k 2 -d 17
  chkdh -Y 1 -k 2 -d 100
  chkdh -Y 1 -k 2 -d 101
  chkdh -d 102
  chkdh -Y 1 -k 2 -d 200 -n 1
  chkdh -Y 1 -k 2 -d 200 -n 2
  chkdh -Y 1 -k 2 -d 200 -n 3
  chkdh -Y 1 -k 2 -d 200 -n 4
  chkdh -Y 1 -k 2 -d 200 -n 5
  chkdh -Y 1 -k 2 -d 200 -n 6
  chkdh -Y 1 -k 2 -d 200 -n 7
  chkdh -Y 1 -k 2 -d 200 -n 8
  chkdh -Y 1 -k 2 -d 200 -n 9
  chkdh -Y 1 -k 2 -d 200 -n 10
  chkdh -Y 1 -k 2 -d 200 -n 11
  chkdh -Y 1 -k 2 -d 200 -n 12
  chkdh -Y 1 -k 2 -d 201 -n 2
  chkdh -Y 1 -k 2 -d 201 -n 3
  chkdh -Y 1 -k 2 -d 201 -n 4
  chkdh -Y 1 -k 2 -d 201 -n 5
  chkdh -Y 1 -k 2 -d 202
  chkdh -d 203 -p 30 -n 0
  chkdh -d 203 -p 30 -n 1
  chkdh -d 203 -p 30 -n 2
  chkdh -d 203 -p 30 -n 3
  chkdh -d 203 -p 30 -n 4
  chkdh -d 203 -p 30 -n 5
  chkdh -d 203 -p 30 -n 6
  chkdh -d 203 -p 30 -n 7
  chkdh -d 203 -p 30 -n 8
  chkdh -d 203 -p 30 -n 9
  chkdh -d 203 -p 30 -n 10
  chkdh -d 203 -p 30 -n 11
  chkdh -d 203 -p 30 -n 12
  chkdh -d 203 -p 30 -n 13
  chkdh -d 203 -p 30 -n 14
  chkdh -d 203 -p 30 -n 15
  chkdh -d 203 -p 30 -n 16
  chkdh -d 203 -p 30 -n 17
  chkdh -d 203 -p 30 -n 18
  chkdh -d 203 -p 30 -n 19
  chkdh -d 203 -p 30 -n 20
  chkdh -d 203 -p 30 -n 21
  chkdh -d 203 -p 30 -n 22
  chkdh -d 203 -p 30 -n 23
  chkdh -d 203 -p 30 -n 24
  chkdh -d 203 -p 30 -n 25
  chkdh -d 203 -p 30 -n 26
  chkdh -d 203 -p 30 -n 27
  chkdh -d 203 -p 30 -n 28
  chkdh -d 203 -p 30 -n 29
  chkdh -d 203 -p 30 -n 30
  chkdh -d 203 -p 30 -n 31
  chkdh -d 203 -p 30 -n 32
  chkdh -Y 1 -k 2 -d 204
  chkdh -d 205
  chkdh -d 206
  chkdh -d 207
  chkdh -d 208
  chkdh -d 209
) < prng_out
exit $?<|MERGE_RESOLUTION|>--- conflicted
+++ resolved
@@ -1,26 +1,11 @@
 #!/bin/sh
 JAVA_OPTS="-Djava.security.egd=file:/dev/./urandom"
 JAVA_BIN="${JAVA_HOME}/bin/java"
-<<<<<<< HEAD
-cd betterrandom
-mvn -B -DskipTests -Darguments=-DskipTests -Dmaven.test.skip=true\
-    clean package pre-integration-test install
-cd ../FifoFiller
-mvn -B package
-=======
-if [ "${JAVA8}" = "true" ]; then
-  echo "[dieharder.sh] Using Java 8 mode. Running Proguard."
-  MAYBE_PROGUARD="pre-integration-test"
-else
-  echo "[dieharder.sh] Using Java 9+ mode."
-  MAYBE_PROGUARD=""
-fi
 cd betterrandom || exit 1
 mvn -B -DskipTests -Darguments=-DskipTests -Dmaven.test.skip=true\
-    clean package ${MAYBE_PROGUARD} install 2>&1
+    clean package pre-integration-test install 2>&1
 cd ../FifoFiller || exit 1
 mvn -B package 2>&1
->>>>>>> 49127e64
 JAR=$(find target -iname '*-with-dependencies.jar')
 mkfifo prng_out 2>&1
 
