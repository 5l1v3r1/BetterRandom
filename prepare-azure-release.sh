--- conflicted
+++ resolved
@@ -11,12 +11,8 @@
 sudo rm /var/cache/apt/*.bin
 sudo apt-get update
 echo '[prepare-azure-release.sh] Installing Apt packages...'
-<<<<<<< HEAD
 sudo apt-get update
-sudo apt-get -y install ruby markdown dieharder recode
-=======
 sudo apt-get -y install ruby2.3-dev markdown dieharder recode
->>>>>>> a1473d6f
 echo '[prepare-azure-release.sh] Installing Gems...'
 sudo gem install github-markup commonmarker
 echo '[prepare-azure-release.sh] Configuring Git...'
