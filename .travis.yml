if: tag IS blank
cache:
  directories:
  - $HOME/.m2
sudo: required
dist: trusty
serialGroup: edge
git:
  submodules: true # Travis FIXME: Should be overridable in jobs[x]
stages:
- linux unit tests
- OSX unit tests
- linux long tests
- OSX long tests
jobs:
  include:
  - language: java
    os: linux
    jdk: openjdk7
    env: OP=unit-tests
    stage: linux unit tests
  - language: java
    os: linux
<<<<<<< HEAD
    jdk: oraclejdk7
=======
    jdk: oraclejdk8
    env: OP=unit-tests
    stage: linux unit tests
  - language: java
    os: linux
    jdk: openjdk8
    env: OP=unit-tests
    stage: linux unit tests
  - language: java
    os: osx
    osx_image: xcode9.1
    env: OP=unit-tests
    stage: OSX unit tests
  - language: java
    os: osx
    osx_image: xcode9
    env: OP=unit-tests
    stage: OSX unit tests
  - language: java
    os: osx
    osx_image: xcode8.3
    env: OP=unit-tests
    stage: OSX unit tests
  - language: java
    os: osx
    osx_image: xcode7.3
>>>>>>> 820883be
    env: OP=unit-tests
    stage: OSX unit tests
  - language: android
    os: linux
    jdk: openjdk7
    env: OP=unit-tests ANDROID=1
    stage: linux unit tests
  - language: java
    os: linux
    jdk: oraclejdk9
    env: OP=mutation
    stage: linux long tests
  - language: java
    os: linux
    jdk: openjdk7
    env: OP=benchmark
    stage: linux long tests
  - language: java
    os: linux
<<<<<<< HEAD
    jdk: oraclejdk7
=======
    jdk: oraclejdk8
    env: OP=benchmark
    stage: linux long tests
  - language: java
    os: linux
    jdk: openjdk8
>>>>>>> 820883be
    env: OP=benchmark
    stage: linux long tests
  - language: android
    os: linux
    jdk: openjdk7
    env: OP=benchmark ANDROID=1
    stage: linux long tests
  - language: java
<<<<<<< HEAD
    os: linux
    jdk: oraclejdk7
    env: OP=mutation
    stage: long tests
  allow_failures:
  - language: android
  - jdk: oraclejdk7 # Currently sets ${JAVA_HOME} incorrectly
=======
    os: osx
    osx_image: xcode9.1
    env: OP=benchmark
    stage: OSX long tests
  - language: java
    os: osx
    osx_image: xcode9
    env: OP=benchmark
    stage: OSX long tests
  - language: java
    os: osx
    osx_image: xcode8.3
    env: OP=benchmark
    stage: OSX long tests
  - language: java
    os: osx
    osx_image: xcode7.3
    env: OP=benchmark
    stage: OSX long tests
  allow_failures:
  - language: android
>>>>>>> 820883be
  fast_finish: true
script:
- "./remove_unlimited_crypto.sh"
- "./${OP}.sh"
env:
  global:
  - secure: p6BU8Afyx81w+BwfgkjXgAC/OD6RDWQCEOusw3FSGrt0OSqmMPG3f617ndMWrTPXLekB6y1ZmaLKUSwlbG82oy961wg1rjb7KhfU39OSqzIvzynziRbzFftLX8rMH0dX8nnUc3yrCKxPhrJjnGjU41BlzMOug/i01CVn+PqUBqlSZI8Cqq6YxToGh4CX45TyHJpmx58x6MQ5LRfV3EUWaB83XBSaO2ih/tCRfqO+ryF7eav4daojtJbheONiPQ/ZfZV9TcPHftB6oYbWoGMBJ9YyD1jA4LHWondT+kkSPY2A0gOeTLFd0Ktj9suKS6qXY+QIhuStu8Ew64VOKDdOlLW804w1a438D4qf1Hr64r1lElTRhHoE0efL1vydSVby5gUJLqpru2RsNu29Ky0EovIx6i05d32xtq9kc+BNEl/SYBuUewolB9VbAmsvHGIgQG+3ZchDjcVAz4RAsVyKL1jNdzt2ZqBBlNggqcy2guCfk40IErBhP0fxxuCZy7l0NmjnhYSjaIR8AJ9525uMcbCNLlem1uUOYNpFT6O9I1U27F8Dh7I2qShlPh31UJswV3ASPqlWiGZ9HIsjf7c2OLKOke7RBcyYNn0lQ42nanMmlWhnGoQgzlYtRDY1rzbCcfz6r/xkr63QIEjVVfTjKP1fjnZmbdxsgs779BbCerY=
  - secure: kIjDcKkt6ggi1yS2g5eFI/rZ0mHZF3iQXlQTEqe/sk2pK3zvPoCjYEUZs5b7gxrb1jdsMjavf+WA0CPOtJb6KuU6GkwcFdmXlfZs0LrN5taV0TfLn+k27YvOhXpfFk2VwPaBVUYbMU/MHERKjpVu52uJS+KCaCXKmdpK8B5PVcxBIvOViufRi8ZGAZBrBaqRHvZTX0nt0KL2eULoKLhPxsuUC6fH3cJHGq1lphvPxA2SwVJVGg4NvBo3RVOu5L3QzD2eWfVQpjmBjQ7rgaxfEPqIHNZ9sThoWCNHUN+0TyFuSCleGjS5D8hHjy3bIGIcWyetxUZH3WUqDpYA9FjfuFzm978FVLDrYrdSgrDrIXu+HT7IoNNfKYC0HW2XbIuV4+exkkPRJYVrSd08HLSItqnB1yXAXZ58Z1mnCvX+ao4L3LmOsRixpw/u1bmnivZmNOA+207hAFyAROqFAaPgVc+skcpX4qcINFuL1eGv+i2cvOu489g4gqgM+7BvA/pf5cA/TsDGLDndVtmNct8O6oLK13/0UQxBP03FaTHH7BOcO5404BFZrw78X4QlteMIcI1MaDEgWoToujvA8X1XsyxUw+/iJ/AFRorF4tcOL+E/3CRSPigMWE6l1sy2Mhy+I+LD7mb3DwjiAzADGUNGXOFGvKAJLMXbeAdJhx2ul5A=
  - secure: M/ffKiA1inknBVmlzXg9VqsRJihfZyzn4oJ/JF1y4k7du/FSe1q/wpyYWrPN/qotpEfO+UZKh1UHbfMQab7DJ3wsQyvwLp9LD8hildKpmktHAcBWZNMf+MYn4NsykLitZVwve/kg2ptrvDqVN7nNsIzUVDCAxhVP6rPv5wGeaTVPtjJ6GhgSIywbBfoW344elE5KE4QzECmrnt/02Pt9A8FfJjVZ+/boaj8/0VMLgxglpMVCww57UsUdwRfwyHSusv4mcFCHQtzXyecZ6Yxw1en5UbO+I68cTq4a27JO1jnjWNX6uIT8wWpAurujd4HvfmJeITRnan01+3DBMTkAH08QffGMjPTYM4P2XcCP4uA5+XeerOiu/yxaTCq/cElbrLWbKllk2VgB+OBl2baV6jKE/fgSisofTYt0I2Ic2CiuSpXmTicTyXYGv3cHynvw5FlpgBKjw70eZh8F8GYHKmk1RprV3n7gSmpxG69EuGv7yIG1EVJOXSNU/WkrzwtQYi52LZ9C8itmczZ3oasiPI2sUvuZbJs5+UrVRW8Nbm7/3hpE5qaxZj7UgkJovd6PS2LUZC5xBvJb0qK0wVp/iLcPELd7/Sp7ewE+URsklfUqXGASt11cuMxI0kGi5ghwoG72vLqtmFkUzImFOjhJIuvSZJSn+nQi7gMGj4nEPYQ=
  - secure: mjRT9tToZDB7ZIY2TglFIyKvHs6+Rt86gUMSCagmk7sur00/XQnY/XCuPNhIyr2wow0e8QrS+peOEz+SyZLQTnoMHnpq8DCoUrrGr2XZA0aOFJVvVG3jgDZeoC0nKpQXurai7qjO+FppQPcjP5slbHz8Fas56CPUdMHo1aXdoEdmCdh9/+yjeZ/LxvDNYTPQ/jY+v55EUbDWoTUu3k3kDg6mDPpavtUCA1sBocO8i4gsu/Oh+0/j8c2uPr9OTa9ew7jPgMsGH9J7ZlsOhh7xj0TmYTDapmBINRnsWmHy6iN0o++xusGh5frVHOeE9YxKzSVpW4ZKOgAoeMIy6UeQoECmLNXECK2XoRiNMkji9aZbxajbD2Wu0Oy7rRP8lOxl71jgd4mvVV+qBMVmN/73LHzYwkVQuxbHtMbvgOVdg81f0oD1T5tOlR3B1fGBWGX44NTUg8unZNJ1vhx9ms4shVXYP682DBeqlY8/RiqUsP+2XqexQR0FjQUZQqu9iSUKUSrBoCjdEH43cyFZjVeHGwsn0MHOJDWwjkISKVPwWfj8etVm8BoVcQETF0jyBTIjCiYFKxN4i6GfY1JIy/AqCSF0jsS6UKfy/m6kHliScTde5n1tIPcRyx55vshotz7jXDrPgU7jcuo8RUyL+UrBirFgNgY3tUkWLg4PUu0CVyY=<|MERGE_RESOLUTION|>--- conflicted
+++ resolved
@@ -6,89 +6,43 @@
 dist: trusty
 serialGroup: edge
 git:
-  submodules: true # Travis FIXME: Should be overridable in jobs[x]
+  submodules: true
 stages:
-- linux unit tests
-- OSX unit tests
-- linux long tests
-- OSX long tests
+- unit tests
+- long tests
 jobs:
   include:
   - language: java
     os: linux
     jdk: openjdk7
     env: OP=unit-tests
-    stage: linux unit tests
+    stage: unit tests
   - language: java
     os: linux
-<<<<<<< HEAD
     jdk: oraclejdk7
-=======
-    jdk: oraclejdk8
     env: OP=unit-tests
-    stage: linux unit tests
-  - language: java
-    os: linux
-    jdk: openjdk8
-    env: OP=unit-tests
-    stage: linux unit tests
-  - language: java
-    os: osx
-    osx_image: xcode9.1
-    env: OP=unit-tests
-    stage: OSX unit tests
-  - language: java
-    os: osx
-    osx_image: xcode9
-    env: OP=unit-tests
-    stage: OSX unit tests
-  - language: java
-    os: osx
-    osx_image: xcode8.3
-    env: OP=unit-tests
-    stage: OSX unit tests
-  - language: java
-    os: osx
-    osx_image: xcode7.3
->>>>>>> 820883be
-    env: OP=unit-tests
-    stage: OSX unit tests
+    stage: unit tests
   - language: android
     os: linux
     jdk: openjdk7
     env: OP=unit-tests ANDROID=1
-    stage: linux unit tests
-  - language: java
-    os: linux
-    jdk: oraclejdk9
-    env: OP=mutation
-    stage: linux long tests
+    stage: unit tests
   - language: java
     os: linux
     jdk: openjdk7
     env: OP=benchmark
-    stage: linux long tests
+    stage: long tests
   - language: java
     os: linux
-<<<<<<< HEAD
     jdk: oraclejdk7
-=======
-    jdk: oraclejdk8
     env: OP=benchmark
-    stage: linux long tests
-  - language: java
-    os: linux
-    jdk: openjdk8
->>>>>>> 820883be
-    env: OP=benchmark
-    stage: linux long tests
+    stage: long tests
   - language: android
     os: linux
     jdk: openjdk7
     env: OP=benchmark ANDROID=1
-    stage: linux long tests
+    stage: long tests
   - language: java
-<<<<<<< HEAD
     os: linux
     jdk: oraclejdk7
     env: OP=mutation
@@ -96,29 +50,6 @@
   allow_failures:
   - language: android
   - jdk: oraclejdk7 # Currently sets ${JAVA_HOME} incorrectly
-=======
-    os: osx
-    osx_image: xcode9.1
-    env: OP=benchmark
-    stage: OSX long tests
-  - language: java
-    os: osx
-    osx_image: xcode9
-    env: OP=benchmark
-    stage: OSX long tests
-  - language: java
-    os: osx
-    osx_image: xcode8.3
-    env: OP=benchmark
-    stage: OSX long tests
-  - language: java
-    os: osx
-    osx_image: xcode7.3
-    env: OP=benchmark
-    stage: OSX long tests
-  allow_failures:
-  - language: android
->>>>>>> 820883be
   fast_finish: true
 script:
 - "./remove_unlimited_crypto.sh"
