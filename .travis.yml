--- conflicted
+++ resolved
@@ -40,12 +40,6 @@
     jdk: openjdk7
     env: OP=benchmark ANDROID=1
     stage: long tests
-<<<<<<< HEAD
-  allow_failures:
-  - language: android
-  - jdk: oraclejdk7 # Currently sets ${JAVA_HOME} incorrectly
-=======
->>>>>>> 597dc4b1
   fast_finish: true
 addons:
   apt:
