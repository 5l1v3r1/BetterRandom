--- conflicted
+++ resolved
@@ -44,16 +44,12 @@
     stage: long tests
   - language: java
     os: linux
-    jdk: oraclejdk9
+    jdk: oraclejdk7
     env: OP=mutation
     stage: long tests
   allow_failures:
   - language: android
-<<<<<<< HEAD
   - jdk: oraclejdk7 # Currently sets ${JAVA_HOME} incorrectly
-=======
-  - env: OP=mutation # FIXME: Delete once timeouts are fixed
->>>>>>> 93ec0248
   fast_finish: true
 script:
 - "./remove_unlimited_crypto.sh"
