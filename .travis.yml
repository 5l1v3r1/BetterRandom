--- conflicted
+++ resolved
@@ -17,204 +17,23 @@
 jobs:
   include:
   - language: java
-<<<<<<< HEAD
-    env: OP=unit-tests
-    stage: unit tests
-=======
-    os: osx
-    osx_image: xcode6.4
-    env: OP=unit-tests JAVA8=true
-    stage: unit tests
-  - language: java
-    os: osx
-    osx_image: xcode7.3
-    env: OP=unit-tests JAVA8=true
-    stage: unit tests
-  - language: java
-    os: osx
-    osx_image: xcode8.3
-    env: OP=unit-tests JAVA8=true
-    stage: unit tests
-  - language: java
-    os: osx
-    osx_image: xcode9.3
-    env: OP=unit-tests JAVA8=true
-    stage: unit tests
-  - language: java
-    os: osx
-    osx_image: xcode9.4
-    env: OP=unit-tests
-    stage: unit tests
-  - language: android
-    os: linux
-    jdk: openjdk8
-    env: OP=unit-tests ANDROID=1 JAVA8=true
-    stage: unit tests
-  - language: java
-    os: linux
-    jdk: openjdk8
-    env: OP=unit-tests JAVA8=true
-    stage: unit tests
->>>>>>> a91acfc9
-  - language: java
-    env: OP=unit-tests LIMITED_CRYPTO=true
-    stage: unit tests
-<<<<<<< HEAD
-  - language: android
-    env: OP=unit-tests ANDROID=1
-=======
-  - language: java
-    os: linux
-    jdk: oraclejdk8
-    env: OP=unit-tests JAVA8=true LIMITED_CRYPTO=true
-    stage: unit tests
-    sudo: required
-  - language: java
-    os: linux
-    jdk: openjdk9
     env: OP=unit-tests
     stage: unit tests
   - language: java
-    os: linux
-    jdk: oraclejdk9
-    env: OP=unit-tests
+    env: OP=unit-tests LIMITED_CRYPTO=true
+    sudo: required
     stage: unit tests
-  - language: java
-    os: linux
-    jdk: openjdk10
-    env: OP=unit-tests
-    stage: unit tests
-  - language: java
-    os: linux
-    jdk: oraclejdk10
-    env: OP=unit-tests
-    stage: unit tests
-  - language: java
-    os: linux
-    jdk: openjdk11
-    env: OP=unit-tests
-    stage: unit tests
-  - language: java
-    os: linux
-    jdk: oraclejdk11
-    env: OP=unit-tests
->>>>>>> a91acfc9
+  - language: android
+    env: OP=unit-tests ANDROID=1
     stage: unit tests
   - language: java
     env: OP=mutation
     stage: long tests
-<<<<<<< HEAD
   - language: java
     env: OP=benchmark
     stage: long tests
   - language: android
     env: OP=benchmark ANDROID=1
-=======
-  - language: java
-    os: osx
-    osx_image: xcode6.4
-    env: OP=benchmark JAVA8=true
-    stage: long tests
-  - language: java
-    os: osx
-    osx_image: xcode7.3
-    env: OP=benchmark JAVA8=true
-    stage: long tests
-  - language: java
-    os: osx
-    osx_image: xcode8.3
-    env: OP=benchmark JAVA8=true
-    stage: long tests
-  - language: java
-    os: osx
-    osx_image: xcode9.3
-    env: OP=benchmark JAVA8=true
-    stage: long tests
-  - language: java
-    os: osx
-    osx_image: xcode9.4
-    env: OP=benchmark
-    stage: long tests
-  - language: android
-    os: linux
-    jdk: openjdk8
-    env: OP=benchmark ANDROID=1 JAVA8=true
-    stage: long tests
-  - language: java
-    os: linux
-    jdk: openjdk8
-    env: OP=benchmark JAVA8=true
-    stage: long tests
-  - language: java
-    os: linux
-    jdk: oraclejdk8
-    env: OP=benchmark JAVA8=true
-    stage: long tests
-  - language: java
-    os: linux
-    jdk: openjdk9
-    env: OP=benchmark
-    stage: long tests
-  - language: java
-    os: linux
-    jdk: oraclejdk9
-    env: OP=benchmark
-    stage: long tests
-  - language: java
-    os: linux
-    jdk: openjdk10
-    env: OP=benchmark
-    stage: long tests
-  - language: java
-    os: linux
-    jdk: oraclejdk10
-    env: OP=benchmark
-    stage: long tests
-  - language: java
-    os: linux
-    jdk: oraclejdk11
-    env: OP=benchmark
-    stage: long tests
-  - language: java
-    os: linux
-    jdk: openjdk11
-    env: OP=benchmark
-    stage: long tests
-  - language: java
-    os: linux
-    jdk: oraclejdk10
-    env: OP=dieharder CLASS=AesCounterRandom
-    stage: long tests
-  - language: java
-    os: linux
-    jdk: oraclejdk10
-    env: OP=dieharder CLASS=CellularAutomatonRandom
-    stage: long tests
-  - language: java
-    os: linux
-    jdk: oraclejdk10
-    env: OP=dieharder CLASS=Cmwc4096Random
-    stage: long tests
-  - language: java
-    os: linux
-    jdk: oraclejdk10
-    env: OP=dieharder CLASS=MersenneTwisterRandom
-    stage: long tests
-  - language: java
-    os: linux
-    jdk: oraclejdk10
-    env: OP=dieharder CLASS=Pcg64Random
-    stage: long tests
-  - language: java
-    os: linux
-    jdk: oraclejdk10
-    env: OP=dieharder CLASS=XorShiftRandom
-    stage: long tests
-  - language: java
-    os: linux
-    jdk: oraclejdk10
-    env: OP=dieharder CLASS=adapter.SingleThreadSplittableRandomAdapter
->>>>>>> a91acfc9
     stage: long tests
   fast_finish: true
 addons:
