if ( $env:ANDROID )
{
    $MAYBE_ANDROID_FLAG = "-Pandroid"
}
else
{
    $MAYBE_ANDROID_FLAG = ""
}
if ( $env:APPVEYOR )
{
    $RANDOM_DOT_ORG_KEY = $env:random_dot_org_key
}
cd betterrandom
mvn "$MAYBE_ANDROID_FLAG" "clean" "compile" "jacoco:instrument" "jacoco:prepare-agent" `
    "test" "jacoco:restore-instrumented-classes" "jacoco:report" -e
$STATUS = $?
if ( $STATUS ) {
    if ( $env:TRAVIS ) {
        $COMMIT = "$env:TRAVIS_COMMIT"
        $JOB_ID = "travis_$env:TRAVIS_JOB_NUMBER"
    } elseif ( $env:APPVEYOR ) {
        $GH_TOKEN = "$env:access_token"
        $COMMIT = "$env:APPVEYOR_REPO_COMMIT"
        $JOB_ID = "appveyor_$env:APPVEYOR_BUILD_NUMBER.$env:APPVEYOR_JOB_NUMBER"
        git config --global user.email "appveyor@appveyor.com"
    } else {
    # Not in CI
        $COMMIT = git rev-parse HEAD
        $JOB_ID = [guid]::NewGuid()
    }
    git clone "https://github.com/Pr0methean/betterrandom-coverage.git"
    git checkout master
    if ( Test-Path "betterrandom-coverage/${COMMIT}" ) {
        echo "[unit-tests.ps1] Aggregating with JaCoCo reports from other jobs."
        cp betterrandom-coverage/${COMMIT}/*.exec target
        mvn "jacoco:report-aggregate"
        $JACOCO_DIR = "jacoco-aggregate"
    } else {
        echo "[unit-tests.ps1] This is the first JaCoCo report for this build."
        mkdir "betterrandom-coverage/${COMMIT}"
        $JACOCO_DIR = "jacoco"
    }
    mv target/jacoco.exec "betterrandom-coverage/${COMMIT}/${JOB_ID}.exec"
    cd betterrandom-coverage
    git add .
    git commit -m "Coverage report from job $JOB_ID"
    git remote set-url origin "https://Pr0methean:${GH_TOKEN}@github.com/Pr0methean/betterrandom-coverage.git"
    git push
    while (! $?) {
<<<<<<< HEAD
      git pull --rebase originauth # Merge
      cd ..
=======
      cd ..
      git pull --commit # Merge
>>>>>>> a91acfc9
      cp betterrandom-coverage/${COMMIT}/*.exec target
      mvn "jacoco:report-aggregate"
      mv target/jacoco.exec "betterrandom-coverage/${COMMIT}/${JOB_ID}.exec"
      cd betterrandom-coverage
      git add .
      git commit --amend --no-edit
      git push
    }
    cd ..
    if ( $TRAVIS ) {
        # Coveralls doesn't seem to work in non-.NET Appveyor yet
        # so we have to hope Appveyor pushes its Jacoco reports before Travis does! :(
        mvn "coveralls:report"
        # Send coverage to Codacy
        Invoke-WebRequest -Uri 'https://github.com/codacy/codacy-coverage-reporter/releases/download/2.0.0/codacy-coverage-reporter-2.0.0-assembly.jar' -OutFile codacy.jar
        java -jar codacy.jar -l Java -r "target/site/$JACOCO_DIR/jacoco.xml"
        # Send coverage to Codecov (copied from the README at https://github.com/codecov/codecov-exe)
        (New-Object System.Net.WebClient).DownloadFile("https://github.com/codecov/codecov-exe/releases/download/1.0.3/Codecov.zip", (Join-Path $pwd "Codecov.zip")) # Download Codecov.zip from github release.
        Expand-Archive .\Codecov.zip -DestinationPath . # UnZip the file.
        .\Codecov\codecov.exe # Run codecov.exe with whatever commands you need.
        git config --global user.email "travis@travis-ci.org"
    }
    if ( ! $JAVA9 ) {
        echo "[unit-tests.ps1] Running Proguard."
        mvn -DskipTests "-Dmaven.test.skip=true" "$MAYBE_ANDROID_FLAG" package pre-integration-test
        echo "[unit-tests.ps1] Testing against Proguarded jar."
        # FIXME: This runs Proguard again after it finishes.
        mvn '-Dmaven.main.skip=true' "$MAYBE_ANDROID_FLAG" "integration-test" "-e"
        $STATUS = $?
    }
}
cd ..
if ( ! $STATUS ) {
    exit 1
}<|MERGE_RESOLUTION|>--- conflicted
+++ resolved
@@ -47,13 +47,8 @@
     git remote set-url origin "https://Pr0methean:${GH_TOKEN}@github.com/Pr0methean/betterrandom-coverage.git"
     git push
     while (! $?) {
-<<<<<<< HEAD
-      git pull --rebase originauth # Merge
+      git pull --commit # Merge
       cd ..
-=======
-      cd ..
-      git pull --commit # Merge
->>>>>>> a91acfc9
       cp betterrandom-coverage/${COMMIT}/*.exec target
       mvn "jacoco:report-aggregate"
       mv target/jacoco.exec "betterrandom-coverage/${COMMIT}/${JOB_ID}.exec"
