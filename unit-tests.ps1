if ( $env:ANDROID )
{
    $MAYBE_ANDROID_FLAG = "-Pandroid"
}
else
{
    $MAYBE_ANDROID_FLAG = ""
}
if ( $env:APPVEYOR )
{
    $RANDOM_DOT_ORG_KEY = $env:random_dot_org_key
}
cd betterrandom
mvn "$MAYBE_ANDROID_FLAG" "clean" "compile" "jacoco:instrument" "jacoco:prepare-agent" `
    "test" "jacoco:restore-instrumented-classes" "jacoco:report" -e
$STATUS = $?
if ( $STATUS ) {
    if ( $env:TRAVIS ) {
        $COMMIT = "$env:TRAVIS_COMMIT"
        $JOB_ID = "travis_$env:TRAVIS_JOB_NUMBER"
    } elseif ( $env:APPVEYOR ) {
        $GH_TOKEN = "$env:access_token"
        $COMMIT = "$env:APPVEYOR_REPO_COMMIT"
        $JOB_ID = "appveyor_$env:APPVEYOR_BUILD_NUMBER.$env:APPVEYOR_JOB_NUMBER"
        git config --global user.email "appveyor@appveyor.com"
    } else {
    # Not in CI
        $COMMIT = git rev-parse HEAD
        $JOB_ID = [guid]::NewGuid()
    }
    git clone "https://github.com/Pr0methean/betterrandom-coverage.git"
    git checkout master
    if ( Test-Path "betterrandom-coverage/${COMMIT}" ) {
        echo "[unit-tests.ps1] Aggregating with JaCoCo reports from other jobs."
        cp betterrandom-coverage/${COMMIT}/*.exec target
        mvn "jacoco:report-aggregate"
        $JACOCO_DIR = "jacoco-aggregate"
    } else {
        echo "[unit-tests.ps1] This is the first JaCoCo report for this build."
        mkdir "betterrandom-coverage/${COMMIT}"
        $JACOCO_DIR = "jacoco"
    }
    mv target/jacoco.exec "betterrandom-coverage/${COMMIT}/${JOB_ID}.exec"
    $STATUS = $?
<<<<<<< HEAD
    if (! $STATUS) exit $STATUS
=======
    if (! $STATUS) {
        exit $STATUS
    }
>>>>>>> 5b91cd02
    cd betterrandom-coverage
    git add .
    git commit -m "Coverage report from job $JOB_ID"
    git remote set-url origin "https://Pr0methean:${GH_TOKEN}@github.com/Pr0methean/betterrandom-coverage.git"
    git push
    while (! $?) {
      git pull --commit # Merge
      cd ..
      cp betterrandom-coverage/${COMMIT}/*.exec target
      mvn "jacoco:report-aggregate"
      mv target/jacoco.exec "betterrandom-coverage/${COMMIT}/${JOB_ID}.exec"
      cd betterrandom-coverage
      git add .
      git commit --amend --no-edit
      git push
    }
    cd ..
    if ( $TRAVIS ) {
        # Coveralls doesn't seem to work in non-.NET Appveyor yet
        # so we have to hope Appveyor pushes its Jacoco reports before Travis does! :(
        mvn "coveralls:report"
        # Send coverage to Codacy
        Invoke-WebRequest -Uri 'https://github.com/codacy/codacy-coverage-reporter/releases/download/2.0.0/codacy-coverage-reporter-2.0.0-assembly.jar' -OutFile codacy.jar
        java -jar codacy.jar -l Java -r "target/site/$JACOCO_DIR/jacoco.xml"
        # Send coverage to Codecov (copied from the README at https://github.com/codecov/codecov-exe)
        (New-Object System.Net.WebClient).DownloadFile("https://github.com/codecov/codecov-exe/releases/download/1.0.3/Codecov.zip", (Join-Path $pwd "Codecov.zip")) # Download Codecov.zip from github release.
        Expand-Archive .\Codecov.zip -DestinationPath . # UnZip the file.
        .\Codecov\codecov.exe # Run codecov.exe with whatever commands you need.
        git config --global user.email "travis@travis-ci.org"
    }
    if ( ! $JAVA9 ) {
        echo "[unit-tests.ps1] Running Proguard."
        mvn -DskipTests "-Dmaven.test.skip=true" "$MAYBE_ANDROID_FLAG" package pre-integration-test
        echo "[unit-tests.ps1] Testing against Proguarded jar."
        # FIXME: This runs Proguard again after it finishes.
        mvn '-Dmaven.main.skip=true' "$MAYBE_ANDROID_FLAG" "integration-test" "-e"
        $STATUS = $?
    }
}
cd ..
if ( ! $STATUS ) {
    exit 1
}<|MERGE_RESOLUTION|>--- conflicted
+++ resolved
@@ -42,13 +42,9 @@
     }
     mv target/jacoco.exec "betterrandom-coverage/${COMMIT}/${JOB_ID}.exec"
     $STATUS = $?
-<<<<<<< HEAD
-    if (! $STATUS) exit $STATUS
-=======
     if (! $STATUS) {
         exit $STATUS
     }
->>>>>>> 5b91cd02
     cd betterrandom-coverage
     git add .
     git commit -m "Coverage report from job $JOB_ID"
