--- conflicted
+++ resolved
@@ -149,15 +149,7 @@
   ```
   new SplittableRandomAdapter()
   ```
-<<<<<<< HEAD
-* If not, and this is for Android only, use:
-=======
-* If you need to be able to use a specific seed, but you don't need concurrency, use:
-  ```
-  new SingleThreadSplittableRandomAdapter()
-  ```
-* Otherwise, use:
->>>>>>> a7cefb4b
+* If not, and this is for Android only, and you don't need to specify the seed, use:
   ```
   Build.SDK_INT >= 24 ? ThreadLocalRandom.current() : new SingleThreadSplittableRandomAdapter()
   ```
