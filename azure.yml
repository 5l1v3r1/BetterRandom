variables:
- group: Build Secrets
- name: zuluLinux07
  value: '/usr/lib/jvm/zulu-7-azure-amd64'
- name: zuluLinuxLatest #https://github.com/Microsoft/azure-pipelines-image-generation/commit/4afff89de2e3ff3ca34a445c20c7ef9e3ce306b1#commitcomment-33056031
  value: '/usr/lib/jvm/zulu-11-azure-amd64'
trigger:
  batch: true
  branches:
    include:
      - '*'
    exclude:
      - 'dependabot*'
  paths:
    exclude:
      - README.md
      - CHANGELOG.md
      - .submodules
      - docs/
pr:
  branches:
    include:
      - master
  paths:
    exclude:
      - README.md
      - CHANGELOG.md
      - .submodules
      - docs/
jobs:
  - job: UnitTest
    variables:
      JAVA_HOME: $(zuluLinuxLatest)
      artifactEnvName: OpenJdk07Linux
    pool:
      vmImage: 'ubuntu-16.04'
    steps:
    - script: ./unit-tests.sh
      displayName: Build & Test
      env:
        JAVA_HOME: $(JAVA_HOME)
        RANDOM_DOT_ORG_KEY: $(RANDOM_DOT_ORG_KEY)
    - template: etc/azureTemplate/publishCoverage.yml
  - job: Mutation
    dependsOn:
      - UnitTest
    timeoutInMinutes: 120 # FIXME: Remove once reliably passing in 50
    pool:
      vmImage: 'ubuntu-16.04'
    steps:
      - script: |
          sudo apt install haveged
          sudo service haveged start
        displayName: Install Haveged
      - script: ./mutation.sh
        displayName: Build & Run Mutation Tests
        env:
          RANDOM_DOT_ORG_KEY: $(RANDOM_DOT_ORG_KEY)
          JAVA_HOME: $(zuluLinuxLatest)
        continueOnError: true # https://github.com/hcoles/pitest/issues/597
      - task: PublishBuildArtifacts@1
        displayName: Publish Mutation Report
        inputs:
          pathtoPublish: betterrandom/target/pit-reports
          artifactName: Mutation Coverage
        continueOnError: true # https://github.com/hcoles/pitest/issues/597
  - job: Benchmark
    dependsOn:
      - UnitTest
    variables:
      JAVA_HOME: $(zuluLinux07)
      artifactEnvName: 'OpenJDK07Linux'
    pool:
      vmImage: 'ubuntu-16.04'
    steps:
<<<<<<< HEAD
      - template: etc/azureTemplate/benchmark.yml
=======
      - template: etc/azureTemplate/installJavaJti.yml
      - template: etc/azureTemplate/benchmark.yml
  - job: BenchmarkOracleLinux
    dependsOn:
      - AllUnitTests
    variables:
      javaLicence: BCL
      javaVersion: '11'
      installJdkOs: 'linux-x64'
      artifactEnvName: OracleLinux
    pool:
      vmImage: 'ubuntu-16.04'
    steps:
      - template: etc/azureTemplate/installJavaBach.yml
      - template: etc/azureTemplate/benchmark.yml
  - job: BenchmarkOracleMac
    dependsOn:
      - AllUnitTests
    variables:
      javaLicence: BCL
      javaVersion: '11'
      installJdkOs: 'osx-x64'
    pool:
      vmImage: 'macOs-10.13'
    steps:
      - template: etc/azureTemplate/installJavaBach.yml
      - template: etc/azureTemplate/benchmark.yml
  - job: BenchmarkMac
    dependsOn:
      - AllUnitTests
    variables:
      artifactEnvName: OracleMac
      JAVA_HOME: jdk
    strategy:
      matrix:
        # Java 7 is /Library/Java/JavaVirtualMachines/jdk1.7.0_80.jdk/Contents/Home
        OpenJdk08:
          JAVA8: 'true'
          javaVersion: 8
        OpenJdk12:
          javaVersion: 11
    pool:
      vmImage: 'macOs-10.13'
    steps:
      - template: etc/azureTemplate/installJavaMacLocal.yml
        parameters:
          javaVersion: $(javaVersion)
      - template: etc/azureTemplate/benchmark.yml
  - job: BenchmarkWindows
    dependsOn:
      - AllUnitTests
    variables:
      artifactEnvName: Windows
    pool:
      vmImage: 'windows-2019'
    strategy:
      matrix:
        OpenJdk08:
          JAVA8: 'true'
          JAVA_HOME_SOURCE: JAVA_HOME_8_X64
          artifactEnvName: OpenJdk08Linux
        OpenJdk11:
          JAVA_HOME_SOURCE: JAVA_HOME_11_X64
          artifactEnvName: OpenJdk11Linux
        OpenJdk12:
          JAVA_HOME_SOURCE: JAVA_HOME_12_X64
          artifactEnvName: OpenJdk12Linux 
    steps:
      - powershell: 'echo "##vso[task.setvariable variable=JAVA_HOME]$JAVA_HOME_SOURCE"'
        displayName: Set Java Home
        env:
          JAVA_HOME_SOURCE: $(JAVA_HOME_SOURCE)
      #FIXME: Failing even with ignoreLASTEXITCODE
      #- powershell: 'java -version'
      #  displayName: Log Java Version
      #  env:
      #    JAVA_HOME: $(JAVA_HOME)
      #  ignoreLASTEXITCODE: true # sometimes spuriously exits with failure on Windows Zing
      - task: PowerShell@2
        displayName: Build & Benchmark
        inputs:
          filePath: benchmark.ps1
        env:
          RANDOM_DOT_ORG_KEY: $(RANDOM_DOT_ORG_KEY)
          JAVA_HOME: $(JAVA_HOME)
  - job: BenchmarkOracleLimitedCrypto
    dependsOn:
      - AllUnitTests
    pool:
      vmImage: 'ubuntu-16.04'
    variables:
      JAVA8: 'true'
      javaLicence: BCL
      javaVersion: '11'
      artifactEnvName: OracleLimitedCrypto
    steps:
      - template: etc/azureTemplate/installJavaBach.yml
      - template: etc/azureTemplate/benchmark.yml
        parameters:
          whichTest: 'io.github.pr0methean.betterrandom.benchmark.AesCounterRandomBenchmark'
  - job: Dieharder
    timeoutInMinutes: 80
    dependsOn:
      - AllUnitTests
    variables:
      javaUrl: $(OpenJNine12Linux)
      JAVA_HOME: jdk
    strategy:
      matrix:
        AesCounterRandom:
          class: AesCounterRandom
        CellularAutomatonRandom:
          class: CellularAutomatonRandom
        Cmwc4096Random:
          class: Cmwc4096Random
        MersenneTwisterRandom:
          class: MersenneTwisterRandom
        XorShiftRandom:
          class: XorShiftRandom
        Pcg128Random:
          class: Pcg128Random
        Pcg64Random:
          class: Pcg64Random
        SingleThreadSplittableRandomAdapter:
          class: 'concurrent.SingleThreadSplittableRandomAdapter'
    pool:
      vmImage: 'ubuntu-16.04'
    steps:
      - template: etc/azureTemplate/installJavaJti.yml
      - script: sudo apt install dieharder
        displayName: Install DieHarder
      - script: ./dieharder.sh
        displayName: Build BetterRandom & Run DieHarder Tests
        env:
          CLASS: $(class)
      - task: PublishBuildArtifacts@1
        displayName: Publish Report
        inputs:
          pathtoPublish: dieharder.txt
          artifactName: DieHarder Randomness Tests - $(class)
  - job: Trigger Release Pipeline
    dependsOn:
      - Mutation
      - BenchmarkLinuxPreinstalledZulu
      - BenchmarkLinux
      - BenchmarkOracleLimitedCrypto
      - BenchmarkOracleLinux
      - BenchmarkMac
      - BenchmarkOracleMac
      - BenchmarkWindows
      - Dieharder
    steps:
      - task: PublishBuildArtifacts@1
        displayName: Trigger Release Pipeline
        inputs:
          pathtoPublish: README.md
          artifactName: Dummy Artifact for Release Trigger
>>>>>>> 6341cf90
<|MERGE_RESOLUTION|>--- conflicted
+++ resolved
@@ -73,164 +73,15 @@
     pool:
       vmImage: 'ubuntu-16.04'
     steps:
-<<<<<<< HEAD
       - template: etc/azureTemplate/benchmark.yml
-=======
-      - template: etc/azureTemplate/installJavaJti.yml
-      - template: etc/azureTemplate/benchmark.yml
-  - job: BenchmarkOracleLinux
-    dependsOn:
-      - AllUnitTests
-    variables:
-      javaLicence: BCL
-      javaVersion: '11'
-      installJdkOs: 'linux-x64'
-      artifactEnvName: OracleLinux
-    pool:
-      vmImage: 'ubuntu-16.04'
-    steps:
-      - template: etc/azureTemplate/installJavaBach.yml
-      - template: etc/azureTemplate/benchmark.yml
-  - job: BenchmarkOracleMac
-    dependsOn:
-      - AllUnitTests
-    variables:
-      javaLicence: BCL
-      javaVersion: '11'
-      installJdkOs: 'osx-x64'
-    pool:
-      vmImage: 'macOs-10.13'
-    steps:
-      - template: etc/azureTemplate/installJavaBach.yml
-      - template: etc/azureTemplate/benchmark.yml
-  - job: BenchmarkMac
-    dependsOn:
-      - AllUnitTests
-    variables:
-      artifactEnvName: OracleMac
-      JAVA_HOME: jdk
-    strategy:
-      matrix:
-        # Java 7 is /Library/Java/JavaVirtualMachines/jdk1.7.0_80.jdk/Contents/Home
-        OpenJdk08:
-          JAVA8: 'true'
-          javaVersion: 8
-        OpenJdk12:
-          javaVersion: 11
-    pool:
-      vmImage: 'macOs-10.13'
-    steps:
-      - template: etc/azureTemplate/installJavaMacLocal.yml
-        parameters:
-          javaVersion: $(javaVersion)
-      - template: etc/azureTemplate/benchmark.yml
-  - job: BenchmarkWindows
-    dependsOn:
-      - AllUnitTests
-    variables:
-      artifactEnvName: Windows
-    pool:
-      vmImage: 'windows-2019'
-    strategy:
-      matrix:
-        OpenJdk08:
-          JAVA8: 'true'
-          JAVA_HOME_SOURCE: JAVA_HOME_8_X64
-          artifactEnvName: OpenJdk08Linux
-        OpenJdk11:
-          JAVA_HOME_SOURCE: JAVA_HOME_11_X64
-          artifactEnvName: OpenJdk11Linux
-        OpenJdk12:
-          JAVA_HOME_SOURCE: JAVA_HOME_12_X64
-          artifactEnvName: OpenJdk12Linux 
-    steps:
-      - powershell: 'echo "##vso[task.setvariable variable=JAVA_HOME]$JAVA_HOME_SOURCE"'
-        displayName: Set Java Home
-        env:
-          JAVA_HOME_SOURCE: $(JAVA_HOME_SOURCE)
-      #FIXME: Failing even with ignoreLASTEXITCODE
-      #- powershell: 'java -version'
-      #  displayName: Log Java Version
-      #  env:
-      #    JAVA_HOME: $(JAVA_HOME)
-      #  ignoreLASTEXITCODE: true # sometimes spuriously exits with failure on Windows Zing
-      - task: PowerShell@2
-        displayName: Build & Benchmark
-        inputs:
-          filePath: benchmark.ps1
-        env:
-          RANDOM_DOT_ORG_KEY: $(RANDOM_DOT_ORG_KEY)
-          JAVA_HOME: $(JAVA_HOME)
-  - job: BenchmarkOracleLimitedCrypto
-    dependsOn:
-      - AllUnitTests
-    pool:
-      vmImage: 'ubuntu-16.04'
-    variables:
-      JAVA8: 'true'
-      javaLicence: BCL
-      javaVersion: '11'
-      artifactEnvName: OracleLimitedCrypto
-    steps:
-      - template: etc/azureTemplate/installJavaBach.yml
-      - template: etc/azureTemplate/benchmark.yml
-        parameters:
-          whichTest: 'io.github.pr0methean.betterrandom.benchmark.AesCounterRandomBenchmark'
-  - job: Dieharder
-    timeoutInMinutes: 80
-    dependsOn:
-      - AllUnitTests
-    variables:
-      javaUrl: $(OpenJNine12Linux)
-      JAVA_HOME: jdk
-    strategy:
-      matrix:
-        AesCounterRandom:
-          class: AesCounterRandom
-        CellularAutomatonRandom:
-          class: CellularAutomatonRandom
-        Cmwc4096Random:
-          class: Cmwc4096Random
-        MersenneTwisterRandom:
-          class: MersenneTwisterRandom
-        XorShiftRandom:
-          class: XorShiftRandom
-        Pcg128Random:
-          class: Pcg128Random
-        Pcg64Random:
-          class: Pcg64Random
-        SingleThreadSplittableRandomAdapter:
-          class: 'concurrent.SingleThreadSplittableRandomAdapter'
-    pool:
-      vmImage: 'ubuntu-16.04'
-    steps:
-      - template: etc/azureTemplate/installJavaJti.yml
-      - script: sudo apt install dieharder
-        displayName: Install DieHarder
-      - script: ./dieharder.sh
-        displayName: Build BetterRandom & Run DieHarder Tests
-        env:
-          CLASS: $(class)
-      - task: PublishBuildArtifacts@1
-        displayName: Publish Report
-        inputs:
-          pathtoPublish: dieharder.txt
-          artifactName: DieHarder Randomness Tests - $(class)
   - job: Trigger Release Pipeline
     dependsOn:
       - Mutation
-      - BenchmarkLinuxPreinstalledZulu
-      - BenchmarkLinux
-      - BenchmarkOracleLimitedCrypto
-      - BenchmarkOracleLinux
-      - BenchmarkMac
-      - BenchmarkOracleMac
-      - BenchmarkWindows
+      - Benchmark
       - Dieharder
     steps:
       - task: PublishBuildArtifacts@1
         displayName: Trigger Release Pipeline
         inputs:
           pathtoPublish: README.md
-          artifactName: Dummy Artifact for Release Trigger
->>>>>>> 6341cf90
+          artifactName: Dummy Artifact for Release Trigger