--- conflicted
+++ resolved
@@ -87,154 +87,12 @@
     dependsOn:
       - UnitTests
     jobs:
-<<<<<<< HEAD
     - job: Benchmark
-=======
-    - job: BenchmarkLinuxPreinstalledZulu
       timeoutInMinutes: 80
-      strategy:
-        matrix:
-          OpenJdk08:
-            JAVA8: 'true'
-            JAVA_HOME: $(zuluLinux08)
-            artifactEnvName: 'OpenJDK08Linux'
-          OpenJdk11:
-            JAVA_HOME: $(zuluLinux11)
-            artifactEnvName: 'OpenJdk11Linux'
-          OpenJdkLatest:
-            JAVA_HOME: $(zuluLinuxLatest)
-            artifactEnvName: 'OpenJDKLatestLinux'
-      pool:
-        vmImage: 'ubuntu-latest'
-      steps:
-        - template: etc/azureTemplate/benchmark.yml
-    - job: BenchmarkLinux
-      timeoutInMinutes: 80
->>>>>>> dfca5235
       variables:
         JAVA_HOME: $(zuluLinux07)
         artifactEnvName: 'OpenJDK07Linux'
       pool:
         vmImage: 'ubuntu-latest'
       steps:
-<<<<<<< HEAD
-        - template: etc/azureTemplate/benchmark.yml
-=======
-        - template: etc/azureTemplate/installJavaJti.yml
-        - template: etc/azureTemplate/benchmark.yml
-    - job: BenchmarkMac
-      timeoutInMinutes: 80
-      variables:
-        artifactEnvName: OpenJdkMac
-        JAVA_HOME: jdk
-      strategy:
-        matrix:
-          OpenJdk08:
-            artifactEnvName: 'OpenJdk08Mac'
-            JAVA8: 'true'
-            javaVersion: 8
-          OpenJdk11:
-            artifactEnvName: 'OpenJdk11Mac'
-            javaVersion: 11
-          OpenJdkLatest:
-            artifactEnvName: 'OpenJdkLatestMac'
-            javaVersion: 12
-      pool:
-        vmImage: 'macOs-10.13'
-      steps:
-        - template: etc/azureTemplate/installJavaMacLocal.yml
-          parameters:
-            javaVersion: $(javaVersion)
-        - template: etc/azureTemplate/benchmark.yml
-    - job: BenchmarkWindows
-      timeoutInMinutes: 80
-      pool:
-        vmImage: 'windows-2019'
-      strategy:
-        matrix:
-          OpenJdk08:
-            JAVA8: 'true'
-            JAVA_HOME_SOURCE: JAVA_HOME_8_X64
-            artifactEnvName: 'OpenJdk08Windows'
-          OpenJdk11:
-            JAVA_HOME_SOURCE: JAVA_HOME_11_X64
-            artifactEnvName: 'OpenJdk11Windows'
-          OpenJdkLatest:
-            JAVA_HOME_SOURCE: JAVA_HOME_12_X64
-            artifactEnvName: 'OpenJdkLatestWindows'
-      steps:
-        - powershell: 'echo "##vso[task.setvariable variable=JAVA_HOME]$JAVA_HOME_SOURCE"'
-          displayName: Set Java Home
-          env:
-            JAVA_HOME_SOURCE: $(JAVA_HOME_SOURCE)
-        - task: PowerShell@2
-          displayName: Build & Benchmark
-          inputs:
-            filePath: benchmark.ps1
-          env:
-            RANDOM_DOT_ORG_KEY: $(RANDOM_DOT_ORG_KEY)
-            JAVA_HOME: $(JAVA_HOME)
-        - task: PublishBuildArtifacts@1
-          displayName: Publish Results (1 Thread)
-          inputs:
-            pathtoPublish: benchmark/target/benchmark_results_one_thread.txt
-            artifactName: Benchmark - $(artifactEnvName) - 1 Thread
-        - task: PublishBuildArtifacts@1
-          displayName: Publish Results (2 Threads)
-          inputs:
-            pathtoPublish: benchmark/target/benchmark_results_two_threads.txt
-            artifactName: Benchmark - $(artifactEnvName) - 2 Threads
-    - job: BenchmarkOracleLimitedCrypto
-      timeoutInMinutes: 15
-      pool:
-        vmImage: 'ubuntu-latest'
-      variables:
-        JAVA8: 'true'
-        artifactEnvName: OracleLimitedCrypto
-      steps:
-        - script: sudo ./installOracleJdk8.sh
-          displayName: Download & Install Java
-        - template: etc/azureTemplate/benchmark.yml
-          parameters:
-            whichTest: 'io.github.pr0methean.betterrandom.benchmark.AesCounterRandomBenchmark'
-  - stage: Dieharder
-    dependsOn: UnitTests
-    jobs:
-    - job: Dieharder
-      timeoutInMinutes: 90
-      variables:
-        javaUrl: $(OpenJNineLatestLinux)
-        JAVA_HOME: jdk
-      strategy:
-        matrix:
-          AesCounterRandom:
-            class: AesCounterRandom
-          Cmwc4096Random:
-            class: Cmwc4096Random
-          MersenneTwisterRandom:
-            class: MersenneTwisterRandom
-          XorShiftRandom:
-            class: XorShiftRandom
-          Pcg128Random:
-            class: Pcg128Random
-          Pcg64Random:
-            class: Pcg64Random
-          SingleThreadSplittableRandomAdapter:
-            class: 'adapter.SingleThreadSplittableRandomAdapter'
-      pool:
-        vmImage: 'ubuntu-latest'
-      steps:
-        - template: etc/azureTemplate/installJavaJti.yml
-        - script: sudo apt install dieharder
-          displayName: Install DieHarder
-        - script: ./dieharder.sh
-          displayName: Build BetterRandom & Run DieHarder Tests
-          env:
-            CLASS: $(class)
-          failOnStderr: false
-        - task: PublishBuildArtifacts@1
-          displayName: Publish Report
-          inputs:
-            pathtoPublish: dieharder.txt
-            artifactName: DieHarder Randomness Tests - $(class)
->>>>>>> dfca5235
+        - template: etc/azureTemplate/benchmark.yml