--- conflicted
+++ resolved
@@ -1,22 +1,9 @@
 variables:
 - group: Build Secrets
-<<<<<<< HEAD
 - name: zuluLinux07
   value: '/usr/lib/jvm/zulu-7-azure-amd64'
 - name: zuluLinuxLatest #https://github.com/Microsoft/azure-pipelines-image-generation/commit/4afff89de2e3ff3ca34a445c20c7ef9e3ce306b1#commitcomment-33056031
   value: '/usr/lib/jvm/zulu-11-azure-amd64'
-=======
-- name: zuluLinux08
-  value: '/usr/lib/jvm/zulu-8-azure-amd64'
-- name: zuluLinux11
-  value: '/usr/lib/jvm/zulu-11-azure-amd64'
-- name: zuluLinuxLatest
-  value: '/usr/lib/jvm/zulu-12-azure-amd64'
-- name: openjnine11linux
-  value: 'https://github.com/AdoptOpenJDK/openjdk11-binaries/releases/download/jdk-11.0.3%2B7_openj9-0.14.3/OpenJDK11U-jdk_x64_linux_openj9_11.0.3_7_openj9-0.14.3.tar.gz'
-- name: openJNineLatestLinux
-  value: 'https://github.com/AdoptOpenJDK/openjdk12-binaries/releases/download/jdk-12.0.1%2B12_openj9-0.14.1/OpenJDK12U-jdk_x64_linux_openj9_12.0.1_12_openj9-0.14.1.tar.gz'
->>>>>>> cb627cfd
 trigger:
   batch: true
   branches:
@@ -49,131 +36,19 @@
       - .submodules
       - docs/
 jobs:
-<<<<<<< HEAD
   - job: UnitTest
     variables:
       JAVA_HOME: $(zuluLinuxLatest)
       artifactEnvName: OpenJdk07Linux
-=======
-  - job: UnitLinuxPreinstalledZulu
-    strategy:
-      matrix:
-        OpenJdk08:
-          JAVA8: 'true'
-          JAVA_HOME: $(zuluLinux08)
-          artifactEnvName: OpenJdk08Linux
-        OpenJdk11:
-          JAVA_HOME: $(zuluLinux11)
-          artifactEnvName: OpenJdk11Linux
-        OpenJdkLatest:
-          JAVA_HOME: $(zuluLinuxLatest)
-          artifactEnvName: OpenJdkLatestLinux
->>>>>>> cb627cfd
     pool:
       vmImage: 'ubuntu-16.04'
     steps:
-    - template: etc/azureTemplate/unitTestsUbuntu.yml
+    - script: ./unit-tests.sh
+      displayName: Build & Test
+      env:
+        JAVA_HOME: $(JAVA_HOME)
+        RANDOM_DOT_ORG_KEY: $(RANDOM_DOT_ORG_KEY)
     - template: etc/azureTemplate/publishCoverage.yml
-<<<<<<< HEAD
-=======
-  - job: UnitLinux
-    variables:
-      JAVA_HOME: jdk
-    strategy:
-      matrix:
-        OpenJNine11:
-          javaUrl: $(OpenJNine11Linux)
-          artifactEnvName: OpenJNine08Linux
-        OpenJNineLatest:
-          javaUrl: $(OpenJNineLatestLinux)
-          artifactEnvName: OpenJNineLatestLinux
-    pool:
-      vmImage: 'ubuntu-16.04'
-    steps:
-      - template: etc/azureTemplate/installJavaJti.yml
-      - template: etc/azureTemplate/unitTestsUbuntu.yml
-      - template: etc/azureTemplate/publishCoverage.yml
-  - job: UnitOracleLimitedCrypto
-    pool:
-      vmImage: 'ubuntu-16.04'
-    variables:
-      JAVA8: 'true'
-      artifactEnvName: OracleLimitedCrypto
-    steps:
-      - script: sudo ./installOracleJdk8.sh
-        displayName: Download & Install Java
-      - template: etc/azureTemplate/unitTestsUbuntu.yml
-      - template: etc/azureTemplate/publishCoverage.yml
-  - job: UnitMac
-    variables:
-      JAVA_HOME: jdk
-    strategy:
-      matrix:
-        # Java 7 is /Library/Java/JavaVirtualMachines/jdk1.7.0_80.jdk/Contents/Home
-        OpenJdk08:
-          JAVA8: 'true'
-          javaVersion: 8
-          artifactEnvName: OpenJdk08Mac
-        OpenJdk11:
-          javaVersion: 11
-          artifactEnvName: OpenJdk11Mac
-        OpenJdkLatest:
-          javaVersion: 12
-          artifactEnvName: OpenJdkLatestMac
-    pool:
-      vmImage: 'macOs-10.13'
-    steps:
-      - template: etc/azureTemplate/installJavaMacLocal.yml
-        parameters:
-          javaVersion: $(javaVersion)
-      - template: etc/azureTemplate/unitTestsMac.yml
-      - template: etc/azureTemplate/publishCoverage.yml
-  - job: UnitWindows
-    variables:
-      artifactEnvName: Windows
-    strategy:
-      matrix:
-        OpenJdk08:
-          JAVA8: 'true'
-          JAVA_HOME_SOURCE: JAVA_HOME_8_X64
-          artifactEnvName: OpenJdk08Linux
-        OpenJdk11:
-          JAVA_HOME_SOURCE: JAVA_HOME_11_X64
-          artifactEnvName: OpenJdk11Linux
-        OpenJdkLatest:
-          JAVA_HOME_SOURCE: JAVA_HOME_12_X64
-          artifactEnvName: OpenJdkLatestLinux
-    pool:
-      vmImage: 'windows-2019'
-    steps:
-      - powershell: 'echo "##vso[task.setvariable variable=JAVA_HOME]$JAVA_HOME_SOURCE"'
-        displayName: Set JAVA_HOME
-        env:
-          JAVA_HOME_SOURCE: $(JAVA_HOME_SOURCE)
-      #FIXME: Failing even with ignoreLASTEXITCODE
-      #- powershell: 'java -version'
-      #  displayName: Log Java Version
-      #  env:
-      #    JAVA_HOME: $(JAVA_HOME)
-      #  ignoreLASTEXITCODE: true # sometimes spuriously exits with failure on Windows Zing
-      - task: PowerShell@2
-        displayName: Build & Test
-        inputs:
-          filePath: unit-tests.ps1
-        env:
-          RANDOM_DOT_ORG_KEY: $(RANDOM_DOT_ORG_KEY)
-          JAVA_HOME: $(JAVA_HOME)
-      - template: etc/azureTemplate/publishCoverage.yml
-  - job: AllUnitTests # empty job used in dependsOn for DRY reasons
-    displayName: All unit tests are done.
-    dependsOn:
-      - UnitWindows
-      - UnitMac
-      - UnitLinuxPreinstalledZulu
-      - UnitLinux
-      - UnitOracleLimitedCrypto
-    pool: server # not a real job, so doesn't need an agent
->>>>>>> cb627cfd
   - job: Mutation
     dependsOn:
       - UnitTest
@@ -181,7 +56,10 @@
     pool:
       vmImage: 'ubuntu-16.04'
     steps:
-      - template: etc/azureTemplate/installHaveged.yml
+      - script: |
+          sudo apt install haveged
+          sudo service haveged start
+        displayName: Install Haveged
       - script: ./mutation.sh
         displayName: Build & Run Mutation Tests
         env:
@@ -192,166 +70,13 @@
         inputs:
           pathtoPublish: betterrandom/target/pit-reports
           artifactName: Mutation Coverage
-<<<<<<< HEAD
   - job: Benchmark
-=======
-  - job: BenchmarkLinuxPreinstalledZulu
-    dependsOn:
-      - AllUnitTests
-    strategy:
-      matrix:
-        OpenJdk08:
-          JAVA8: 'true'
-          JAVA_HOME: $(zuluLinux08)
-          artifactEnvName: 'OpenJDK08Linux'
-        OpenJdk11:
-          JAVA_HOME: $(zuluLinux11)
-          artifactEnvName: OpenJdk11Linux
-        OpenJdkLatest:
-          JAVA_HOME: $(zuluLinuxLatest)
-          artifactEnvName: 'OpenJDKLatestLinux'
-    pool:
-      vmImage: 'ubuntu-16.04'
-    steps:
-      - template: etc/azureTemplate/benchmark.yml
-  - job: BenchmarkLinux
->>>>>>> cb627cfd
     dependsOn:
       - UnitTest
     variables:
-<<<<<<< HEAD
       JAVA_HOME: $(zuluLinux07)
       artifactEnvName: 'OpenJDK07Linux'
     pool:
       vmImage: 'ubuntu-16.04'
     steps:
-      - template: etc/azureTemplate/benchmark.yml
-=======
-      JAVA_HOME: jdk
-    strategy:
-      matrix:
-        OpenJNine11:
-          javaUrl: $(OpenJNine11Linux)
-          artifactEnvName: 'OpenJNine11Linux'
-        OpenJNineLatest:
-          javaUrl: $(OpenJNineLatestLinux)
-          artifactEnvName: 'OpenJNineLatestLinux'
-    pool:
-      vmImage: 'ubuntu-16.04'
-    steps:
-      - template: etc/azureTemplate/installJavaJti.yml
-      - template: etc/azureTemplate/benchmark.yml
-  - job: BenchmarkMac
-    dependsOn:
-      - AllUnitTests
-    variables:
-      artifactEnvName: OpenJdkMac
-      JAVA_HOME: jdk
-    strategy:
-      matrix:
-        OpenJdk08:
-          JAVA8: 'true'
-          javaVersion: 8
-        OpenJdk11:
-          javaVersion: 11
-        OpenJdkLatest:
-          javaVersion: 12
-    pool:
-      vmImage: 'macOs-10.13'
-    steps:
-      - template: etc/azureTemplate/installJavaMacLocal.yml
-        parameters:
-          javaVersion: $(javaVersion)
-      - template: etc/azureTemplate/benchmark.yml
-  - job: BenchmarkWindows
-    dependsOn:
-      - AllUnitTests
-    variables:
-      artifactEnvName: Windows
-    pool:
-      vmImage: 'windows-2019'
-    strategy:
-      matrix:
-        OpenJdk08:
-          JAVA8: 'true'
-          JAVA_HOME_SOURCE: JAVA_HOME_8_X64
-          artifactEnvName: OpenJdk08Linux
-        OpenJdk11:
-          JAVA_HOME_SOURCE: JAVA_HOME_11_X64
-          artifactEnvName: OpenJdk11Linux
-        OpenJdkLatest:
-          JAVA_HOME_SOURCE: JAVA_HOME_12_X64
-          artifactEnvName: OpenJdkLatestLinux
-    steps:
-      - powershell: 'echo "##vso[task.setvariable variable=JAVA_HOME]$JAVA_HOME_SOURCE"'
-        displayName: Set Java Home
-        env:
-          JAVA_HOME_SOURCE: $(JAVA_HOME_SOURCE)
-      #FIXME: Failing even with ignoreLASTEXITCODE
-      #- powershell: 'java -version'
-      #  displayName: Log Java Version
-      #  env:
-      #    JAVA_HOME: $(JAVA_HOME)
-      #  ignoreLASTEXITCODE: true # sometimes spuriously exits with failure on Windows Zing
-      - task: PowerShell@2
-        displayName: Build & Benchmark
-        inputs:
-          filePath: benchmark.ps1
-        env:
-          RANDOM_DOT_ORG_KEY: $(RANDOM_DOT_ORG_KEY)
-          JAVA_HOME: $(JAVA_HOME)
-  - job: BenchmarkOracleLimitedCrypto
-    dependsOn:
-      - AllUnitTests
-    pool:
-      vmImage: 'ubuntu-16.04'
-    variables:
-      JAVA8: 'true'
-      artifactEnvName: OracleLimitedCrypto
-    steps:
-      - script: sudo ./installOracleJdk8.sh
-        displayName: Download & Install Java
-      - template: etc/azureTemplate/benchmark.yml
-        parameters:
-          whichTest: 'io.github.pr0methean.betterrandom.benchmark.AesCounterRandomBenchmark'
-  - job: Dieharder
-    timeoutInMinutes: 80
-    dependsOn:
-      - AllUnitTests
-    variables:
-      javaUrl: $(OpenJNineLatestLinux)
-      JAVA_HOME: jdk
-    strategy:
-      matrix:
-        AesCounterRandom:
-          class: AesCounterRandom
-        CellularAutomatonRandom:
-          class: CellularAutomatonRandom
-        Cmwc4096Random:
-          class: Cmwc4096Random
-        MersenneTwisterRandom:
-          class: MersenneTwisterRandom
-        XorShiftRandom:
-          class: XorShiftRandom
-        Pcg128Random:
-          class: Pcg128Random
-        Pcg64Random:
-          class: Pcg64Random
-        SingleThreadSplittableRandomAdapter:
-          class: 'concurrent.SingleThreadSplittableRandomAdapter'
-    pool:
-      vmImage: 'ubuntu-16.04'
-    steps:
-      - template: etc/azureTemplate/installJavaJti.yml
-      - script: sudo apt install dieharder
-        displayName: Install DieHarder
-      - script: ./dieharder.sh
-        displayName: Build BetterRandom & Run DieHarder Tests
-        env:
-          CLASS: $(class)
-      - task: PublishBuildArtifacts@1
-        displayName: Publish Report
-        inputs:
-          pathtoPublish: dieharder.txt
-          artifactName: DieHarder Randomness Tests - $(class)
->>>>>>> cb627cfd
+      - template: etc/azureTemplate/benchmark.yml