--- conflicted
+++ resolved
@@ -52,7 +52,6 @@
 stages:
   - stage: UnitTests
     jobs:
-<<<<<<< HEAD
     - job: UnitTest
       variables:
         JAVA_HOME: $(zuluLinux07)
@@ -61,112 +60,13 @@
         vmImage: 'ubuntu-latest'
       steps:
       - template: etc/azureTemplate/installHaveged.yml
-      - script: ./unit-tests.sh
+      - script: ./etc/scripts/unit-tests.sh
         displayName: Build & Test
         env:
           JAVA_HOME: $(zuluLinux07)
           JAVA_HOME_7_X64: $(zuluLinux07)
           RANDOM_DOT_ORG_KEY: $(RANDOM_DOT_ORG_KEY)
       - template: etc/azureTemplate/publishCoverage.yml
-=======
-      - job: UnitLinuxPreinstalledZulu
-        strategy:
-          matrix:
-            OpenJdk08:
-              JAVA8: 'true'
-              JAVA_HOME: $(zuluLinux08)
-              artifactEnvName: OpenJdk08Linux
-            OpenJdk11:
-              JAVA_HOME: $(zuluLinux11)
-              artifactEnvName: OpenJdk11Linux
-            OpenJdkLatest:
-              JAVA_HOME: $(zuluLinuxLatest)
-              artifactEnvName: OpenJdkLatestLinux
-        pool:
-          vmImage: 'ubuntu-latest'
-        steps:
-        - template: etc/azureTemplate/unitTestsUbuntu.yml
-        - template: etc/azureTemplate/publishCoverage.yml
-      - job: UnitLinux
-        variables:
-          JAVA_HOME: jdk
-        strategy:
-          matrix:
-            OpenJNine11:
-              javaUrl: $(OpenJNine11Linux)
-              artifactEnvName: OpenJNine08Linux
-            OpenJNineLatest:
-              javaUrl: $(OpenJNineLatestLinux)
-              artifactEnvName: OpenJNineLatestLinux
-        pool:
-          vmImage: 'ubuntu-latest'
-        steps:
-          - template: etc/azureTemplate/installJavaJti.yml
-          - template: etc/azureTemplate/unitTestsUbuntu.yml
-          - template: etc/azureTemplate/publishCoverage.yml
-      - job: UnitOracleLimitedCrypto
-        pool:
-          vmImage: 'ubuntu-latest'
-        variables:
-          JAVA8: 'true'
-          artifactEnvName: OracleLimitedCrypto
-        steps:
-          - script: sudo ./etc/scripts/installOracleJdk8.sh
-            displayName: Download & Install Java
-          - template: etc/azureTemplate/unitTestsUbuntu.yml
-          - template: etc/azureTemplate/publishCoverage.yml
-      - job: UnitMac
-        variables:
-          JAVA_HOME: jdk
-        strategy:
-          matrix:
-            # Java 7 is /Library/Java/JavaVirtualMachines/jdk1.7.0_80.jdk/Contents/Home
-            OpenJdk08:
-              JAVA8: 'true'
-              javaVersion: 8
-              artifactEnvName: OpenJdk08Mac
-            OpenJdk11:
-              javaVersion: 11
-              artifactEnvName: OpenJdk11Mac
-            OpenJdkLatest:
-              javaVersion: 13
-              artifactEnvName: OpenJdkLatestMac
-        pool:
-          vmImage: 'macOs-10.13'
-        steps:
-          - template: etc/azureTemplate/installJavaMacLocal.yml
-            parameters:
-              javaVersion: $(javaVersion)
-          - template: etc/azureTemplate/unitTestsMac.yml
-          - template: etc/azureTemplate/publishCoverage.yml
-      - job: UnitWindows
-        variables:
-          artifactEnvName: Windows
-        strategy:
-          matrix:
-            OpenJdk08:
-              JAVA8: 'true'
-              JAVA_HOME_SOURCE: JAVA_HOME_8_X64
-              artifactEnvName: OpenJdk08Windows
-            OpenJdk11:
-              JAVA_HOME_SOURCE: JAVA_HOME_11_X64
-              artifactEnvName: OpenJdk11Windows
-            OpenJdkLatest:
-              JAVA_HOME_SOURCE: JAVA_HOME_13_X64
-              artifactEnvName: OpenJdkLatestWindows
-        pool:
-          vmImage: 'windows-2019'
-        steps:
-          - task: PowerShell@2
-            displayName: Build & Test
-            inputs:
-              filePath: etc/scripts/unit-tests.ps1
-              arguments: $(JAVA_HOME_SOURCE)
-            env:
-              RANDOM_DOT_ORG_KEY: $(RANDOM_DOT_ORG_KEY)
-              JAVA_HOME: $(JAVA_HOME)
-          - template: etc/azureTemplate/publishCoverage.yml
->>>>>>> 37e4b405
   - stage: Mutation
     dependsOn:
       - UnitTests
@@ -199,122 +99,4 @@
       pool:
         vmImage: 'ubuntu-latest'
       steps:
-<<<<<<< HEAD
-        - template: etc/azureTemplate/benchmark.yml
-=======
-        - template: etc/azureTemplate/installJavaJti.yml
-        - template: etc/azureTemplate/benchmark.yml
-    - job: BenchmarkMac
-      timeoutInMinutes: 80
-      variables:
-        artifactEnvName: OpenJdkMac
-        JAVA_HOME: jdk
-      strategy:
-        matrix:
-          OpenJdk08:
-            artifactEnvName: 'OpenJdk08Mac'
-            JAVA8: 'true'
-            javaVersion: 8
-          OpenJdk11:
-            artifactEnvName: 'OpenJdk11Mac'
-            javaVersion: 11
-          OpenJdkLatest:
-            artifactEnvName: 'OpenJdkLatestMac'
-            javaVersion: 12
-      pool:
-        vmImage: 'macOs-10.13'
-      steps:
-        - template: etc/azureTemplate/installJavaMacLocal.yml
-          parameters:
-            javaVersion: $(javaVersion)
-        - template: etc/azureTemplate/benchmark.yml
-          parameters:
-            whichJavaHome: JAVA_HOME_$(javaVersion)_X64
-    - job: BenchmarkWindows
-      timeoutInMinutes: 80
-      pool:
-        vmImage: 'windows-2019'
-      strategy:
-        matrix:
-          OpenJdk08:
-            JAVA8: 'true'
-            JAVA_HOME_SOURCE: JAVA_HOME_8_X64
-            artifactEnvName: 'OpenJdk08Windows'
-          OpenJdk11:
-            JAVA_HOME_SOURCE: JAVA_HOME_11_X64
-            artifactEnvName: 'OpenJdk11Windows'
-          OpenJdkLatest:
-            JAVA_HOME_SOURCE: JAVA_HOME_12_X64
-            artifactEnvName: 'OpenJdkLatestWindows'
-      steps:
-        - task: PowerShell@2
-          displayName: Build & Benchmark
-          inputs:
-            filePath: etc/scripts/benchmark.ps1
-            arguments: $(JAVA_HOME_SOURCE)
-          env:
-            RANDOM_DOT_ORG_KEY: $(RANDOM_DOT_ORG_KEY)
-        - task: PublishBuildArtifacts@1
-          displayName: Publish Results (1 Thread)
-          inputs:
-            pathtoPublish: benchmark/target/benchmark_results_one_thread.txt
-            artifactName: Benchmark - $(artifactEnvName) - 1 Thread
-        - task: PublishBuildArtifacts@1
-          displayName: Publish Results (2 Threads)
-          inputs:
-            pathtoPublish: benchmark/target/benchmark_results_two_threads.txt
-            artifactName: Benchmark - $(artifactEnvName) - 2 Threads
-    - job: BenchmarkOracleLimitedCrypto
-      timeoutInMinutes: 15
-      pool:
-        vmImage: 'ubuntu-latest'
-      variables:
-        JAVA8: 'true'
-        artifactEnvName: OracleLimitedCrypto
-      steps:
-        - script: sudo ./etc/scripts/installOracleJdk8.sh
-          displayName: Download & Install Java
-        - template: etc/azureTemplate/benchmark.yml
-          parameters:
-            whichTest: 'io.github.pr0methean.betterrandom.benchmark.AesCounterRandomBenchmark'
-  - stage: Dieharder
-    dependsOn: UnitTests
-    jobs:
-    - job: Dieharder
-      timeoutInMinutes: 90
-      variables:
-        javaUrl: $(OpenJNineLatestLinux)
-        JAVA_HOME: jdk
-      strategy:
-        matrix:
-          AesCounterRandom:
-            class: AesCounterRandom
-          Cmwc4096Random:
-            class: Cmwc4096Random
-          MersenneTwisterRandom:
-            class: MersenneTwisterRandom
-          XorShiftRandom:
-            class: XorShiftRandom
-          Pcg128Random:
-            class: Pcg128Random
-          Pcg64Random:
-            class: Pcg64Random
-          SingleThreadSplittableRandomAdapter:
-            class: 'adapter.SingleThreadSplittableRandomAdapter'
-      pool:
-        vmImage: 'ubuntu-latest'
-      steps:
-        - template: etc/azureTemplate/installJavaJti.yml
-        - script: sudo apt install dieharder
-          displayName: Install DieHarder
-        - script: ./etc/scripts/dieharder.sh
-          displayName: Build BetterRandom & Run DieHarder Tests
-          env:
-            CLASS: $(class)
-          failOnStderr: false
-        - task: PublishBuildArtifacts@1
-          displayName: Publish Report
-          inputs:
-            pathtoPublish: dieharder.txt
-            artifactName: DieHarder Randomness Tests - $(class)
->>>>>>> 37e4b405
+        - template: etc/azureTemplate/benchmark.yml