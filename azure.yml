variables:
- group: Build Secrets
- name: zuluLinux07
  value: '/usr/lib/jvm/zulu-7-azure-amd64'
- name: zuluLinux08
  value: '/usr/lib/jvm/zulu-8-azure-amd64'
- name: zuluLinuxLatest #https://github.com/Microsoft/azure-pipelines-image-generation/commit/4afff89de2e3ff3ca34a445c20c7ef9e3ce306b1#commitcomment-33056031
  value: '/usr/lib/jvm/zulu-11-azure-amd64'
<<<<<<< HEAD
=======
- name: zuluLinuxLatest
  value: '/usr/lib/jvm/zulu-12-azure-amd64' # JDK 13 isn't preinstalled as of 2019-09-18
- name: openjnine11linux
  value: 'https://api.adoptopenjdk.net/v2/binary/releases/openjdk11?openjdk_impl=openj9&os=linux&arch=x64&type=jdk&heap_size=normal&release=latest'
- name: openJNineLatestLinux
  value: 'https://api.adoptopenjdk.net/v2/binary/releases/openjdk13?openjdk_impl=openj9&os=linux&arch=x64&type=jdk&heap_size=normal&release=latest'
>>>>>>> e11acf5c
trigger:
  batch: true
  branches:
    include:
      - '*'
    exclude:
      - 'dependabot*'
  paths:
    exclude:
      - README.md
      - CHANGELOG.md
      - .submodules
      - docs/
schedules:
  - cron: "17 0 * * *"
    displayName: Nightly
    branches:
      include:
        - master
        - java7
pr:
  branches:
    include:
      - master
      - java7
  paths:
    exclude:
      - README.md
      - CHANGELOG.md
      - .submodules
      - docs/
<<<<<<< HEAD
jobs:
  - job: UnitTest
    variables:
      JAVA_HOME: $(zuluLinux07)
      artifactEnvName: OpenJdk07Linux
    pool:
      vmImage: 'ubuntu-16.04'
    steps:
    - template: etc/azureTemplate/installHaveged.yml
    - script: ./unit-tests.sh
      displayName: Build & Test
      env:
        JAVA_HOME: $(zuluLinux07)
        JAVA_HOME_7_X64: $(zuluLinux07)
        RANDOM_DOT_ORG_KEY: $(RANDOM_DOT_ORG_KEY)
    - template: etc/azureTemplate/publishCoverage.yml
  - job: Mutation
    dependsOn:
      - UnitTest
    timeoutInMinutes: 120 # FIXME: Remove once reliably passing in 50
    pool:
      vmImage: 'ubuntu-16.04'
    steps:
      - template: etc/azureTemplate/installHaveged.yml
      - script: ./mutation.sh
        displayName: Build & Run Mutation Tests
        env:
          RANDOM_DOT_ORG_KEY: $(RANDOM_DOT_ORG_KEY)
          JAVA_HOME: $(zuluLinux08)
      - task: PublishBuildArtifacts@1
        displayName: Publish Mutation Report
        inputs:
          pathtoPublish: betterrandom/target/pit-reports
          artifactName: Mutation Coverage
  - job: Benchmark
    dependsOn:
      - UnitTest
    variables:
      JAVA_HOME: $(zuluLinux07)
      artifactEnvName: 'OpenJDK07Linux'
    pool:
      vmImage: 'ubuntu-16.04'
    steps:
      - template: etc/azureTemplate/benchmark.yml
=======
stages:
  - stage: UnitTests
    jobs:
      - job: UnitLinuxPreinstalledZulu
        strategy:
          matrix:
            OpenJdk08:
              JAVA8: 'true'
              JAVA_HOME: $(zuluLinux08)
              artifactEnvName: OpenJdk08Linux
            OpenJdk11:
              JAVA_HOME: $(zuluLinux11)
              artifactEnvName: OpenJdk11Linux
            OpenJdkLatest:
              JAVA_HOME: $(zuluLinuxLatest)
              artifactEnvName: OpenJdkLatestLinux
        pool:
          vmImage: 'ubuntu-16.04'
        steps:
        - template: etc/azureTemplate/unitTestsUbuntu.yml
        - template: etc/azureTemplate/publishCoverage.yml
      - job: UnitLinux
        variables:
          JAVA_HOME: jdk
        strategy:
          matrix:
            OpenJNine11:
              javaUrl: $(OpenJNine11Linux)
              artifactEnvName: OpenJNine08Linux
            OpenJNineLatest:
              javaUrl: $(OpenJNineLatestLinux)
              artifactEnvName: OpenJNineLatestLinux
        pool:
          vmImage: 'ubuntu-16.04'
        steps:
          - template: etc/azureTemplate/installJavaJti.yml
          - template: etc/azureTemplate/unitTestsUbuntu.yml
          - template: etc/azureTemplate/publishCoverage.yml
      - job: UnitOracleLimitedCrypto
        pool:
          vmImage: 'ubuntu-16.04'
        variables:
          JAVA8: 'true'
          artifactEnvName: OracleLimitedCrypto
        steps:
          - script: sudo ./installOracleJdk8.sh
            displayName: Download & Install Java
          - template: etc/azureTemplate/unitTestsUbuntu.yml
          - template: etc/azureTemplate/publishCoverage.yml
      - job: UnitMac
        variables:
          JAVA_HOME: jdk
        strategy:
          matrix:
            # Java 7 is /Library/Java/JavaVirtualMachines/jdk1.7.0_80.jdk/Contents/Home
            OpenJdk08:
              JAVA8: 'true'
              javaVersion: 8
              artifactEnvName: OpenJdk08Mac
            OpenJdk11:
              javaVersion: 11
              artifactEnvName: OpenJdk11Mac
            OpenJdkLatest:
              javaVersion: 13
              artifactEnvName: OpenJdkLatestMac
        pool:
          vmImage: 'macOs-10.13'
        steps:
          - template: etc/azureTemplate/installJavaMacLocal.yml
            parameters:
              javaVersion: $(javaVersion)
          - template: etc/azureTemplate/unitTestsMac.yml
          - template: etc/azureTemplate/publishCoverage.yml
      - job: UnitWindows
        variables:
          artifactEnvName: Windows
        strategy:
          matrix:
            OpenJdk08:
              JAVA8: 'true'
              JAVA_HOME_SOURCE: JAVA_HOME_8_X64
              artifactEnvName: OpenJdk08Linux
            OpenJdk11:
              JAVA_HOME_SOURCE: JAVA_HOME_11_X64
              artifactEnvName: OpenJdk11Linux
            OpenJdkLatest:
              JAVA_HOME_SOURCE: JAVA_HOME_13_X64
              artifactEnvName: OpenJdkLatestLinux
        pool:
          vmImage: 'windows-2019'
        steps:
          - powershell: 'echo "##vso[task.setvariable variable=JAVA_HOME]$JAVA_HOME_SOURCE"'
            displayName: Set JAVA_HOME
            env:
              JAVA_HOME_SOURCE: $(JAVA_HOME_SOURCE)
          - task: PowerShell@2
            displayName: Build & Test
            inputs:
              filePath: unit-tests.ps1
            env:
              RANDOM_DOT_ORG_KEY: $(RANDOM_DOT_ORG_KEY)
              JAVA_HOME: $(JAVA_HOME)
          - template: etc/azureTemplate/publishCoverage.yml
  - stage: Mutation
    dependsOn: UnitTests
    jobs:
    - job: Mutation
      variables:
        JAVA_HOME: $(zuluLinuxLatest)
      timeoutInMinutes: 120 # FIXME: Remove once reliably passing in 50
      pool:
        vmImage: 'ubuntu-16.04'
      steps:
        - template: etc/azureTemplate/installHaveged.yml
        - script: ./mutation.sh
          displayName: Build & Run Mutation Tests
          env:
            RANDOM_DOT_ORG_KEY: $(RANDOM_DOT_ORG_KEY)
            JAVA_HOME: $(zuluLinux11)
        - task: PublishBuildArtifacts@1
          displayName: Publish Mutation Report
          inputs:
            pathtoPublish: betterrandom/target/pit-reports
            artifactName: Mutation Coverage
  - stage: Benchmarks
    dependsOn: UnitTests
    jobs:
    - job: BenchmarkLinuxPreinstalledZulu
      strategy:
        matrix:
          OpenJdk08:
            JAVA8: 'true'
            JAVA_HOME: $(zuluLinux08)
            artifactEnvName: 'OpenJDK08Linux'
          OpenJdk11:
            JAVA_HOME: $(zuluLinux11)
            artifactEnvName: OpenJdk11Linux
          OpenJdkLatest:
            JAVA_HOME: $(zuluLinuxLatest)
            artifactEnvName: 'OpenJDKLatestLinux'
      pool:
        vmImage: 'ubuntu-16.04'
      steps:
        - template: etc/azureTemplate/benchmark.yml
    - job: BenchmarkLinux
      variables:
        JAVA_HOME: jdk
      strategy:
        matrix:
          OpenJNine11:
            javaUrl: $(OpenJNine11Linux)
            artifactEnvName: 'OpenJNine11Linux'
          OpenJNineLatest:
            javaUrl: $(OpenJNineLatestLinux)
            artifactEnvName: 'OpenJNineLatestLinux'
      pool:
        vmImage: 'ubuntu-16.04'
      steps:
        - template: etc/azureTemplate/installJavaJti.yml
        - template: etc/azureTemplate/benchmark.yml
    - job: BenchmarkMac
      variables:
        artifactEnvName: OpenJdkMac
        JAVA_HOME: jdk
      strategy:
        matrix:
          OpenJdk08:
            JAVA8: 'true'
            javaVersion: 8
          OpenJdk11:
            javaVersion: 11
          OpenJdkLatest:
            javaVersion: 12
      pool:
        vmImage: 'macOs-10.13'
      steps:
        - template: etc/azureTemplate/installJavaMacLocal.yml
          parameters:
            javaVersion: $(javaVersion)
        - template: etc/azureTemplate/benchmark.yml
    - job: BenchmarkWindows
      variables:
        artifactEnvName: Windows
      pool:
        vmImage: 'windows-2019'
      strategy:
        matrix:
          OpenJdk08:
            JAVA8: 'true'
            JAVA_HOME_SOURCE: JAVA_HOME_8_X64
            artifactEnvName: OpenJdk08Linux
          OpenJdk11:
            JAVA_HOME_SOURCE: JAVA_HOME_11_X64
            artifactEnvName: OpenJdk11Linux
          OpenJdkLatest:
            JAVA_HOME_SOURCE: JAVA_HOME_12_X64
            artifactEnvName: OpenJdkLatestLinux
      steps:
        - powershell: 'echo "##vso[task.setvariable variable=JAVA_HOME]$JAVA_HOME_SOURCE"'
          displayName: Set Java Home
          env:
            JAVA_HOME_SOURCE: $(JAVA_HOME_SOURCE)
        #FIXME: Failing even with ignoreLASTEXITCODE
        #- powershell: 'java -version'
        #  displayName: Log Java Version
        #  env:
        #    JAVA_HOME: $(JAVA_HOME)
        #  ignoreLASTEXITCODE: true # sometimes spuriously exits with failure on Windows Zing
        - task: PowerShell@2
          displayName: Build & Benchmark
          inputs:
            filePath: benchmark.ps1
          env:
            RANDOM_DOT_ORG_KEY: $(RANDOM_DOT_ORG_KEY)
            JAVA_HOME: $(JAVA_HOME)
    - job: BenchmarkOracleLimitedCrypto
      pool:
        vmImage: 'ubuntu-16.04'
      variables:
        JAVA8: 'true'
        artifactEnvName: OracleLimitedCrypto
      steps:
        - script: sudo ./installOracleJdk8.sh
          displayName: Download & Install Java
        - template: etc/azureTemplate/benchmark.yml
          parameters:
            whichTest: 'io.github.pr0methean.betterrandom.benchmark.AesCounterRandomBenchmark'
  - stage: Dieharder
    dependsOn: UnitTests
    jobs:
    - job: Dieharder
      timeoutInMinutes: 80
      variables:
        javaUrl: $(OpenJNineLatestLinux)
        JAVA_HOME: jdk
      strategy:
        matrix:
          AesCounterRandom:
            class: AesCounterRandom
          Cmwc4096Random:
            class: Cmwc4096Random
          MersenneTwisterRandom:
            class: MersenneTwisterRandom
          XorShiftRandom:
            class: XorShiftRandom
          Pcg128Random:
            class: Pcg128Random
          Pcg64Random:
            class: Pcg64Random
          SingleThreadSplittableRandomAdapter:
            class: 'concurrent.SingleThreadSplittableRandomAdapter'
      pool:
        vmImage: 'ubuntu-16.04'
      steps:
        - template: etc/azureTemplate/installJavaJti.yml
        - script: sudo apt install dieharder
          displayName: Install DieHarder
        - script: ./dieharder.sh
          displayName: Build BetterRandom & Run DieHarder Tests
          env:
            CLASS: $(class)
          failOnStderr: true
        - task: PublishBuildArtifacts@1
          displayName: Publish Report
          inputs:
            pathtoPublish: FifoFiller/dieharder.txt
            artifactName: DieHarder Randomness Tests - $(class)
>>>>>>> e11acf5c
<|MERGE_RESOLUTION|>--- conflicted
+++ resolved
@@ -4,24 +4,15 @@
   value: '/usr/lib/jvm/zulu-7-azure-amd64'
 - name: zuluLinux08
   value: '/usr/lib/jvm/zulu-8-azure-amd64'
-- name: zuluLinuxLatest #https://github.com/Microsoft/azure-pipelines-image-generation/commit/4afff89de2e3ff3ca34a445c20c7ef9e3ce306b1#commitcomment-33056031
-  value: '/usr/lib/jvm/zulu-11-azure-amd64'
-<<<<<<< HEAD
-=======
 - name: zuluLinuxLatest
-  value: '/usr/lib/jvm/zulu-12-azure-amd64' # JDK 13 isn't preinstalled as of 2019-09-18
-- name: openjnine11linux
-  value: 'https://api.adoptopenjdk.net/v2/binary/releases/openjdk11?openjdk_impl=openj9&os=linux&arch=x64&type=jdk&heap_size=normal&release=latest'
-- name: openJNineLatestLinux
-  value: 'https://api.adoptopenjdk.net/v2/binary/releases/openjdk13?openjdk_impl=openj9&os=linux&arch=x64&type=jdk&heap_size=normal&release=latest'
->>>>>>> e11acf5c
+  value: '/usr/lib/jvm/zulu-12-azure-amd64'
 trigger:
   batch: true
   branches:
     include:
       - '*'
     exclude:
-      - 'dependabot*'
+      - 'dependabot/*'
   paths:
     exclude:
       - README.md
@@ -46,7 +37,6 @@
       - CHANGELOG.md
       - .submodules
       - docs/
-<<<<<<< HEAD
 jobs:
   - job: UnitTest
     variables:
@@ -90,273 +80,4 @@
     pool:
       vmImage: 'ubuntu-16.04'
     steps:
-      - template: etc/azureTemplate/benchmark.yml
-=======
-stages:
-  - stage: UnitTests
-    jobs:
-      - job: UnitLinuxPreinstalledZulu
-        strategy:
-          matrix:
-            OpenJdk08:
-              JAVA8: 'true'
-              JAVA_HOME: $(zuluLinux08)
-              artifactEnvName: OpenJdk08Linux
-            OpenJdk11:
-              JAVA_HOME: $(zuluLinux11)
-              artifactEnvName: OpenJdk11Linux
-            OpenJdkLatest:
-              JAVA_HOME: $(zuluLinuxLatest)
-              artifactEnvName: OpenJdkLatestLinux
-        pool:
-          vmImage: 'ubuntu-16.04'
-        steps:
-        - template: etc/azureTemplate/unitTestsUbuntu.yml
-        - template: etc/azureTemplate/publishCoverage.yml
-      - job: UnitLinux
-        variables:
-          JAVA_HOME: jdk
-        strategy:
-          matrix:
-            OpenJNine11:
-              javaUrl: $(OpenJNine11Linux)
-              artifactEnvName: OpenJNine08Linux
-            OpenJNineLatest:
-              javaUrl: $(OpenJNineLatestLinux)
-              artifactEnvName: OpenJNineLatestLinux
-        pool:
-          vmImage: 'ubuntu-16.04'
-        steps:
-          - template: etc/azureTemplate/installJavaJti.yml
-          - template: etc/azureTemplate/unitTestsUbuntu.yml
-          - template: etc/azureTemplate/publishCoverage.yml
-      - job: UnitOracleLimitedCrypto
-        pool:
-          vmImage: 'ubuntu-16.04'
-        variables:
-          JAVA8: 'true'
-          artifactEnvName: OracleLimitedCrypto
-        steps:
-          - script: sudo ./installOracleJdk8.sh
-            displayName: Download & Install Java
-          - template: etc/azureTemplate/unitTestsUbuntu.yml
-          - template: etc/azureTemplate/publishCoverage.yml
-      - job: UnitMac
-        variables:
-          JAVA_HOME: jdk
-        strategy:
-          matrix:
-            # Java 7 is /Library/Java/JavaVirtualMachines/jdk1.7.0_80.jdk/Contents/Home
-            OpenJdk08:
-              JAVA8: 'true'
-              javaVersion: 8
-              artifactEnvName: OpenJdk08Mac
-            OpenJdk11:
-              javaVersion: 11
-              artifactEnvName: OpenJdk11Mac
-            OpenJdkLatest:
-              javaVersion: 13
-              artifactEnvName: OpenJdkLatestMac
-        pool:
-          vmImage: 'macOs-10.13'
-        steps:
-          - template: etc/azureTemplate/installJavaMacLocal.yml
-            parameters:
-              javaVersion: $(javaVersion)
-          - template: etc/azureTemplate/unitTestsMac.yml
-          - template: etc/azureTemplate/publishCoverage.yml
-      - job: UnitWindows
-        variables:
-          artifactEnvName: Windows
-        strategy:
-          matrix:
-            OpenJdk08:
-              JAVA8: 'true'
-              JAVA_HOME_SOURCE: JAVA_HOME_8_X64
-              artifactEnvName: OpenJdk08Linux
-            OpenJdk11:
-              JAVA_HOME_SOURCE: JAVA_HOME_11_X64
-              artifactEnvName: OpenJdk11Linux
-            OpenJdkLatest:
-              JAVA_HOME_SOURCE: JAVA_HOME_13_X64
-              artifactEnvName: OpenJdkLatestLinux
-        pool:
-          vmImage: 'windows-2019'
-        steps:
-          - powershell: 'echo "##vso[task.setvariable variable=JAVA_HOME]$JAVA_HOME_SOURCE"'
-            displayName: Set JAVA_HOME
-            env:
-              JAVA_HOME_SOURCE: $(JAVA_HOME_SOURCE)
-          - task: PowerShell@2
-            displayName: Build & Test
-            inputs:
-              filePath: unit-tests.ps1
-            env:
-              RANDOM_DOT_ORG_KEY: $(RANDOM_DOT_ORG_KEY)
-              JAVA_HOME: $(JAVA_HOME)
-          - template: etc/azureTemplate/publishCoverage.yml
-  - stage: Mutation
-    dependsOn: UnitTests
-    jobs:
-    - job: Mutation
-      variables:
-        JAVA_HOME: $(zuluLinuxLatest)
-      timeoutInMinutes: 120 # FIXME: Remove once reliably passing in 50
-      pool:
-        vmImage: 'ubuntu-16.04'
-      steps:
-        - template: etc/azureTemplate/installHaveged.yml
-        - script: ./mutation.sh
-          displayName: Build & Run Mutation Tests
-          env:
-            RANDOM_DOT_ORG_KEY: $(RANDOM_DOT_ORG_KEY)
-            JAVA_HOME: $(zuluLinux11)
-        - task: PublishBuildArtifacts@1
-          displayName: Publish Mutation Report
-          inputs:
-            pathtoPublish: betterrandom/target/pit-reports
-            artifactName: Mutation Coverage
-  - stage: Benchmarks
-    dependsOn: UnitTests
-    jobs:
-    - job: BenchmarkLinuxPreinstalledZulu
-      strategy:
-        matrix:
-          OpenJdk08:
-            JAVA8: 'true'
-            JAVA_HOME: $(zuluLinux08)
-            artifactEnvName: 'OpenJDK08Linux'
-          OpenJdk11:
-            JAVA_HOME: $(zuluLinux11)
-            artifactEnvName: OpenJdk11Linux
-          OpenJdkLatest:
-            JAVA_HOME: $(zuluLinuxLatest)
-            artifactEnvName: 'OpenJDKLatestLinux'
-      pool:
-        vmImage: 'ubuntu-16.04'
-      steps:
-        - template: etc/azureTemplate/benchmark.yml
-    - job: BenchmarkLinux
-      variables:
-        JAVA_HOME: jdk
-      strategy:
-        matrix:
-          OpenJNine11:
-            javaUrl: $(OpenJNine11Linux)
-            artifactEnvName: 'OpenJNine11Linux'
-          OpenJNineLatest:
-            javaUrl: $(OpenJNineLatestLinux)
-            artifactEnvName: 'OpenJNineLatestLinux'
-      pool:
-        vmImage: 'ubuntu-16.04'
-      steps:
-        - template: etc/azureTemplate/installJavaJti.yml
-        - template: etc/azureTemplate/benchmark.yml
-    - job: BenchmarkMac
-      variables:
-        artifactEnvName: OpenJdkMac
-        JAVA_HOME: jdk
-      strategy:
-        matrix:
-          OpenJdk08:
-            JAVA8: 'true'
-            javaVersion: 8
-          OpenJdk11:
-            javaVersion: 11
-          OpenJdkLatest:
-            javaVersion: 12
-      pool:
-        vmImage: 'macOs-10.13'
-      steps:
-        - template: etc/azureTemplate/installJavaMacLocal.yml
-          parameters:
-            javaVersion: $(javaVersion)
-        - template: etc/azureTemplate/benchmark.yml
-    - job: BenchmarkWindows
-      variables:
-        artifactEnvName: Windows
-      pool:
-        vmImage: 'windows-2019'
-      strategy:
-        matrix:
-          OpenJdk08:
-            JAVA8: 'true'
-            JAVA_HOME_SOURCE: JAVA_HOME_8_X64
-            artifactEnvName: OpenJdk08Linux
-          OpenJdk11:
-            JAVA_HOME_SOURCE: JAVA_HOME_11_X64
-            artifactEnvName: OpenJdk11Linux
-          OpenJdkLatest:
-            JAVA_HOME_SOURCE: JAVA_HOME_12_X64
-            artifactEnvName: OpenJdkLatestLinux
-      steps:
-        - powershell: 'echo "##vso[task.setvariable variable=JAVA_HOME]$JAVA_HOME_SOURCE"'
-          displayName: Set Java Home
-          env:
-            JAVA_HOME_SOURCE: $(JAVA_HOME_SOURCE)
-        #FIXME: Failing even with ignoreLASTEXITCODE
-        #- powershell: 'java -version'
-        #  displayName: Log Java Version
-        #  env:
-        #    JAVA_HOME: $(JAVA_HOME)
-        #  ignoreLASTEXITCODE: true # sometimes spuriously exits with failure on Windows Zing
-        - task: PowerShell@2
-          displayName: Build & Benchmark
-          inputs:
-            filePath: benchmark.ps1
-          env:
-            RANDOM_DOT_ORG_KEY: $(RANDOM_DOT_ORG_KEY)
-            JAVA_HOME: $(JAVA_HOME)
-    - job: BenchmarkOracleLimitedCrypto
-      pool:
-        vmImage: 'ubuntu-16.04'
-      variables:
-        JAVA8: 'true'
-        artifactEnvName: OracleLimitedCrypto
-      steps:
-        - script: sudo ./installOracleJdk8.sh
-          displayName: Download & Install Java
-        - template: etc/azureTemplate/benchmark.yml
-          parameters:
-            whichTest: 'io.github.pr0methean.betterrandom.benchmark.AesCounterRandomBenchmark'
-  - stage: Dieharder
-    dependsOn: UnitTests
-    jobs:
-    - job: Dieharder
-      timeoutInMinutes: 80
-      variables:
-        javaUrl: $(OpenJNineLatestLinux)
-        JAVA_HOME: jdk
-      strategy:
-        matrix:
-          AesCounterRandom:
-            class: AesCounterRandom
-          Cmwc4096Random:
-            class: Cmwc4096Random
-          MersenneTwisterRandom:
-            class: MersenneTwisterRandom
-          XorShiftRandom:
-            class: XorShiftRandom
-          Pcg128Random:
-            class: Pcg128Random
-          Pcg64Random:
-            class: Pcg64Random
-          SingleThreadSplittableRandomAdapter:
-            class: 'concurrent.SingleThreadSplittableRandomAdapter'
-      pool:
-        vmImage: 'ubuntu-16.04'
-      steps:
-        - template: etc/azureTemplate/installJavaJti.yml
-        - script: sudo apt install dieharder
-          displayName: Install DieHarder
-        - script: ./dieharder.sh
-          displayName: Build BetterRandom & Run DieHarder Tests
-          env:
-            CLASS: $(class)
-          failOnStderr: true
-        - task: PublishBuildArtifacts@1
-          displayName: Publish Report
-          inputs:
-            pathtoPublish: FifoFiller/dieharder.txt
-            artifactName: DieHarder Randomness Tests - $(class)
->>>>>>> e11acf5c
+      - template: etc/azureTemplate/benchmark.yml