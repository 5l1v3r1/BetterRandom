--- conflicted
+++ resolved
@@ -49,7 +49,7 @@
         JAVA_HOME: $(zuluLinux07)
         artifactEnvName: OpenJdk07Linux
       pool:
-        vmImage: 'ubuntu-16.04'
+        vmImage: 'ubuntu-latest'
       steps:
       - template: etc/azureTemplate/installHaveged.yml
       - script: ./unit-tests.sh
@@ -90,116 +90,4 @@
       pool:
         vmImage: 'ubuntu-latest'
       steps:
-<<<<<<< HEAD
-        - template: etc/azureTemplate/benchmark.yml
-=======
-        - template: etc/azureTemplate/installJavaJti.yml
-        - template: etc/azureTemplate/benchmark.yml
-    - job: BenchmarkMac
-      variables:
-        artifactEnvName: OpenJdkMac
-        JAVA_HOME: jdk
-      strategy:
-        matrix:
-          OpenJdk08:
-            JAVA8: 'true'
-            javaVersion: 8
-          OpenJdk11:
-            javaVersion: 11
-          OpenJdkLatest:
-            javaVersion: 12
-      pool:
-        vmImage: 'macOs-10.13'
-      steps:
-        - template: etc/azureTemplate/installJavaMacLocal.yml
-          parameters:
-            javaVersion: $(javaVersion)
-        - template: etc/azureTemplate/benchmark.yml
-    - job: BenchmarkWindows
-      variables:
-        artifactEnvName: Windows
-      pool:
-        vmImage: 'windows-2019'
-      strategy:
-        matrix:
-          OpenJdk08:
-            JAVA8: 'true'
-            JAVA_HOME_SOURCE: JAVA_HOME_8_X64
-            artifactEnvName: OpenJdk08Linux
-          OpenJdk11:
-            JAVA_HOME_SOURCE: JAVA_HOME_11_X64
-            artifactEnvName: OpenJdk11Linux
-          OpenJdkLatest:
-            JAVA_HOME_SOURCE: JAVA_HOME_12_X64
-            artifactEnvName: OpenJdkLatestLinux
-      steps:
-        - powershell: 'echo "##vso[task.setvariable variable=JAVA_HOME]$JAVA_HOME_SOURCE"'
-          displayName: Set Java Home
-          env:
-            JAVA_HOME_SOURCE: $(JAVA_HOME_SOURCE)
-        #FIXME: Failing even with ignoreLASTEXITCODE
-        #- powershell: 'java -version'
-        #  displayName: Log Java Version
-        #  env:
-        #    JAVA_HOME: $(JAVA_HOME)
-        #  ignoreLASTEXITCODE: true # sometimes spuriously exits with failure on Windows Zing
-        - task: PowerShell@2
-          displayName: Build & Benchmark
-          inputs:
-            filePath: benchmark.ps1
-          env:
-            RANDOM_DOT_ORG_KEY: $(RANDOM_DOT_ORG_KEY)
-            JAVA_HOME: $(JAVA_HOME)
-    - job: BenchmarkOracleLimitedCrypto
-      pool:
-        vmImage: 'ubuntu-latest'
-      variables:
-        JAVA8: 'true'
-        artifactEnvName: OracleLimitedCrypto
-      steps:
-        - script: sudo ./installOracleJdk8.sh
-          displayName: Download & Install Java
-        - template: etc/azureTemplate/benchmark.yml
-          parameters:
-            whichTest: 'io.github.pr0methean.betterrandom.benchmark.AesCounterRandomBenchmark'
-  - stage: Dieharder
-    dependsOn: UnitTests
-    jobs:
-    - job: Dieharder
-      timeoutInMinutes: 90
-      variables:
-        javaUrl: $(OpenJNineLatestLinux)
-        JAVA_HOME: jdk
-      strategy:
-        matrix:
-          AesCounterRandom:
-            class: AesCounterRandom
-          Cmwc4096Random:
-            class: Cmwc4096Random
-          MersenneTwisterRandom:
-            class: MersenneTwisterRandom
-          XorShiftRandom:
-            class: XorShiftRandom
-          Pcg128Random:
-            class: Pcg128Random
-          Pcg64Random:
-            class: Pcg64Random
-          SingleThreadSplittableRandomAdapter:
-            class: 'concurrent.SingleThreadSplittableRandomAdapter'
-      pool:
-        vmImage: 'ubuntu-latest'
-      steps:
-        - template: etc/azureTemplate/installJavaJti.yml
-        - script: sudo apt install dieharder
-          displayName: Install DieHarder
-        - script: ./dieharder.sh
-          displayName: Build BetterRandom & Run DieHarder Tests
-          env:
-            CLASS: $(class)
-          failOnStderr: true
-        - task: PublishBuildArtifacts@1
-          displayName: Publish Report
-          inputs:
-            pathtoPublish: dieharder.txt
-            artifactName: DieHarder Randomness Tests - $(class)
->>>>>>> 3038956c
+        - template: etc/azureTemplate/benchmark.yml