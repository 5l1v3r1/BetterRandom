#!/bin/sh
cd betterrandom
OLDVERSION=`mvn help:evaluate -Dexpression=project.version | sed -n -e '/^\[.*\]/ !{ /^[0-9]/ { p; q } }' | sed 's/version=//'` &&\
rm -f release.properties &&\
rm -rf ../../.m2/repository/io/github/pr0methean/betterrandom/ &&\
(
  mvn -DskipTests -Darguments=-DskipTests -Dmaven.test.skip=true -Dmaven.main.skip=true release:prepare release:perform
  STATUS=$?
  NEWVERSION=`mvn help:evaluate -Dexpression=project.version | sed -n -e '/^\[.*\]/ !{ /^[0-9]/ { p; q } }' | sed 's/version=//'`
  if [ ${STATUS} ]; then
<<<<<<< HEAD
    sed -i "s/${OLDVERSION}/${NEWVERSION}/" ../benchmark/pom.xml
=======
    sed -i "s/$OLDVERSION/$NEWVERSION/g" pom9.xml
    sed -i "s/$OLDVERSION/$NEWVERSION/" ../benchmark/pom.xml
    sed -i "s/$OLDVERSION/$NEWVERSION/" ../FifoFiller/pom.xml
    git add pom9.xml
>>>>>>> 91267b60
    git add ../benchmark/pom.xml
    git commit -m "🤖 Update benchmark to use new snapshot version following release"
    git push
  else
    if [ "$NEWVERSION" != "$OLDVERSION" ]; then
      git tag -d "BetterRandom-Java7-$NEWVERSION"
      git push origin ":refs/tags/BetterRandom-Java7-$NEWVERSION"
      mvn versions:set "-DoldVersion=$NEWVERSION" "-DnewVersion=$OLDVERSION"
      rm -f release.properties pom.xml.versionsBackup pom.xml.releaseBackup
      git add pom.xml
      git commit -m "🤖 Roll back version increment from failed release"
      git push
    fi
  fi
)
cd ..<|MERGE_RESOLUTION|>--- conflicted
+++ resolved
@@ -8,14 +8,9 @@
   STATUS=$?
   NEWVERSION=`mvn help:evaluate -Dexpression=project.version | sed -n -e '/^\[.*\]/ !{ /^[0-9]/ { p; q } }' | sed 's/version=//'`
   if [ ${STATUS} ]; then
-<<<<<<< HEAD
     sed -i "s/${OLDVERSION}/${NEWVERSION}/" ../benchmark/pom.xml
-=======
-    sed -i "s/$OLDVERSION/$NEWVERSION/g" pom9.xml
-    sed -i "s/$OLDVERSION/$NEWVERSION/" ../benchmark/pom.xml
-    sed -i "s/$OLDVERSION/$NEWVERSION/" ../FifoFiller/pom.xml
+    sed -i "s/${OLDVERSION}/${NEWVERSION}/" ../FifoFiller/pom.xml
     git add pom9.xml
->>>>>>> 91267b60
     git add ../benchmark/pom.xml
     git commit -m "🤖 Update benchmark to use new snapshot version following release"
     git push
