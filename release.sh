--- conflicted
+++ resolved
@@ -28,13 +28,8 @@
     if [ "${VERSION}" -ne "" ]; then
       cd ..
       ./publish-javadoc.sh
-<<<<<<< HEAD
-      git tag "BetterRandom-Java7-$1"
-      git push origin "BetterRandom-Java7-$1"
-=======
-      git tag "BetterRandom-${VERSION}"
-      git push origin "BetterRandom-${VERSION}"
->>>>>>> 0cec7f65
+      git tag "BetterRandom-Java7-${VERSION}"
+      git push origin "BetterRandom-Java7-${VERSION}"
       cd betterrandom
       # https://unix.stackexchange.com/a/23244/79452
       n=${1##*[!0-9]}; p=${1%%$n}
@@ -53,13 +48,8 @@
     fi
   else
     if [ "$#" -ge 1 ]; then
-<<<<<<< HEAD
-      git tag -d "BetterRandom-Java7-$1"
-      git push --delete origin "BetterRandom-Java7-$1"
-=======
-      git tag -d "BetterRandom-${VERSION}"
-      git push --delete origin "BetterRandom-${VERSION}"
->>>>>>> 0cec7f65
+      git tag -d "BetterRandom-Java7-${VERSION}"
+      git push --delete origin "BetterRandom-Java7-${VERSION}"
       git revert --no-edit ${VERSION_COMMIT}
       mv pom.xml.versionsBackup pom.xml
       git commit --amend --no-edit
