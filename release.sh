--- conflicted
+++ resolved
@@ -28,13 +28,8 @@
   if [ ${STATUS} -eq 0 ]; then
     cd ..
     ./publish-javadoc.sh
-<<<<<<< HEAD
     git tag "BetterRandom-Java7-${VERSION}"
     git push origin "BetterRandom-Java7-${VERSION}"
-=======
-    git tag "BetterRandom-${VERSION}"
-    git push origin "BetterRandom-${VERSION}"
->>>>>>> 6764213e
     git checkout "${BRANCH}"
     cd betterrandom
     # https://unix.stackexchange.com/a/23244/79452
