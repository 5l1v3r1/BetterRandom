--- conflicted
+++ resolved
@@ -1,5 +1,4 @@
 #!/bin/sh
-export MAVEN_OPTS="-Xmx384m"
 cd betterrandom
 if [ "${VERSION}" -ne "" ]; then
   MAYBE_P="-P"
@@ -45,48 +44,13 @@
     git add ../FifoFiller/pom.xml
     git commit -m "🤖 Update version numbers"
   fi
-<<<<<<< HEAD
-  mvn -DskipTests -Darguments=-DskipTests -Dmaven.test.skip=true -P!jdk9 -P release-sign-artifacts \
-      clean compile pre-integration-test deploy ${MAYBE_P} ${MAYBE_RELEASE}
-  if [ $? ]; then
-    if [ "${VERSION}" -ne "" ]; then
-      cd ..
-      ./publish-javadoc.sh
-      git tag "BetterRandom-Java7-${VERSION}"
-      git push origin "BetterRandom-Java7-${VERSION}"
-      cd betterrandom
-      # https://unix.stackexchange.com/a/23244/79452
-      n=${1##*[!0-9]}; p=${1%%$n}
-      NEWVERSION="$p$((n+1))-SNAPSHOT"
-      mvn versions:set -DnewVersion=${NEWVERSION}
-      rm pom.xml.versionsBackup
-      # For some reason we end up with -SNAPSHOT-SNAPSHOT without next 2 lines:
-      sed -i "s/${VERSION}-SNAPSHOT<!--updateme-->/${NEWVERSION}<!--updateme-->/" ../benchmark/pom.xml
-      sed -i "s/${VERSION}-SNAPSHOT<!--updateme-->/${NEWVERSION}<!--updateme-->/" ../FifoFiller/pom.xml
-      sed -i "s/${VERSION}<!--updateme-->/${NEWVERSION}<!--updateme-->/" ../benchmark/pom.xml
-      sed -i "s/${VERSION}<!--updateme-->/${NEWVERSION}<!--updateme-->/" ../FifoFiller/pom.xml
-      git add pom.xml
-      git add ../benchmark/pom.xml
-      git add ../FifoFiller/pom.xml
-      git commit -m "🤖 Update version numbers"
-    fi
-  else
-    if [ "$#" -ge 1 ]; then
-      git tag -d "BetterRandom-Java7-${VERSION}"
-      git push --delete origin "BetterRandom-Java7-${VERSION}"
-      git revert --no-edit ${VERSION_COMMIT}
-      mv pom.xml.versionsBackup pom.xml
-      git commit --amend --no-edit
-    fi
-=======
 else
   if [ "${VERSION}" -ne "" ]; then
-    git tag -d "BetterRandom-${VERSION}"
-    git push --delete origin "BetterRandom-${VERSION}"
+    git tag -d "BetterRandom-Java7-${VERSION}"
+    git push --delete origin "BetterRandom-Java7-${VERSION}"
     git revert --no-edit ${VERSION_COMMIT}
     mv pom.xml.versionsBackup pom.xml
     git commit --amend --no-edit
->>>>>>> 96fcf43a
   fi
 fi
 git push